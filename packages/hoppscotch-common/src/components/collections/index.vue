--- conflicted
+++ resolved
@@ -2801,11 +2801,7 @@
 
   // We default to using collection.id but during the callback to our application, collection.id is not being preserved.
   // Since path is being preserved, we extract the collectionId from path instead
-<<<<<<< HEAD
-  const collectionId = collection?.id ?? path?.split("/").pop()
-=======
   const collectionId = collection.id ?? path.split("/").pop()
->>>>>>> 319caede
 
   if (collectionsType.value.type === "my-collections") {
     if (isRootCollection) {
