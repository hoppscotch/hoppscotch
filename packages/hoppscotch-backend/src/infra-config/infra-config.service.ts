--- conflicted
+++ resolved
@@ -81,17 +81,16 @@
         value: getConfiguredSSOProviders(),
       },
       {
-<<<<<<< HEAD
         name: InfraConfigEnum.ALLOW_ANALYTICS_COLLECTION,
         value: false.toString(),
       },
       {
         name: InfraConfigEnum.ANALYTICS_USER_ID,
         value: generateAnalyticsUserId(),
-=======
+      },
+      {
         name: InfraConfigEnum.IS_FIRST_TIME_INFRA_SETUP,
         value: (await this.prisma.infraConfig.count()) === 0 ? 'true' : 'false',
->>>>>>> ded27251
       },
     ];
 
