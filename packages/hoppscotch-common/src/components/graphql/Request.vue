<template>
  <div
    class="sticky top-0 z-10 flex flex-shrink-0 p-4 overflow-x-auto space-x-2 bg-primary"
  >
    <div class="inline-flex flex-1 space-x-2">
      <input
        id="url"
        v-model="url"
        type="url"
        autocomplete="off"
        spellcheck="false"
        class="w-full px-4 py-2 border rounded bg-primaryLight border-divider text-secondaryDark"
        :placeholder="`${t('request.url')}`"
        :disabled="connected"
        @keyup.enter="onConnectClick"
      />
      <HoppButtonPrimary
        id="get"
        name="get"
        :loading="connection.state === 'CONNECTING'"
        :label="!connected ? t('action.connect') : t('action.disconnect')"
        class="w-32"
        @click="onConnectClick"
      />
    </div>
  </div>
  <HoppSmartModal
    v-if="connectionSwitchModal"
    dialog
    :dimissible="false"
    :title="t('graphql.switch_connection')"
    @close="connectionSwitchModal = false"
  >
    <template #body>
      <p class="mb-4">
        {{ t("graphql.connection_switch_url") }}:
        <kbd class="shortcut-key !ml-0"> {{ oldUrl }} </kbd>
      </p>
      <p class="mb-4">
        {{ t("graphql.connection_switch_new_url") }}:
        <kbd class="shortcut-key !ml-0"> {{ url }} </kbd>
      </p>
      <p>{{ t("graphql.connection_switch_confirm") }}</p>
    </template>
    <template #footer>
      <span class="flex space-x-2">
        <HoppButtonPrimary
          :label="t('action.connect')"
          :loading="connection.state === 'CONNECTING'"
          outline
          @click="switchConnection()"
        />
        <HoppButtonSecondary
          :label="t('action.cancel')"
          outline
          filled
          @click="cancelSwitch()"
        />
      </span>
    </template>
  </HoppSmartModal>
</template>

<script setup lang="ts">
import { platform } from "~/platform"
<<<<<<< HEAD
import { getCurrentStrategyID } from "~/helpers/network"
import { useI18n } from "@composables/i18n"
import { currentActiveTab } from "~/helpers/graphql/tab"
import { computed, ref, watch } from "vue"
import { connection } from "~/helpers/graphql/connection"
import { connect } from "~/helpers/graphql/connection"
import { disconnect } from "~/helpers/graphql/connection"

const t = useI18n()

const connectionSwitchModal = ref(false)
=======
import { GQLConnection } from "~/helpers/GQLConnection"
import { useReadonlyStream, useStream } from "@composables/stream"
import { useI18n } from "@composables/i18n"
import {
  gqlAuth$,
  gqlHeaders$,
  gqlURL$,
  setGQLURL,
} from "~/newstore/GQLSession"
import { useService } from "dioc/vue"
import { InterceptorService } from "~/services/interceptor.service"

const t = useI18n()

const interceptorService = useService(InterceptorService)

const props = defineProps<{
  conn: GQLConnection
}>()
>>>>>>> 5a91fb53

const connected = computed(() => connection.state === "CONNECTED")

const oldUrl = ref("")

const url = computed({
  get: () => currentActiveTab.value?.document.request.url ?? "",
  set: (value) => {
    currentActiveTab.value!.document.request.url = value
  },
})

const onConnectClick = () => {
  if (!connected.value) {
<<<<<<< HEAD
    gqlConnect()
=======
    props.conn.connect(url.value, headers.value as any, auth.value)

    platform.analytics?.logEvent({
      type: "HOPP_REQUEST_RUN",
      platform: "graphql-schema",
      strategy: interceptorService.currentInterceptorID.value!,
    })
>>>>>>> 5a91fb53
  } else {
    disconnect()
  }
}

const gqlConnect = () => {
  connect(url.value, currentActiveTab.value?.document.request.headers)

  platform.analytics?.logEvent({
    type: "HOPP_REQUEST_RUN",
    platform: "graphql-schema",
    strategy: getCurrentStrategyID(),
  })
}

const switchConnection = () => {
  gqlConnect()
  connectionSwitchModal.value = false
}

watch(currentActiveTab, (newVal, oldVal) => {
  oldUrl.value = oldVal.document.request.url
  if (oldUrl.value !== newVal.document.request.url && connected.value) {
    disconnect()
    connectionSwitchModal.value = true
  }
})

const cancelSwitch = () => {
  if (connected.value) disconnect()
  connectionSwitchModal.value = false
}
</script><|MERGE_RESOLUTION|>--- conflicted
+++ resolved
@@ -63,39 +63,20 @@
 
 <script setup lang="ts">
 import { platform } from "~/platform"
-<<<<<<< HEAD
-import { getCurrentStrategyID } from "~/helpers/network"
 import { useI18n } from "@composables/i18n"
 import { currentActiveTab } from "~/helpers/graphql/tab"
 import { computed, ref, watch } from "vue"
 import { connection } from "~/helpers/graphql/connection"
 import { connect } from "~/helpers/graphql/connection"
 import { disconnect } from "~/helpers/graphql/connection"
-
-const t = useI18n()
-
-const connectionSwitchModal = ref(false)
-=======
-import { GQLConnection } from "~/helpers/GQLConnection"
-import { useReadonlyStream, useStream } from "@composables/stream"
-import { useI18n } from "@composables/i18n"
-import {
-  gqlAuth$,
-  gqlHeaders$,
-  gqlURL$,
-  setGQLURL,
-} from "~/newstore/GQLSession"
+import { InterceptorService } from "~/services/interceptor.service"
 import { useService } from "dioc/vue"
-import { InterceptorService } from "~/services/interceptor.service"
 
 const t = useI18n()
 
 const interceptorService = useService(InterceptorService)
 
-const props = defineProps<{
-  conn: GQLConnection
-}>()
->>>>>>> 5a91fb53
+const connectionSwitchModal = ref(false)
 
 const connected = computed(() => connection.state === "CONNECTED")
 
@@ -110,17 +91,7 @@
 
 const onConnectClick = () => {
   if (!connected.value) {
-<<<<<<< HEAD
     gqlConnect()
-=======
-    props.conn.connect(url.value, headers.value as any, auth.value)
-
-    platform.analytics?.logEvent({
-      type: "HOPP_REQUEST_RUN",
-      platform: "graphql-schema",
-      strategy: interceptorService.currentInterceptorID.value!,
-    })
->>>>>>> 5a91fb53
   } else {
     disconnect()
   }
@@ -132,7 +103,7 @@
   platform.analytics?.logEvent({
     type: "HOPP_REQUEST_RUN",
     platform: "graphql-schema",
-    strategy: getCurrentStrategyID(),
+    strategy: interceptorService.currentInterceptorID.value!,
   })
 }
 
