<template>
  <div class="page">
    <save-request-as
      v-bind:show="showRequestModal"
      v-on:hide-model='hideRequestModal'
      v-bind:editing-request='editRequest'
    ></save-request-as>
    <pw-modal v-if="showModal" @close="showModal = false">
      <div slot="header">
        <ul>
          <li>
            <div class="flex-wrap">
              <h3 class="title">Import cURL</h3>
              <div>
                <button class="icon" @click="toggleModal">
                  <i class="material-icons">close</i>
                </button>
              </div>
            </div>
          </li>
        </ul>
      </div>
      <div slot="body">
        <ul>
          <li>
            <textarea id="import-text" autofocus rows="8" placeholder="Enter cURL"></textarea>
          </li>
        </ul>
      </div>
      <div slot="footer">
        <ul>
          <li>
            <button class="icon" @click="handleImport">
              <i class="material-icons">get_app</i>
              <span>Import</span>
            </button>
          </li>
        </ul>
      </div>
    </pw-modal>
    <pw-section class="yellow" label="Environment" ref="environment">
      <div class="yellow" label="Environment">
        <ul>
          <li>
            <input id="environment_label" name="environment_label" type="text" v-model="environmentLabel" placeholder="Label environment">
          </li>
        </ul>
        <ul>
          <li>
            <span>
              <pw-toggle id="environmentRawInputToggle" :on="environmentRawInput" @change="environmentRawInput = !environmentRawInput">
                Raw Input {{ environmentRawInput ? "Enabled" : "Disabled" }}
              </pw-toggle>
            </span>
          </li>
        </ul>
        <div v-if="!environmentRawInput">
          <ul v-for="(param, index) in environment" :key="index" @input="propogateEnvironment">
            <li>
              <input :placeholder="'key '+(index+1)" :id="'envKey'+index" :name="'envKey'+index" v-model="param.key" @keyup.prevent="setRouteQueryState" autofocus>
            </li>
            <li>
              <input :placeholder="'value '+(index+1)" :id="'envVal'+index" :name="'envVal'+index" v-model="param.value" @keyup.prevent="setRouteQueryState">
            </li>
            <div>
              <li>
                <button id="removeEnvironmentProperty" class="icon" @click="removeEnvironmentProperty(index)">
                  <i class="material-icons">delete</i>
                </button>
              </li>
            </div>
          </ul>
          <ul>
            <li>
              <button id="addEnvironmentProperty" class="icon" @click="addEnvironmentProperty()" name="addEnvironmentProperty">
                <i class="material-icons">add</i>
                <span>Add New</span>
              </button>
            </li>
            <li>
              <button id="environmentClearContent" class="icon" @click="clearContent('environment')">
                <i class="material-icons">clear_all</i>
                <span>Clear all</span>
              </button>
            </li>
          </ul>
        </div>
        <div v-else>
          <ul>
            <li>
              <textarea id="environmentRawBody" @keydown="formatRawParams" rows="8" v-model="rawEnvironment" @input="propogateEnvironment" v-textarea-auto-height="rawParams"></textarea>
            </li>
          </ul>
        </div>
      </div>
    </pw-section>
    <pw-section class="blue" icon="cloud_upload" label="Request" ref="request">
      <ul>
        <li>
          <label for="method">Method</label>
          <select id="method" v-model="method">
            <option>GET</option>
            <option>HEAD</option>
            <option>POST</option>
            <option>PUT</option>
            <option>DELETE</option>
            <option>OPTIONS</option>
            <option>PATCH</option>
          </select>
        </li>
        <li>
          <label for="url">URL</label>
          <input :class="{ error: !isValidURL }" @keyup.enter="isValidURL ? sendRequest() : null" id="url" name="url" type="url" v-model="url">
        </li>
        <li>
          <label for="path">Path</label>
          <input @keyup.enter="isValidURL ? sendRequest() : null" id="path" name="path" v-model="path" @input="pathInputHandler">
        </li>
        <li>
          <label for="label">Label</label>
          <input id="label" name="label" type="text" v-model="label" placeholder="(optional)">
        </li>
        <li>
          <label class="hide-on-small-screen" for="send">&nbsp;</label>
          <button :disabled="!isValidURL" @click="sendRequest" id="send" ref="sendButton">
            Send<span id="hidden-message"> Again</span>
            <span><i class="material-icons">send</i></span>
          </button>
        </li>
      </ul>
      <div class="blue" label="Request Body" v-if="method === 'POST' || method === 'PUT' || method === 'PATCH'">
        <ul>
          <li>
            <label for="contentType">Content Type</label>
            <autocomplete :source="validContentTypes" :spellcheck="false" v-model="contentType">Content Type</autocomplete>
          </li>
        </ul>
        <ul>
          <li>
            <span>
              <pw-toggle :on="rawInput" @change="rawInput = $event">
                Raw Input {{ rawInput ? "Enabled" : "Disabled" }}
              </pw-toggle>
            </span>
          </li>
        </ul>
        <div v-if="!rawInput">
          <ul>
            <li>
              <label for="reqParamList">Parameter List</label>
              <textarea id="reqParamList" readonly v-textarea-auto-height="rawRequestBody" v-model="rawRequestBody" ref="reqParamList" placeholder="(add at least one parameter)" rows="1"></textarea>
            </li>
          </ul>
          <ul v-for="(param, index) in bodyParams" :key="index">
            <li>
              <input :placeholder="'key '+(index+1)" :name="'bparam'+index" v-model="param.key" @keyup.prevent="setRouteQueryState" autofocus>
            </li>
            <li>
              <input :placeholder="'value '+(index+1)" :id="'bvalue'+index" :name="'bvalue'+index" v-model="param.value" @keyup.prevent="setRouteQueryState">
            </li>
            <div>
              <li>
                <button class="icon" @click="removeRequestBodyParam(index)" id="delParam">
                  <i class="material-icons">delete</i>
                </button>
              </li>
            </div>
          </ul>
          <ul>
            <li>
              <button class="icon" @click="addRequestBodyParam" name="addrequest">
                <i class="material-icons">add</i>
                <span>Add New</span>
              </button>
            </li>
          </ul>
        </div>
        <div v-else>
          <ul>
            <li>
              <label for="rawBody">Raw Request Body</label>
              <textarea id="rawBody" @keydown="formatRawParams" rows="8" v-model="rawParams" v-textarea-auto-height="rawParams"></textarea>
            </li>
          </ul>
        </div>
      </div>
      <div class="flex-wrap">
        <div style="text-align: center;">
          <button class="icon" id="show-modal" @click="showModal = true" v-tooltip.bottom='"Import cURL"'>
            <i class="material-icons">import_export</i>
          </button>
          <button class="icon" id="code" v-on:click="isHidden = !isHidden" :disabled="!isValidURL" v-tooltip.bottom='{ content: isHidden ? "Show Code" : "Hide Code"}'>
            <i class="material-icons" v-if="isHidden">visibility</i>
            <i class="material-icons" v-if="!isHidden">visibility_off</i>
          </button>
        </div>
        <div style="text-align: center;">
          <button class="icon" @click="copyRequest" id="copyRequest" ref="copyRequest" :disabled="!isValidURL" v-tooltip.bottom='"Sharable request URL"'>
            <i class="material-icons">share</i>
          </button>
          <button class="icon" @click="saveRequest" id="saveRequest" ref="saveRequest" :disabled="!isValidURL" v-tooltip.bottom='"Save to Collections"'>
            <i class="material-icons">save</i>
          </button>
          <button class="icon" @click="clearContent" v-tooltip.bottom='"Clear all"'>
            <i class="material-icons">clear_all</i>
          </button>
        </div>
      </div>
    </pw-section>
    <pw-section class="yellow" icon="code" label="Code" ref="requestCode" v-if="!isHidden">
      <ul>
        <li>
          <label for="requestType">Request Type</label>
          <select id="requestType" v-model="requestType">
            <option>JavaScript XHR</option>
            <option>Fetch</option>
            <option>cURL</option>
          </select>
        </li>
      </ul>
      <ul>
        <li>
          <div class="flex-wrap">
            <label for="generatedCode">Generated Code</label>
            <div>
              <button class="icon" @click="copyRequestCode" id="copyRequestCode" ref="copyRequestCode">
                <i class="material-icons">file_copy</i>
                <span>Copy</span>
              </button>
            </div>
          </div>
          <textarea id="generatedCode" ref="generatedCode" name="generatedCode" rows="8" v-model="requestCode"></textarea>
        </li>
      </ul>
    </pw-section>
    <pw-section class="purple" icon="cloud_download" id="response" label="Response" ref="response">
      <ul>
        <li>
          <label for="status">status</label>
          <input :class="statusCategory ? statusCategory.className : ''" :value="response.status || '(waiting to send request)'" ref="status" id="status" name="status" readonly type="text">
        </li>
      </ul>
      <ul v-for="(value, key) in response.headers" :key="key">
        <li>
          <label :for="key">{{key}}</label>
          <input :id="key" :value="value" :name="key" readonly>
        </li>
      </ul>
      <ul v-if="response.body">
        <li>
          <div class="flex-wrap">
            <label for="body">response</label>
            <div>
              <button class="icon" @click="copyResponse" ref="copyResponse" v-if="response.body">
                <i class="material-icons">file_copy</i>
                <span>Copy</span>
              </button>
            </div>
          </div>
          <div id="response-details-wrapper">
            <pre><code ref="responseBody" id="body" rows="16" placeholder="(waiting to send request)">{{response.body}}</code></pre>
            <iframe :class="{hidden: !previewEnabled}" class="covers-response" ref="previewFrame" src="about:blank"></iframe>
          </div>
          <div class="align-right" v-if="response.body && responseType === 'text/html'">
            <button class="icon" @click.prevent="togglePreview">
              <i class="material-icons" v-if="!previewEnabled">visibility</i>
              <i class="material-icons" v-if="previewEnabled">visibility_off</i>
              <span>{{ previewEnabled ? 'Hide Preview' : 'Preview HTML' }}</span>
            </button>
          </div>
        </li>
      </ul>
    </pw-section>
    <section>
      <input id="tab-one" type="radio" name="grp" checked="checked">
      <label for="tab-one">Authentication</label>
      <div class="tab">
        <pw-section class="cyan" icon="vpn_key" label="Authentication">
          <ul>
            <li>
              <div class="flex-wrap">
                <label for="auth">Authentication Type</label>
                <div>
                  <button class="icon" @click="clearContent('auth')">
                    <i class="material-icons">clear_all</i>
                    <span>Clear</span>
                  </button>
                </div>
              </div>
              <select id="auth" v-model="auth">
                <option>None</option>
                <option>Basic</option>
                <option>Bearer Token</option>
              </select>
            </li>
          </ul>
          <ul v-if="auth === 'Basic'">
            <li>
              <input placeholder="User" name="http_basic_user" v-model="httpUser">
            </li>
            <li>
              <input placeholder="Password" name="http_basic_passwd" :type="passwordFieldType" v-model="httpPassword">
            </li>
            <div>
              <li>
                <button class="icon" id="switchVisibility" ref="switchVisibility" @click="switchVisibility">
                  <i class="material-icons" v-if="passwordFieldType === 'text'">visibility</i>
                  <i class="material-icons" v-if="passwordFieldType !== 'text'">visibility_off</i>
                </button>
              </li>
            </div>
          </ul>
          <ul v-if="auth === 'Bearer Token'">
            <li>
              <input placeholder="Token" name="bearer_token" v-model="bearerToken">
            </li>
          </ul>
        </pw-section>
      </div>
      <input id="tab-two" type="radio" name="grp">
      <label for="tab-two">Headers</label>
      <div class="tab">
        <pw-section class="orange" icon="toc" label="Headers">
          <ul>
            <li>
              <div class="flex-wrap">
                <label for="headerList">Header List</label>
                <div>
                  <button class="icon" @click="clearContent('headers')">
                    <i class="material-icons">clear_all</i>
                    <span>Clear</span>
                  </button>
                </div>
              </div>
              <textarea id="headerList" readonly v-textarea-auto-height="headerString" v-model="headerString" placeholder="(add at least one header)" rows="1"></textarea>
            </li>
          </ul>
          <ul v-for="(header, index) in headers" :key="index" @input="headersToHeaderString">
            <li>
              <input :placeholder="'header '+(index+1)" :name="'header'+index" v-model="header.key" @keyup.prevent="setRouteQueryState" autofocus>
            </li>
            <li>
              <input :placeholder="'value '+(index+1)" :name="'value'+index" v-model="header.value" @keyup.prevent="setRouteQueryState">
            </li>
            <div>
              <li>
                <button class="icon" @click="removeRequestHeader(index)" id="header">
                  <i class="material-icons">delete</i>
                </button>
              </li>
            </div>
          </ul>
          <ul>
            <li>
              <button class="icon" @click="addRequestHeader">
                <i class="material-icons">add</i>
                <span>Add New</span>
              </button>
            </li>
          </ul>
        </pw-section>
      </div>
      <input id="tab-three" type="radio" name="grp">
      <label for="tab-three">Parameters</label>
      <div class="tab">
        <pw-section class="pink" icon="input" label="Parameters">
          <ul>
            <li>
              <div class="flex-wrap">
                <label for="paramList">Parameter List</label>
                <div>
                  <button class="icon" @click="clearContent('parameters')">
                    <i class="material-icons">clear_all</i>
                    <span>Clear</span>
                  </button>
                </div>
              </div>
              <textarea id="paramList" readonly v-textarea-auto-height="queryString" v-model="queryString" ref="queryString" placeholder="(add at least one parameter)" rows="1"></textarea>
            </li>
          </ul>
          <ul v-for="(param, index) in params" :key="index" @input="paramsToQueryString">
            <li>
              <input :placeholder="'parameter '+(index+1)" :name="'param'+index" v-model="param.key" autofocus>
            </li>
            <li>
              <input :placeholder="'value '+(index+1)" :name="'value'+index" v-model="param.value">
            </li>
            <div>
              <li>
                <button class="icon" @click="removeRequestParam(index)" id="param">
                  <i class="material-icons">delete</i>
                </button>
              </li>
            </div>
          </ul>
          <ul>
            <li>
              <button class="icon" @click="addRequestParam">
                <i class="material-icons">add</i>
                <span>Add New</span>
              </button>
            </li>
          </ul>
        </pw-section>
      </div>
    </section>
    <history @useHistory="handleUseHistory" ref="historyComponent"></history>
    <pw-section class="yellow" icon="folder_special" label="Collections" ref="Collections">
      <collections></collections>
    </pw-section>
  </div>
</template>
<script>
  import url from 'url';
  import querystring from "querystring";
  import autocomplete from '../components/autocomplete';
  import history from "../components/history";
  import section from "../components/section";
  import textareaAutoHeight from "../directives/textareaAutoHeight";
  import toggle from "../components/toggle";
  import modal from "../components/modal";
  import collections from '../components/collections';
  import saveRequestAs from '../components/collections/saveRequestAs';
  import parseCurlCommand from '../assets/js/curlparser.js';
  import hljs from 'highlight.js';
  import { Liquid } from 'liquidjs';
  import 'highlight.js/styles/dracula.css';

  const engine = new Liquid();

  const statusCategories = [{
      name: 'informational',
      statusCodeRegex: new RegExp(/[1][0-9]+/),
      className: 'info-response'
    },
    {
      name: 'successful',
      statusCodeRegex: new RegExp(/[2][0-9]+/),
      className: 'success-response'
    },
    {
      name: 'redirection',
      statusCodeRegex: new RegExp(/[3][0-9]+/),
      className: 'redir-response'
    },
    {
      name: 'client error',
      statusCodeRegex: new RegExp(/[4][0-9]+/),
      className: 'cl-error-response'
    },
    {
      name: 'server error',
      statusCodeRegex: new RegExp(/[5][0-9]+/),
      className: 'sv-error-response'
    },
    {
      // this object is a catch-all for when no other objects match and should always be last
      name: 'unknown',
      statusCodeRegex: new RegExp(/.*/),
      className: 'missing-data-response'
    }
  ];
  const parseHeaders = xhr => {
    const headers = xhr.getAllResponseHeaders().trim().split(/[\r\n]+/);
    const headerMap = {};
    headers.forEach(line => {
      const parts = line.split(': ');
      const header = parts.shift().toLowerCase();
      const value = parts.join(': ');
      headerMap[header] = value
    });
    return headerMap

  };
  export const findStatusGroup = responseStatus => statusCategories.find(status => status.statusCodeRegex.test(
    responseStatus));

  export default {
    directives: {
      textareaAutoHeight
    },

    components: {
      'pw-section': section,
      'pw-toggle': toggle,
      'pw-modal': modal,
      history,
      autocomplete,
      collections,
      saveRequestAs,
    },
    data() {
      return {
        label: '',
        showModal: false,
        copyButton: '<i class="material-icons">file_copy</i>',
        copiedButton: '<i class="material-icons">done</i>',
        method: 'GET',
        url: 'https://reqres.in',
        auth: 'None',
        path: '/api/users',
        httpUser: '',
        httpPassword: '',
        passwordFieldType: 'password',
        bearerToken: '',
        headers: [],
        params: [],
        bodyParams: [],
        rawParams: '',
        rawInput: false,
        environment: [{ key: 'token', value: 'test' }],
        queryString: '',
        headerString: '',
        environmentLabel: '',
        environmentRawInput: false,
        contentType: 'application/json',
        requestType: 'JavaScript XHR',
        isHidden: true,
        response: {
          status: '',
          headers: '',
          body: ''
        },
        previewEnabled: false,
        paramsWatchEnabled: true,

        /**
         * These are content types that can be automatically
         * serialized by postwoman.
         */
        knownContentTypes: [
          'application/json',
          'application/x-www-form-urlencoded'
        ],

        /**
         * These are a list of Content Types known to Postwoman.
         */
        validContentTypes: [
          'application/json',
          'application/hal+json',
          'application/xml',
          'application/x-www-form-urlencoded',
          'text/html',
          'text/plain'
        ],
        showRequestModal: false,
        editRequest: {},
      }
    },
    watch: {
      contentType(val) {
        this.rawInput = !this.knownContentTypes.includes(val);
      },
      rawInput(status) {
        if (status && this.rawParams === '') this.rawParams = '{}'
        else this.setRouteQueryState()
      },
      'response.body': function (val) {
        var responseText = document.querySelector("div#response-details-wrapper pre code") != null ? document
          .querySelector("div#response-details-wrapper pre code") : null;
        if (responseText) {
          if (document.querySelector('.hljs') !== null && responseText.innerHTML.indexOf('<span class="hljs') !== -
            1) {
            responseText.removeAttribute("class");
            responseText.innerHTML = null;
            responseText.innerText = this.response.body;
          } else if (responseText && this.response.body !== "(waiting to send request)" && this.response.body !==
            "Loading..." && this.response.body !== "See JavaScript console (F12) for details.") {
            responseText.innerText = this.responseType === 'application/json' || this.responseType === 'application/hal+json' ? JSON.stringify(this.response.body,
              null, 2) : this.response.body;
            hljs.highlightBlock(document.querySelector("div#response-details-wrapper pre code"));
          } else {
            responseText.innerText = this.response.body
          }
        }
      },
      params: {
        handler: function(newValue) {
          if(!this.paramsWatchEnabled) {
            this.paramsWatchEnabled = true;
            return;
          }
          let path = this.path;
          let queryString = newValue
            .filter(({
              key
            }) => !!key)
            .map(({
              key,
              value
            }) => `${key}=${value}`).join('&')
          queryString = queryString === '' ? '' : `?${queryString}`
          if(path.includes('?')) {
            path = path.slice(0, path.indexOf('?')) + queryString;
          } else {
            path = path + queryString
          }

          this.paramsToQueryString;
          this.path = path;
        },
        deep: true
      },
      selectedRequest (newValue, oldValue) {
        // @TODO: Convert all variables to single request variable
        if (!newValue) return;
        this.url = newValue.url;
        this.path = newValue.path;
        this.method = newValue.method;
        this.auth = newValue.auth;
        this.httpUser = newValue.httpUser;
        this.httpPassword = newValue.httpPassword;
        this.passwordFieldType = newValue.passwordFieldType;
        this.bearerToken = newValue.bearerToken;
        this.headers = newValue.headers;
        this.params = newValue.params;
        this.bodyParams = newValue.bodyParams;
        this.rawParams = newValue.rawParams;
        this.rawInput = newValue.rawInput;
        this.contentType = newValue.contentType;
        this.requestType = newValue.requestType;
      },
      editingRequest (newValue) {
        this.editRequest = newValue;
        this.showRequestModal = true;
      }
    },
    computed: {
      selectedRequest() {
        return this.$store.state.postwoman.selectedRequest;
      },
      editingRequest() {
        return this.$store.state.postwoman.editingRequest;
      },
      requestName() {
        return this.label
      },
      statusCategory() {
        return findStatusGroup(this.response.status);
      },
      isValidURL() {
        const protocol = '^(https?:\\/\\/)?';
        const validIP = new RegExp(protocol +
          "(([0-9]|[1-9][0-9]|1[0-9]{2}|2[0-4][0-9]|25[0-5])\.){3}([0-9]|[1-9][0-9]|1[0-9]{2}|2[0-4][0-9]|25[0-5])$");
        const validHostname = new RegExp(protocol +
          "(([a-zA-Z0-9]|[a-zA-Z0-9][a-zA-Z0-9\-]*[a-zA-Z0-9])\.)*([A-Za-z0-9]|[A-Za-z0-9][A-Za-z0-9\-]*[A-Za-z0-9])$"
        );
        return validIP.test(this.url) || validHostname.test(this.url);
      },
      hasRequestBody() {
        return ['POST', 'PUT', 'PATCH'].includes(this.method);
      },
      pathName() {
        return this.path.match(/^([^?]*)\??/)[1]
      },
      rawRequestBody() {
        const {
          bodyParams
        } = this
        if (this.contentType === 'application/json') {
          try {
            const obj = JSON.parse(`{${bodyParams.filter(({key}) => !!key).map(({key, value}) => `
              "${key}": "${value}"
              `).join()}}`)
            return JSON.stringify(obj)
          } catch (ex) {
            return 'invalid'
          }
        } else {
          return bodyParams
            .filter(({
              key
            }) => !!key)
            .map(({
              key,
              value
            }) => `${key}=${encodeURIComponent(value)}`).join('&')
        }
      },
      responseType() {
        return (this.response.headers['content-type'] || '').split(';')[0].toLowerCase();
      },
      requestCode() {
        if (this.requestType === 'JavaScript XHR') {
          var requestString = []
          requestString.push('const xhr = new XMLHttpRequest()');
          const user = this.auth === 'Basic' ? this.httpUser : null
          const pswd = this.auth === 'Basic' ? this.httpPassword : null
          requestString.push('xhr.open("' + this.method + '", "' + this.url + this.path + this.queryString + '", true, ' +
            user + ', ' + pswd + ')');
          if (this.auth === 'Bearer Token') {
            requestString.push("xhr.setRequestHeader('Authorization', 'Bearer ' + " + this.bearerToken + ")");
          }
          if (this.headers) {
            this.headers.forEach(function (element) {
              requestString.push('xhr.setRequestHeader(' + element.key + ', ' + element.value + ')');
            })
          }
          if (['POST', 'PUT', 'PATCH'].includes(this.method)) {
            const requestBody = this.rawInput ? this.rawParams : this.rawRequestBody;
            requestString.push("xhr.setRequestHeader('Content-Length', " + requestBody.length + ")")
            requestString.push("xhr.setRequestHeader('Content-Type', `" + this.contentType + "; charset=utf-8`)")
            requestString.push("xhr.send(" + requestBody + ")")
          } else {
            requestString.push('xhr.send()')
          }
          return requestString.join('\n');
        } else if (this.requestType == 'Fetch') {
          var requestString = [];
          var headers = [];
          requestString.push('fetch("' + this.url + this.path + this.queryString + '", {\n')
          requestString.push('  method: "' + this.method + '",\n')
          if (this.auth === 'Basic') {
            var basic = this.httpUser + ':' + this.httpPassword;
            headers.push('    "Authorization": "Basic ' + window.btoa(unescape(encodeURIComponent(basic))) + ',\n')
          } else if (this.auth === 'Bearer Token') {
            headers.push('    "Authorization": "Bearer Token ' + this.bearerToken + ',\n')
          }
          if (['POST', 'PUT', 'PATCH'].includes(this.method)) {
            const requestBody = this.rawInput ? this.rawParams : this.rawRequestBody;
            requestString.push('  body: ' + requestBody + ',\n')
            headers.push('    "Content-Length": ' + requestBody.length + ',\n')
            headers.push('    "Content-Type": "' + this.contentType + '; charset=utf-8",\n')
          }
          if (this.headers) {
            this.headers.forEach(function (element) {
              headers.push('    "' + element.key + '": "' + element.value + '",\n');
            })
          }
          headers = headers.join('').slice(0, -3);
          requestString.push('  headers: {\n' + headers + '\n  },\n')
          requestString.push('  credentials: "same-origin"\n')
          requestString.push(')}).then(function(response) {\n')
          requestString.push('  response.status\n')
          requestString.push('  response.statusText\n')
          requestString.push('  response.headers\n')
          requestString.push('  response.url\n\n')
          requestString.push('  return response.text()\n')
          requestString.push(')}, function(error) {\n')
          requestString.push('  error.message\n')
          requestString.push(')}')
          return requestString.join('');
        } else if (this.requestType === 'cURL') {
          var requestString = [];
          requestString.push('curl -X ' + this.method + ' \\\n')
          requestString.push("  '" + this.url + this.path + this.queryString + "' \\\n")
          if (this.auth === 'Basic') {
            var basic = this.httpUser + ':' + this.httpPassword;
            requestString.push("  -H 'Authorization: Basic " + window.btoa(unescape(encodeURIComponent(basic))) +
              "' \\\n")
          } else if (this.auth === 'Bearer Token') {
            requestString.push("  -H 'Authorization: Bearer Token " + this.bearerToken + "' \\\n")
          }
          if (this.headers) {
            this.headers.forEach(function (element) {
              requestString.push("  -H '" + element.key + ": " + element.value + "' \\\n");
            })
          }
          if (['POST', 'PUT', 'PATCH'].includes(this.method)) {
            const requestBody = this.rawInput ? this.rawParams : this.rawRequestBody;
            requestString.push("  -H 'Content-Length: " + requestBody.length + "' \\\n")
            requestString.push("  -H 'Content-Type: " + this.contentType + "; charset=utf-8' \\\n")
            requestString.push("  -d '" + requestBody + "' \\\n")
          }
          return requestString.join('').slice(0, -3);
        }
      }
    },
    methods: {
      handleUseHistory({
        label,
        method,
        url,
        path
      }) {
        this.label = label;
        this.method = method;
        this.url = url;
        this.path = path;
        this.$refs.request.$el.scrollIntoView({
          behavior: 'smooth'
        });
      },
      async makeRequest(auth, headers, requestBody) {
        const requestOptions = {
            method: this.method,
            url: this.url + this.pathName + this.queryString,
            auth,
            headers,
            data: requestBody ? requestBody.toString() : null
        };

        const config = this.$store.state.postwoman.settings.PROXY_ENABLED ? {
            method: 'POST',
            url: `${window.location.protocol}//${window.location.host}/proxy`,
            data: requestOptions
          } : requestOptions;

        const response = await this.$axios(config);
        return this.$store.state.postwoman.settings.PROXY_ENABLED ? response.data : response;
      },
      async sendRequest() {
        this.$toast.clear();

        if (!this.isValidURL) {
          this.$toast.error('URL is not formatted properly', {
            icon: 'error'
          });
          return;
        }

        // Start showing the loading bar as soon as possible.
        // The nuxt axios module will hide it when the request is made.
        this.$nuxt.$loading.start();

        if (this.$refs.response.$el.classList.contains('hidden')) {
          this.$refs.response.$el.classList.toggle('hidden')
        }
        this.$refs.response.$el.scrollIntoView({
          behavior: 'smooth'
        });
        this.previewEnabled = false;
        this.response.status = 'Fetching...';
        this.response.body = 'Loading...';

        const auth = this.auth === 'Basic' ? {
          username: this.httpUser,
          password: this.httpPassword
        } : null;

        let headers = {};
        let headersObject = {};

        Object.keys(headers).forEach(id => {
          headersObject[headers[id].key] = headers[id].value
        });
        headers = headersObject;

        // If the request has a body, we want to ensure Content-Length and
        // Content-Type are sent.
        let requestBody;
        if (this.hasRequestBody) {
          requestBody = this.rawInput ? this.rawParams : this.rawRequestBody;

          Object.assign(headers, {
            //'Content-Length': requestBody.length,
            'Content-Type': `${this.contentType}; charset=utf-8`
          });
        }

        // If the request uses a token for auth, we want to make sure it's sent here.
        if (this.auth === 'Bearer Token') headers['Authorization'] = `Bearer ${this.bearerToken}`;

        headers = Object.assign(
          // Clone the app headers object first, we don't want to
          // mutate it with the request headers added by default.
          Object.assign({}, this.headers),

          // We make our temporary headers object the source so
          // that you can override the added headers if you
          // specify them.
          headers
        );

        Object.keys(headers).forEach(id => {
          headersObject[headers[id].key] = headers[id].value
        });
        headers = headersObject;

        try {
          const startTime = Date.now();

          const payload = await this.makeRequest(auth, headers, requestBody);

          const duration = Date.now() - startTime;
          this.$toast.info(`Finished in ${duration}ms`, {
            icon: 'done'
          });

          (() => {
            const status = this.response.status = payload.status;
            const headers = this.response.headers = payload.headers;

            // We don't need to bother parsing JSON, axios already handles it for us!
            const body = this.response.body = payload.data;

            const date = new Date().toLocaleDateString();
            const time = new Date().toLocaleTimeString();

            // Addition of an entry to the history component.
            const entry = {
              label: this.requestName,
              status,
              date,
              time,
              method: this.method,
              url: this.url,
              path: this.path
            };
            this.$refs.historyComponent.addEntry(entry);
          })();
        } catch (error) {
          console.error(error);
          if (error.response) {
            this.response.headers = error.response.headers;
            this.response.status = error.response.status;
            this.response.body = error.response.data;

            // Addition of an entry to the history component.
            const entry = {
              label: this.requestName,
              status: this.response.status,
              date: new Date().toLocaleDateString(),
              time: new Date().toLocaleTimeString(),
              method: this.method,
              url: this.url,
              path: this.path
            };
            this.$refs.historyComponent.addEntry(entry);
            return;
          } else {
            this.response.status = error.message;
            this.response.body = "See JavaScript console (F12) for details.";
            this.$toast.error(error + ' (F12 for details)', {
              icon: 'error'
            });
            if(!this.$store.state.postwoman.settings.PROXY_ENABLED) {
              this.$toast.info('Try enabling Proxy', {
                icon: 'help',
                duration: 5000,
                action: {
                  text: 'Settings',
                  onClick: (e, toastObject) => {
                    this.$router.push({ path: '/settings' });
                  }
                }
              });
            }
          }
        }
      },
<<<<<<< HEAD
      propogateEnvironment() {
        this.paramsToQueryString();
        this.headersToHeaderString();
      },
      hasCompleteTemplate(str) {
        return !!str.match(/(\{{\w+(\.\w+)+\}})|([\w]+\.)+[\w]+(?=[\s]|)|(\{{.\w+.\}})/gi);
      },
      async parseObject(object) {
        return await Promise.all(Object.keys(object).map(async key => { 
          return {
            key,
            value: this.hasCompleteTemplate(object[key])
              ? await this.parseTemplate(object[key])
              : object[key]
          };
      }));
      },
      async parseTemplate(template, environment) {
        if (!environment) {
          if (this.environmentRawInput) {
            environment = typeof this.rawEnvironment === 'string'
              ? JSON.parse(this.rawEnvironment.replace(/(\r\n|\n|\r)/gm, '').replace(/\s+/g, ''))
              : this.rawEnvironment;
          } else {
            environment = this.environment
              .filter(({ key, value }) => !!key)
              .reduce((acc, curr) => {
                acc[curr.key] = curr.value;
                return acc;
              }, {})
          }
        }

        return await engine.parseAndRender(template, environment)
      },
      async parseBody() {
        const requestBody = this.rawInput
          ? this.objectArrayToObject(this.rawParams)
          : this.rawRequestBody;

        this.parseObject(requestBody)
          .then(result => {
            if (this.rawInput) {
              this.rawInput = result
            }
          });
      },
      async paramsToQueryString() {
        let result = '';
        
        const obj = this.objectArrayToObject(this.params);
        this.parseObject(obj)
          .then(result => {
            result = result.map(({ key, value }) => `${key}=${encodeURIComponent(value)}`).join('&');
            this.queryString = result === '' ? '' : `?${result}`;
          });
      },
      async headersToHeaderString() {
        let result = '';

        const obj = this.objectArrayToObject(this.headers);
        this.parseObject(obj)
          .then(result => {
            result = result.map(({ key, value }) => `${key}: ${value}`).join(',\n');
            this.headerString = result === '' ? '' : `${result}`
          });
      },
      gotoHistory() {
        this.$refs.historyComponent.$el.scrollIntoView({
          behavior: 'smooth'
        })
      },
      objectArrayToObject(objArray) {
        let obj = {};
        objArray.forEach((curr) => {
          obj[curr.key] = curr.value;
        });
        return obj;
      },
=======
>>>>>>> 2f47fc53
      getQueryStringFromPath() {
        let queryString,
            pathParsed = url.parse(this.path);
        return queryString = pathParsed.query ? pathParsed.query : '';
      },
      queryStringToArray(queryString) {
        let queryParsed = querystring.parse(queryString);
        return Object.keys(queryParsed).map((key) => ({key: key, value: queryParsed[key]}))
      },
      pathInputHandler() {
        let queryString = this.getQueryStringFromPath(),
            params = this.queryStringToArray(queryString);

        this.paramsWatchEnabled = false;
        this.params = params;
      },
      addRequestHeader() {
        this.headers.push({
          key: '',
          value: ''
        });
        return false
      },
      removeRequestHeader(index) {
        this.headers.splice(index, 1)
        this.$toast.error('Deleted', {
          icon: 'delete'
        });
      },
      addRequestParam() {
        this.params.push({
          key: '',
          value: ''
        })
        return false
      },
      removeRequestParam(index) {
        this.params.splice(index, 1)
        this.$toast.error('Deleted', {
          icon: 'delete'
        });
      },
      addRequestBodyParam() {
        this.bodyParams.push({
          key: '',
          value: ''
        })
        return false
      },
      addEnvironmentProperty(key = '', value = '') {
        this.environment.push({ key, value });
        return false;
      },
      removeEnvironmentProperty(index) {
        this.environment.splice(index, 1);
        this.$toast.error('Removed environment property', { icon: 'delete' });
        return false
      },
      removeRequestBodyParam(index) {
        this.bodyParams.splice(index, 1)
        this.$toast.error('Deleted', {
          icon: 'delete'
        });
      },
      formatRawParams(event) {
        if ((event.which !== 13 && event.which !== 9)) {
          return;
        }
        const textBody = event.target.value;
        const textBeforeCursor = textBody.substring(0, event.target.selectionStart);
        const textAfterCursor = textBody.substring(event.target.selectionEnd);
        if (event.which === 13) {
          event.preventDefault();
          const oldSelectionStart = event.target.selectionStart;
          const lastLine = textBeforeCursor.split('\n').slice(-1)[0];
          const rightPadding = lastLine.match(/([\s\t]*).*/)[1] || "";
          event.target.value = textBeforeCursor + '\n' + rightPadding + textAfterCursor;
          setTimeout(() => event.target.selectionStart = event.target.selectionEnd = oldSelectionStart + rightPadding
            .length + 1, 1);
        } else if (event.which === 9) {
          event.preventDefault();
          const oldSelectionStart = event.target.selectionStart;
          event.target.value = textBeforeCursor + '\xa0\xa0' + textAfterCursor;
          event.target.selectionStart = event.target.selectionEnd = oldSelectionStart + 2;
          return false;
        }
      },
      copyRequest() {
        if (navigator.share) {
          let time = new Date().toLocaleTimeString();
          let date = new Date().toLocaleDateString();
          navigator.share({
              title: `Postwoman`,
              text: `Postwoman • API request builder at ${time} on ${date}`,
              url: window.location.href
            }).then(() => {})
            .catch(console.error);
        } else {
          var dummy = document.createElement('input');
          document.body.appendChild(dummy);
          dummy.value = window.location.href;
          dummy.select();
          document.execCommand('copy');
          document.body.removeChild(dummy);
          this.$refs.copyRequest.innerHTML = this.copiedButton;
          this.$toast.success('Copied to clipboard', {
            icon: 'done'
          });
          setTimeout(() => this.$refs.copyRequest.innerHTML = '<i class="material-icons">share</i>', 1000)
        }
      },
      copyRequestCode() {
        this.$refs.copyRequestCode.innerHTML = this.copiedButton + '<span>Copied</span>';
        this.$toast.success('Copied to clipboard', {
          icon: 'done'
        });
        this.$refs.generatedCode.select();
        document.execCommand("copy");
        setTimeout(() => this.$refs.copyRequestCode.innerHTML = this.copyButton + '<span>Copy</span>', 1000)
      },
      copyResponse() {
        this.$refs.copyResponse.innerHTML = this.copiedButton + '<span>Copied</span>';
        this.$toast.success('Copied to clipboard', {
          icon: 'done'
        });
        // Creates a textarea element
        var aux = document.createElement("textarea");
        var copy = this.responseType == 'application/json' ? JSON.stringify(this.response.body) : this.response.body;
        // Adds response body to the new textarea
        aux.innerText = copy;
        // Append the textarea to the body
        document.body.appendChild(aux);
        // Highlight the content
        aux.select();
        document.execCommand('copy');
        // Remove the input from the body
        document.body.removeChild(aux);
        setTimeout(() => this.$refs.copyResponse.innerHTML = this.copyButton + '<span>Copy</span>', 1000)
      },
      togglePreview() {
        this.previewEnabled = !this.previewEnabled;
        if (this.previewEnabled) {
          // If you want to add 'preview' support for other response types,
          // just add them here.
          if (this.responseType === "text/html") {
            // If the preview already has that URL loaded, let's not bother re-loading it all.
            if (this.$refs.previewFrame.getAttribute('data-previewing-url') === this.url)
              return;
            // Use DOMParser to parse document HTML.
            const previewDocument = new DOMParser().parseFromString(this.response.body, this.responseType);
            // Inject <base href="..."> tag to head, to fix relative CSS/HTML paths.
            previewDocument.head.innerHTML = `<base href="${this.url}">` + previewDocument.head.innerHTML;
            // Finally, set the iframe source to the resulting HTML.
            this.$refs.previewFrame.srcdoc = previewDocument.documentElement.outerHTML;
            this.$refs.previewFrame.setAttribute('data-previewing-url', this.url);
          }
        }
      },
      setRouteQueryState() {
        const flat = key => this[key] !== '' ? `${key}=${this[key]}&` : ''
        const deep = key => {
          const haveItems = [...this[key]].length
          if (haveItems && this[key]['value'] !== '') {
            return `${key}=${JSON.stringify(this[key])}&`
          } else return ''
        }
        let flats = ['method', 'url', 'path', 'auth', 'httpUser', 'httpPassword', 'bearerToken', 'contentType'].map(
          item => flat(item))
        let deeps = ['headers', 'params'].map(item => deep(item))
        let bodyParams = this.rawInput ? [flat('rawParams')] : [deep('bodyParams')];

        this.$router.replace('/?' + flats.concat(deeps, bodyParams).join('').slice(0, -1))
      },
      setRouteQueries(queries) {
        if (typeof (queries) !== 'object') throw new Error('Route query parameters must be a Object')
        for (const key in queries) {
          if (['headers', 'params', 'bodyParams'].includes(key)) this[key] = JSON.parse(queries[key])
          if (key === 'rawParams') {
            this.rawInput = true
            this.rawParams = queries['rawParams']
          } else if (typeof (this[key]) === 'string') this[key] = queries[key]
        }
      },
      observeRequestButton() {
        const requestElement = this.$refs.request.$el;
        const sendButtonElement = this.$refs.sendButton;
        const observer = new IntersectionObserver((entries, observer) => {
          entries.forEach(entry => {
            if(entry.isIntersecting) sendButtonElement.classList.remove('show');
            // The button should float when it is no longer visible on screen.
            // This is done by adding the show class to the button.
            else sendButtonElement.classList.add('show');
          });
        }, {
          rootMargin: '0px',
          threshold: [0],
        });
        observer.observe(requestElement);
      },
      handleImport() {
        let textarea = document.getElementById("import-text")
        let text = textarea.value;
        try {
         let parsedCurl = parseCurlCommand(text);
         this.url = parsedCurl.url.replace(/"/g,"").replace(/'/g,"");
         this.url = this.url.slice(-1).pop() == '/' ? this.url.slice(0, -1): this.url;
         this.path = "";
         this.headers = [];
          for (const key of Object.keys(parsedCurl.headers)) {
            this.headers.push({
              key: key,
              value: parsedCurl.headers[key]
            })
          }
          this.method = parsedCurl.method.toUpperCase();
          if (parsedCurl["data"]){
            this.rawInput = true;
            this.rawParams = parsedCurl["data"];
          }
          this.showModal = false;
        } catch (error) {
          this.showModal = false;
          this.$toast.error('cURL is not formatted properly', {
            icon: 'error'
          });
        }
      },
      toggleModal() {
        this.showModal = !this.showModal;
      },
      switchVisibility() {
        this.passwordFieldType = this.passwordFieldType === 'password' ? 'text' : 'password'
      },
      clearContent(name) {
        switch(name) {
          case "auth":
            this.auth = 'None';
            this.httpUser = '';
            this.httpPassword = '';
            break;
          case "headers":
            this.headers = [];
            break;
          case "parameters":
            this.params = [];
            break;
          case "environment":
            this.environment = [];
            break;
          default:
            name = 'request';
            this.label = '',
            this.method= 'GET',
            this.url = '',
            this.auth = 'None',
            this.path = '',
            this.auth = 'None';
            this.httpUser = '';
            this.httpPassword = '';
            this.headers = [];
            this.params = [];
            this.bodyParams = [];
            this.rawParams = '';
            this.queryString = '';
        }
        this.$toast.info(`Cleared ${name}`, {
          icon: 'clear_all'
        });
      },
      saveRequest() {
        this.editRequest = {
          url: this.url,
          path: this.path,
          method: this.method,
          auth: this.auth,
          httpUser: this.httpUser,
          httpPassword: this.httpPassword,
          passwordFieldType: this.passwordFieldType,
          bearerToken: this.bearerToken,
          headers: this.headers,
          params: this.params,
          bodyParams: this.bodyParams,
          rawParams: this.rawParams,
          rawInput: this.rawInput,
          contentType: this.contentType,
          requestType: this.requestType,
        };

        if (this.selectedRequest.url) {
          this.editRequest = Object.assign({}, this.selectedRequest, this.editRequest);
        }

        this.showRequestModal = true;
      },
      hideRequestModal() {
        this.showRequestModal = false;
        this.editRequest = {};
      },
    },
    mounted() {
      this.observeRequestButton();
    },
    created() {
      if (Object.keys(this.$route.query).length) this.setRouteQueries(this.$route.query);
      this.$watch(vm => [
        vm.label,
        vm.method,
        vm.url,
        vm.auth,
        vm.path,
        vm.httpUser,
        vm.httpPassword,
        vm.bearerToken,
        vm.headers,
        vm.params,
        vm.headers,
        vm.bodyParams,
        vm.contentType,
        vm.rawParams,
        vm.queryString,
        vm.headerString,
      ], val => {
        this.setRouteQueryState()
      })
    }
  }
</script><|MERGE_RESOLUTION|>--- conflicted
+++ resolved
@@ -940,7 +940,6 @@
           }
         }
       },
-<<<<<<< HEAD
       propogateEnvironment() {
         this.paramsToQueryString();
         this.headersToHeaderString();
@@ -1020,8 +1019,6 @@
         });
         return obj;
       },
-=======
->>>>>>> 2f47fc53
       getQueryStringFromPath() {
         let queryString,
             pathParsed = url.parse(this.path);
