--- conflicted
+++ resolved
@@ -30,21 +30,12 @@
     "acorn-walk": "^8.0.2",
     "browser-fs-access": "^0.13.1",
     "esprima": "^4.0.1",
-<<<<<<< HEAD
-    "firebase": "^8.2.5",
-    "graphql": "^15.5.0",
-    "graphql-language-service-interface": "^2.8.2",
-    "mustache": "^4.1.0",
-    "nuxt": "^2.14.12",
-    "nuxt-i18n": "^6.19.0",
-=======
     "firebase": "^8.2.9",
     "graphql": "^15.5.0",
     "graphql-language-service-interface": "^2.8.2",
     "mustache": "^4.1.0",
     "nuxt": "^2.15.2",
     "nuxt-i18n": "^6.20.3",
->>>>>>> 4fded3ad
     "paho-mqtt": "^1.1.0",
     "socket.io-client": "^3.1.0",
     "socketio-wildcard": "^2.0.0",
@@ -55,13 +46,8 @@
     "yargs-parser": "^20.2.6"
   },
   "devDependencies": {
-<<<<<<< HEAD
-    "@babel/core": "^7.12.10",
-    "@babel/preset-env": "^7.12.11",
-=======
     "@babel/core": "^7.13.1",
     "@babel/preset-env": "^7.13.8",
->>>>>>> 4fded3ad
     "@nuxtjs/color-mode": "^2.0.3",
     "@nuxtjs/google-analytics": "^2.4.0",
     "@nuxtjs/google-fonts": "^1.2.0",
