<template>
  <div
    class="sticky top-sidebarPrimaryStickyFold z-10 flex items-center justify-between border-y border-dividerLight bg-primary pl-4"
  >
    <label class="font-semibold text-secondaryLight">
      {{ t("request.variables") }}
    </label>
    <div class="flex">
      <HoppButtonSecondary
        v-if="subscriptionState === 'SUBSCRIBED'"
        v-tippy="{
          theme: 'tooltip',
          delay: [500, 20],
          allowHTML: true,
        }"
        :title="`${t('request.stop')}`"
        :label="`${t('request.stop')}`"
        :icon="IconStop"
        class="!hover:text-accentDark rounded-none !text-accent"
        @click="unsubscribe()"
      />
      <HoppButtonSecondary
        v-if="selectedOperation && subscriptionState !== 'SUBSCRIBED'"
        v-tippy="{
          theme: 'tooltip',
          delay: [500, 20],
          allowHTML: true,
        }"
        :title="`${t('request.run')} <kbd>${getSpecialKey()}</kbd><kbd>G</kbd>`"
        :label="`${selectedOperation.name?.value ?? t('request.run')}`"
        :icon="IconPlay"
        :disabled="!selectedOperation"
        class="!hover:text-accentDark rounded-none !text-accent"
        @click="runQuery(selectedOperation)"
      />
      <HoppButtonSecondary
        v-tippy="{ theme: 'tooltip' }"
        to="https://docs.hoppscotch.io/documentation/features/graphql-api-testing"
        blank
        :title="t('app.wiki')"
        :icon="IconHelpCircle"
      />
      <HoppButtonSecondary
        v-tippy="{ theme: 'tooltip' }"
        :title="t('action.clear_all')"
        :icon="IconTrash2"
        @click="clearGQLVariables()"
      />
      <HoppButtonSecondary
        v-tippy="{ theme: 'tooltip' }"
        :title="t('state.linewrap')"
        :class="{ '!text-accent': WRAP_LINES }"
        :icon="IconWrapText"
        @click.prevent="toggleNestedSetting('WRAP_LINES', 'graphqlVariables')"
      />
      <HoppButtonSecondary
        v-tippy="{ theme: 'tooltip' }"
        :title="t('action.prettify')"
        :icon="prettifyVariablesIcon"
        @click="prettifyVariableString"
      />
      <HoppButtonSecondary
        v-tippy="{ theme: 'tooltip' }"
        :title="t('action.copy')"
        :icon="copyVariablesIcon"
        @click="copyVariables"
      />
    </div>
  </div>
  <div ref="variableEditor" class="flex flex-1 flex-col"></div>
</template>

<script setup lang="ts">
import IconPlay from "~icons/lucide/play"
import IconStop from "~icons/lucide/stop-circle"
import IconHelpCircle from "~icons/lucide/help-circle"
import IconTrash2 from "~icons/lucide/trash-2"
import IconCopy from "~icons/lucide/copy"
import IconCheck from "~icons/lucide/check"
import IconInfo from "~icons/lucide/info"
import IconWand from "~icons/lucide/wand"
import IconWrapText from "~icons/lucide/wrap-text"
import { computed, reactive, ref } from "vue"
import jsonLinter from "~/helpers/editor/linting/json"
import { copyToClipboard } from "@helpers/utils/clipboard"
import { useCodemirror } from "@composables/codemirror"
import * as gql from "graphql"
import { useI18n } from "@composables/i18n"
import { refAutoReset, useVModel } from "@vueuse/core"
import { useToast } from "~/composables/toast"
import { getPlatformSpecialKey as getSpecialKey } from "~/helpers/platformutils"
import {
  socketDisconnect,
  subscriptionState,
} from "~/helpers/graphql/connection"
<<<<<<< HEAD
import { EditorView } from "@codemirror/view"
=======
import { useNestedSetting } from "~/composables/settings"
import { toggleNestedSetting } from "~/newstore/settings"
>>>>>>> 45b53274

const t = useI18n()
const toast = useToast()

const props = defineProps<{
  modelValue: string
}>()

const emit = defineEmits<{
  (e: "save-request"): void
  (e: "update:modelValue", val: string): void
  (e: "run-query", definition: gql.OperationDefinitionNode | null): void
}>()

// Watch operations on graphql query string
const selectedOperation = ref<gql.OperationDefinitionNode | null>(null)

const variableString = useVModel(props, "modelValue", emit)

const variableEditor = ref<EditorView>()

const WRAP_LINES = useNestedSetting("WRAP_LINES", "graphqlVariables")

const copyVariablesIcon = refAutoReset<typeof IconCopy | typeof IconCheck>(
  IconCopy,
  1000
)
const prettifyVariablesIcon = refAutoReset<
  typeof IconWand | typeof IconCheck | typeof IconInfo
>(IconWand, 1000)

useCodemirror(
  variableEditor,
  variableString,
  reactive({
    extendedEditorConfig: {
      mode: "application/ld+json",
      placeholder: `${t("request.variables")}`,
      lineWrapping: WRAP_LINES,
    },
    linter: computed(() =>
      variableString.value.length > 0 ? jsonLinter : null
    ),
    completer: null,
    environmentHighlights: true,
  })
)

const copyVariables = () => {
  copyToClipboard(variableString.value)
  copyVariablesIcon.value = IconCheck
  toast.success(`${t("state.copied_to_clipboard")}`)
}

const prettifyVariableString = () => {
  try {
    const jsonObj = JSON.parse(variableString.value)
    variableString.value = JSON.stringify(jsonObj, null, 2)
    prettifyVariablesIcon.value = IconCheck
  } catch (e) {
    console.error(e)
    prettifyVariablesIcon.value = IconInfo
    toast.error(`${t("error.json_prettify_invalid_body")}`)
  }
}

const clearGQLVariables = () => {
  variableString.value = ""
}

const runQuery = (definition: gql.OperationDefinitionNode | null = null) => {
  emit("run-query", definition)
}
const unsubscribe = () => {
  socketDisconnect()
}
</script><|MERGE_RESOLUTION|>--- conflicted
+++ resolved
@@ -93,12 +93,9 @@
   socketDisconnect,
   subscriptionState,
 } from "~/helpers/graphql/connection"
-<<<<<<< HEAD
 import { EditorView } from "@codemirror/view"
-=======
 import { useNestedSetting } from "~/composables/settings"
 import { toggleNestedSetting } from "~/newstore/settings"
->>>>>>> 45b53274
 
 const t = useI18n()
 const toast = useToast()
