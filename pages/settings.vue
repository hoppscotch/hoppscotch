<template>
  <div class="page">
    <pw-section class="green" :label="$t('account')" ref="account">
      <ul>
        <li>
          <div v-if="fb.currentUser">
            <button class="icon">
              <img
                v-if="fb.currentUser.photoURL"
                :src="fb.currentUser.photoURL"
                class="material-icons"
              />
              <i v-else class="material-icons">account_circle</i>
              <span>
                {{ fb.currentUser.displayName || $t("nothing_found") }}
              </span>
            </button>
            <br />
            <button class="icon">
              <i class="material-icons">email</i>
              <span>
                {{ fb.currentUser.email || $t("nothing_found") }}
              </span>
            </button>
            <br />
            <logout />
            <p v-for="setting in fb.currentSettings" :key="setting.id">
              <pw-toggle
                :key="setting.name"
                :on="setting.value"
                @change="toggleSettings(setting.name, setting.value)"
              >
                {{ $t(setting.name) + " " + $t("sync") }}
                {{ setting.value ? $t("enabled") : $t("disabled") }}
              </pw-toggle>
            </p>
            <p v-if="fb.currentSettings.length !== 3">
              <button class="" @click="initSettings">
                <i class="material-icons">sync</i>
                <span>{{ $t("turn_on") + " " + $t("sync") }}</span>
              </button>
            </p>
          </div>
          <div v-else>
            <label>{{ $t("login_with") }}</label>
            <p>
              <login />
            </p>
          </div>
        </li>
      </ul>
    </pw-section>

    <teams @use-environment="useSelectedEnvironment($event)" />

    <pw-section class="cyan" :label="$t('theme')" ref="theme">
      <ul>
        <li>
          <label>{{ $t("background") }}</label>
          <div class="backgrounds">
            <span :key="theme.class" @click="applyTheme(theme)" v-for="theme in themes">
              <swatch
                :active="settings.THEME_CLASS === theme.class"
                :class="{ vibrant: theme.vibrant }"
                :color="theme.color"
                :name="theme.name"
                class="bg"
              />
            </span>
          </div>
        </li>
      </ul>
      <ul>
        <li>
          <label>{{ $t("color") }}</label>
          <div class="colors">
            <span
              :key="entry.color"
              @click="setActiveColor(entry.color, entry.vibrant)"
              v-for="entry in colors"
            >
              <swatch
                :active="settings.THEME_COLOR === entry.color.toUpperCase()"
                :class="{ vibrant: entry.vibrant }"
                :color="entry.color"
                :name="entry.name"
                class="fg"
              />
            </span>
          </div>
        </li>
      </ul>
      <ul>
        <li>
          <span>
            <pw-toggle
              :on="settings.FRAME_COLORS_ENABLED"
              @change="toggleSetting('FRAME_COLORS_ENABLED')"
            >
              {{ $t("multi_color") }}
              {{ settings.FRAME_COLORS_ENABLED ? $t("enabled") : $t("disabled") }}
            </pw-toggle>
          </span>
        </li>
      </ul>
      <ul>
        <li>
          <span>
            <pw-toggle
              :on="settings.SCROLL_INTO_ENABLED"
              @change="toggleSetting('SCROLL_INTO_ENABLED')"
            >
              {{ $t("scrollInto_use_toggle") }}
              {{ settings.SCROLL_INTO_ENABLED ? $t("enabled") : $t("disabled") }}
            </pw-toggle>
          </span>
        </li>
      </ul>
    </pw-section>

    <pw-section class="purple" :label="$t('extensions')" ref="extensions">
      <ul>
        <li>
          <div class="flex-wrap">
            <pw-toggle
              :on="settings.EXTENSIONS_ENABLED"
              @change="toggleSetting('EXTENSIONS_ENABLED')"
            >
              {{ $t("extensions_use_toggle") }}
            </pw-toggle>
          </div>
        </li>
      </ul>
    </pw-section>

    <pw-section class="blue" :label="$t('proxy')" ref="proxy">
      <ul>
        <li>
          <div class="flex-wrap">
            <span>
              <pw-toggle :on="settings.PROXY_ENABLED" @change="toggleSetting('PROXY_ENABLED')">
                {{ $t("proxy") }}
                {{ settings.PROXY_ENABLED ? $t("enabled") : $t("disabled") }}
              </pw-toggle>
            </span>
            <a
              href="https://github.com/liyasthomas/postwoman/wiki/Proxy"
              target="_blank"
              rel="noopener"
            >
              <button class="icon" v-tooltip="$t('wiki')">
                <i class="material-icons">help_outline</i>
              </button>
            </a>
          </div>
        </li>
      </ul>
      <ul>
        <li>
          <div class="flex-wrap">
            <label for="url">{{ $t("url") }}</label>
            <button class="icon" @click="resetProxy" v-tooltip.bottom="$t('reset_default')">
              <i class="material-icons">clear_all</i>
            </button>
          </div>
          <input
            id="url"
            type="url"
            v-model="settings.PROXY_URL"
            :disabled="!settings.PROXY_ENABLED"
          />
        </li>
      </ul>
      <ul class="info">
        <li>
          <p>
            {{ $t("postwoman_official_proxy_hosting") }}
            <br />
            {{ $t("read_the") }}
            <a
              class="link"
              href="https://apollosoftware.xyz/legal/postwoman"
              target="_blank"
              rel="noopener"
            >
              {{ $t("apollosw_privacy_policy") }} </a
            >.
          </p>
        </li>
      </ul>
      <!--
      PROXY SETTINGS URL AND KEY
      --------------
		  This feature is currently not finished.
			<ul>
				<li>
					<label for="url">URL</label>
					<input id="url" type="url" v-model="settings.PROXY_URL" :disabled="!settings.PROXY_ENABLED">
				</li>
				<li>
					<label for="key">Key</label>
					<input id="key" type="password" v-model="settings.PROXY_KEY" :disabled="!settings.PROXY_ENABLED" @change="applySetting('PROXY_KEY', $event)">
				</li>
			</ul>
      -->
    </pw-section>
  </div>
</template>

<style scoped lang="scss"></style>

<script>
import firebase from "firebase/app"
import { fb } from "~/helpers/fb"

export default {
  components: {
<<<<<<< HEAD
    "pw-section": () => import("../components/layout/section"),
    "pw-toggle": () => import("../components/ui/toggle"),
    swatch: () => import("../components/settings/swatch"),
    login: () => import("../components/firebase/login"),
    logout: () => import("../components/firebase/logout"),
    teams: () => import("../components/teams"),
=======
    "pw-section": () => import("~/components/layout/section"),
    "pw-toggle": () => import("~/components/ui/toggle"),
    swatch: () => import("~/components/settings/swatch"),
    login: () => import("~/components/firebase/login"),
    logout: () => import("~/components/firebase/logout"),
>>>>>>> 199cae09
  },
  data() {
    return {
      // NOTE:: You need to first set the CSS for your theme in /assets/css/themes.scss
      //        You should copy the existing light theme as a template and then just
      //        set the relevant values.
      themes: [
        {
          color: "#202124",
          name: this.$t("kinda_dark"),
          class: "",
          aceEditor: "twilight",
        },
        {
          color: "#ffffff",
          name: this.$t("clearly_white"),
          vibrant: true,
          class: "light",
          aceEditor: "iplastic",
        },
        {
          color: "#000000",
          name: this.$t("just_black"),
          class: "black",
          aceEditor: "vibrant_ink",
        },
        {
          color: "var(--ac-color)",
          name: this.$t("auto_system"),
          vibrant: window.matchMedia("(prefers-color-scheme: light)").matches,
          class: "auto",
          aceEditor: window.matchMedia("(prefers-color-scheme: light)").matches
            ? "iplastic"
            : "twilight",
        },
      ],
      // You can define a new color here! It will simply store the color value.
      colors: [
        // If the color is vibrant, black is used as the active foreground color.
        {
          color: "#50fa7b",
          name: this.$t("green"),
          vibrant: true,
        },
        {
          color: "#f1fa8c",
          name: this.$t("yellow"),
          vibrant: true,
        },
        {
          color: "#ff79c6",
          name: this.$t("pink"),
          vibrant: true,
        },
        {
          color: "#ff5555",
          name: this.$t("red"),
          vibrant: false,
        },
        {
          color: "#bd93f9",
          name: this.$t("purple"),
          vibrant: true,
        },
        {
          color: "#ffb86c",
          name: this.$t("orange"),
          vibrant: true,
        },
        {
          color: "#8be9fd",
          name: this.$t("cyan"),
          vibrant: true,
        },
        {
          color: "#57b5f9",
          name: this.$t("blue"),
          vibrant: false,
        },
      ],

      settings: {
        SCROLL_INTO_ENABLED:
          typeof this.$store.state.postwoman.settings.SCROLL_INTO_ENABLED !== "undefined"
            ? this.$store.state.postwoman.settings.SCROLL_INTO_ENABLED
            : true,

        THEME_CLASS: "",
        THEME_COLOR: "",
        THEME_TAB_COLOR: "",
        THEME_COLOR_VIBRANT: true,

        FRAME_COLORS_ENABLED: this.$store.state.postwoman.settings.FRAME_COLORS_ENABLED || false,
        PROXY_ENABLED: this.$store.state.postwoman.settings.PROXY_ENABLED || false,
        PROXY_URL:
          this.$store.state.postwoman.settings.PROXY_URL || "https://postwoman.apollosoftware.xyz/",
        PROXY_KEY: this.$store.state.postwoman.settings.PROXY_KEY || "",

        EXTENSIONS_ENABLED:
          typeof this.$store.state.postwoman.settings.EXTENSIONS_ENABLED !== "undefined"
            ? this.$store.state.postwoman.settings.EXTENSIONS_ENABLED
            : true,
      },

      doneButton: '<i class="material-icons">done</i>',
      fb,
    }
  },
  watch: {
    proxySettings: {
      deep: true,
      handler(value) {
        this.applySetting("PROXY_URL", value.url)
        this.applySetting("PROXY_KEY", value.key)
      },
    },
  },
  methods: {
    applyTheme({ class: name, color, aceEditor }) {
      this.applySetting("THEME_CLASS", name)
      this.applySetting("THEME_ACE_EDITOR", aceEditor)
      document.querySelector("meta[name=theme-color]").setAttribute("content", color)
      this.applySetting("THEME_TAB_COLOR", color)
      document.documentElement.className = name
    },
    setActiveColor(color, vibrant) {
      // By default, the color is vibrant.
      if (vibrant === null) vibrant = true
      document.documentElement.style.setProperty("--ac-color", color)
      document.documentElement.style.setProperty(
        "--act-color",
        vibrant ? "rgba(32, 33, 36, 1)" : "rgba(255, 255, 255, 1)"
      )
      this.applySetting("THEME_COLOR", color.toUpperCase())
      this.applySetting("THEME_COLOR_VIBRANT", vibrant)
    },
    getActiveColor() {
      // This strips extra spaces and # signs from the strings.
      const strip = (str) => str.replace(/#/g, "").replace(/ /g, "")
      return `#${strip(
        window.getComputedStyle(document.documentElement).getPropertyValue("--ac-color")
      ).toUpperCase()}`
    },
    applySetting(key, value) {
      this.settings[key] = value
      this.$store.commit("postwoman/applySetting", [key, value])
    },
    toggleSetting(key) {
      this.settings[key] = !this.settings[key]
      this.$store.commit("postwoman/applySetting", [key, this.settings[key]])
    },
    toggleSettings(name, value) {
      fb.writeSettings(name, !value)
      if (name === "syncCollections" && value) {
        this.syncCollections()
      }
      if (name === "syncEnvironments" && value) {
        this.syncEnvironments()
      }
    },
    initSettings() {
      fb.writeSettings("syncHistory", true)
      fb.writeSettings("syncCollections", true)
      fb.writeSettings("syncEnvironments", true)
    },
    resetProxy({ target }) {
      this.settings.PROXY_URL = `https://postwoman.apollosoftware.xyz/`
      target.innerHTML = this.doneButton
      this.$toast.info(this.$t("cleared"), {
        icon: "clear_all",
      })
      setTimeout(() => (target.innerHTML = '<i class="material-icons">clear_all</i>'), 1000)
    },
    syncCollections() {
      if (fb.currentUser !== null) {
        if (fb.currentSettings[0].value) {
          fb.writeCollections(JSON.parse(JSON.stringify(this.$store.state.postwoman.collections)))
        }
      }
    },
    syncEnvironments() {
      if (fb.currentUser !== null) {
        if (fb.currentSettings[1].value) {
          fb.writeEnvironments(JSON.parse(JSON.stringify(this.$store.state.postwoman.environments)))
        }
      }
    },
  },
  beforeMount() {
    this.settings.THEME_CLASS = document.documentElement.className
    this.settings.THEME_COLOR = this.getActiveColor()
  },
  computed: {
    proxySettings() {
      return {
        url: this.settings.PROXY_URL,
        key: this.settings.PROXY_KEY,
      }
    },
  },
  head() {
    return {
      title: `Settings • ${this.$store.state.name}`,
    }
  },
}
</script><|MERGE_RESOLUTION|>--- conflicted
+++ resolved
@@ -215,20 +215,12 @@
 
 export default {
   components: {
-<<<<<<< HEAD
     "pw-section": () => import("../components/layout/section"),
     "pw-toggle": () => import("../components/ui/toggle"),
     swatch: () => import("../components/settings/swatch"),
     login: () => import("../components/firebase/login"),
     logout: () => import("../components/firebase/logout"),
     teams: () => import("../components/teams"),
-=======
-    "pw-section": () => import("~/components/layout/section"),
-    "pw-toggle": () => import("~/components/ui/toggle"),
-    swatch: () => import("~/components/settings/swatch"),
-    login: () => import("~/components/firebase/login"),
-    logout: () => import("~/components/firebase/logout"),
->>>>>>> 199cae09
   },
   data() {
     return {
