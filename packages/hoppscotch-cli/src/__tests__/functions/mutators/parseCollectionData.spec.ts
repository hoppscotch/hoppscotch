--- conflicted
+++ resolved
@@ -19,17 +19,11 @@
     });
   });
 
-<<<<<<< HEAD
   test("Invalid HoppCollection.", async () => {
     await expect(
       parseCollectionData(
         "./src/__tests__/samples/malformed-collection2.json"
       )
-=======
-  test("Invalid HoppCollection.", () => {
-    return expect(
-      parseCollectionData("./src/__tests__/samples/malformed-collection2.json")
->>>>>>> 5ac2ac40
     ).rejects.toMatchObject(<HoppCLIError>{
       code: "MALFORMED_COLLECTION",
     });
