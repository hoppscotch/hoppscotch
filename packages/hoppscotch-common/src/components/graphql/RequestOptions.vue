--- conflicted
+++ resolved
@@ -51,13 +51,11 @@
 <script setup lang="ts">
 import { useI18n } from "@composables/i18n"
 import { useToast } from "@composables/toast"
-<<<<<<< HEAD
 import { completePageProgress, startPageProgress } from "@modules/loadingbar"
 import * as gql from "graphql"
 import { clone } from "lodash-es"
 import { computed, ref, watch } from "vue"
 import { defineActionHandler } from "~/helpers/actions"
-import { getCurrentStrategyID } from "~/helpers/network"
 import { HoppGQLRequest } from "@hoppscotch/data"
 import { platform } from "~/platform"
 import { currentActiveTab } from "~/helpers/graphql/tab"
@@ -67,50 +65,14 @@
   runGQLOperation,
   gqlMessageEvent,
 } from "~/helpers/graphql/connection"
-=======
-import { startPageProgress, completePageProgress } from "@modules/loadingbar"
-import {
-  gqlAuth$,
-  gqlHeaders$,
-  gqlQuery$,
-  gqlResponse$,
-  gqlURL$,
-  gqlVariables$,
-  setGQLAuth,
-  setGQLHeaders,
-  setGQLQuery,
-  setGQLResponse,
-  setGQLVariables,
-} from "~/newstore/GQLSession"
-import { commonHeaders } from "~/helpers/headers"
-import { GQLConnection } from "~/helpers/GQLConnection"
-import { makeGQLHistoryEntry, addGraphqlHistoryEntry } from "~/newstore/history"
-import { platform } from "~/platform"
-import { useCodemirror } from "@composables/codemirror"
-import jsonLinter from "~/helpers/editor/linting/json"
-import { createGQLQueryLinter } from "~/helpers/editor/linting/gqlQuery"
-import queryCompleter from "~/helpers/editor/completion/gqlQuery"
-import { defineActionHandler } from "~/helpers/actions"
-import { getPlatformSpecialKey as getSpecialKey } from "~/helpers/platformutils"
-import { objRemoveKey } from "~/helpers/functional/object"
 import { useService } from "dioc/vue"
 import { InterceptorService } from "~/services/interceptor.service"
->>>>>>> 5a91fb53
 
 type OptionTabs = "query" | "headers" | "variables" | "authorization"
 const selectedOptionTab = ref<OptionTabs>("query")
+const interceptorService = useService(InterceptorService)
 
 const t = useI18n()
-<<<<<<< HEAD
-=======
-
-const interceptorService = useService(InterceptorService)
-
-const props = defineProps<{
-  conn: GQLConnection
-}>()
-
->>>>>>> 5a91fb53
 const toast = useToast()
 
 // v-model integration with props and emit
@@ -217,24 +179,6 @@
 const hideRequestModal = () => {
   showSaveRequestModal.value = false
 }
-<<<<<<< HEAD
-=======
-
-const prettifyQuery = () => {
-  try {
-    gqlQueryString.value = gql.print(
-      gql.parse(gqlQueryString.value, {
-        allowLegacyFragmentVariables: true,
-      })
-    )
-    prettifyQueryIcon.value = IconCheck
-  } catch (e) {
-    toast.error(`${t("error.gql_prettify_invalid_query")}`)
-    prettifyQueryIcon.value = IconInfo
-  }
-}
-
->>>>>>> 5a91fb53
 const saveRequest = () => {
   showSaveRequestModal.value = true
 }
