<template>
	<div class="page">
		<pw-section class="blue" label="Request" ref="request">
			<ul>
				<li>
					<label for="method">Method</label>
					<select id="method" v-model="method">
						<option>GET</option>
						<option>HEAD</option>
						<option>POST</option>
						<option>PUT</option>
						<option>DELETE</option>
						<option>OPTIONS</option>
						<option>PATCH</option>
					</select>
				</li>
				<li>
					<label for="url">URL</label>
					<input id="url" type="url" :class="{ error: !isValidURL }" v-model="url" @keyup.enter="isValidURL ? sendRequest() : null">
				</li>
				<li>
					<label for="path">Path</label>
					<input id="path" v-model="path" @keyup.enter="isValidURL ? sendRequest() : null">
				</li>
				<li>
					<label for="action" class="hide-on-small-screen">&nbsp;</label>
					<button id="action"  class="show" name="action" @click="sendRequest" :disabled="!isValidURL" ref="sendButton">Send <span id="hidden-message">Again</span></button>
				</li>
			</ul>
		</pw-section>
		<pw-section class="blue-dark" label="Request Body" v-if="method === 'POST' || method === 'PUT' || method === 'PATCH'">
			<ul>
				<li>
					<autocomplete v-model="contentType" :source="validContentTypes" :spellcheck="false">Content Type</autocomplete>

					<span>
						<pw-toggle :on="rawInput" @change="rawInput = !rawInput">
							Raw input {{ rawInput ? "enabled" : "disabled" }}
						</pw-toggle>
          </span>
				</li>
			</ul>
			<div v-if="!rawInput">
				<ol v-for="(param, index) in bodyParams">
					<li>
						<label :for="'bparam'+index">Key {{index + 1}}</label>
						<input :name="'bparam'+index" v-model="param.key">
					</li>
					<li>
						<label :for="'bvalue'+index">Value {{index + 1}}</label>
						<input :name="'bvalue'+index" v-model="param.value">
					</li>
					<li>
						<label for="request" class="hide-on-small-screen">&nbsp;</label>
						<button name="request" @click="removeRequestBodyParam(index)">Remove</button>
					</li>
				</ol>
				<ul>
					<li>
						<label for="addrequest">Action</label>
						<button name="addrequest" @click="addRequestBodyParam">Add</button>
					</li>
				</ul>
				<ul>
					<li>
						<label for="request">Parameter List</label>
						<textarea name="request" rows="1" v-textarea-auto-height="rawRequestBody" readonly>{{rawRequestBody || '(add at least one parameter)'}}</textarea>
					</li>
				</ul>
			</div>
			<div v-else>
				<textarea v-model="rawParams" v-textarea-auto-height="rawParams" style="font-family: monospace;" rows="16" @keydown="formatRawParams"></textarea>
			</div>
		</pw-section>
		<pw-section class="green" label="Authentication" collapsed>
			<ul>
				<li>
					<label for="auth">Authentication Type</label>
					<select v-model="auth">
						<option>None</option>
						<option>Basic</option>
						<option>Bearer Token</option>
					</select>
				</li>
			</ul>
			<ul v-if="auth === 'Basic'">
				<li>
					<label for="http_basic_user">User</label>
					<input v-model="httpUser">
				</li>
				<li>
					<label for="http_basic_passwd">Password</label>
					<input v-model="httpPassword" type="password">
				</li>
			</ul>
			<ul v-if="auth === 'Bearer Token'">
				<li>
					<label for="bearer_token">Token</label>
					<input v-model="bearerToken">
				</li>
			</ul>
		</pw-section>
		<pw-section class="orange" label="Headers" collapsed>
			<ol v-for="(header, index) in headers">
				<li>
					<label :for="'header'+index">Key {{index + 1}}</label>
					<input :name="'header'+index" v-model="header.key">
				</li>
				<li>
					<label :for="'value'+index">Value {{index + 1}}</label>
					<input :name="'value'+index" v-model="header.value">
				</li>
				<li>
					<label for="header" class="hide-on-small-screen">&nbsp;</label>
					<button name="header" @click="removeRequestHeader(index)">Remove</button>
				</li>
			</ol>
			<ul>
				<li>
					<label for="add">Action</label>
					<button name="add" @click="addRequestHeader">Add</button>
				</li>
			</ul>
			<ul>
				<li>
					<label for="request">Header List</label>
					<textarea v-textarea-auto-height="headerString" name="request" rows="1" readonly ref="requestTextarea">{{headerString || '(add at least one header)'}}</textarea>
				</li>
			</ul>
		</pw-section>
		<pw-section class="cyan" label="Parameters" collapsed>
			<ol v-for="(param, index) in params">
				<li>
					<label :for="'param'+index">Key {{index + 1}}</label>
					<input :name="'param'+index" v-model="param.key">
				</li>
				<li>
					<label :for="'value'+index">Value {{index + 1}}</label>
					<input :name="'value'+index" v-model="param.value">
				</li>
				<li>
					<label for="param" class="hide-on-small-screen">&nbsp;</label>
					<button name="param" @click="removeRequestParam(index)">Remove</button>
				</li>
			</ol>
			<ul>
				<li>
					<label for="add">Action</label>
					<button name="add" @click="addRequestParam">Add</button>
				</li>
			</ul>
			<ul>
				<li>
					<label for="request">Parameter List</label>
					<textarea name="request" v-textarea-auto-height="queryString" rows="1" readonly>{{queryString || '(add at least one parameter)'}}</textarea>
				</li>
			</ul>
		</pw-section>
		<pw-section class="purple" label="Response" id="response" ref="response">
			<ul>
				<li>
					<label for="status">status</label>
					<input name="status" type="text" readonly :value="response.status || '(waiting to send request)'" :class="statusCategory ? statusCategory.className : ''">
				</li>
			</ul>
			<ul v-for="(value, key) in response.headers">
				<li>
					<label for="value">{{key}}</label>
					<input name="value" :value="value" readonly>
				</li>
			</ul>
			<ul>
				<li>
					<div class="flex-wrap">
						<label for="body">response</label>
						<button v-if="response.body" name="action" @click="copyResponse">Copy Response</button>
					</div>
					<div id="response-details-wrapper">
						<textarea name="body" rows="16" id="response-details" readonly>{{response.body || '(waiting to send request)'}}</textarea>
						<iframe src="about:blank" class="covers-response" ref="previewFrame" :class="{hidden: !previewEnabled}"></iframe>
					</div>
					<div v-if="response.body && responseType === 'text/html'" class="align-right">
						<button @click.prevent="togglePreview">{{ previewEnabled ? 'Hide Preview' : 'Preview HTML' }}</button>
					</div>
				</li>
			</ul>
		</pw-section>
		<history @useHistory="handleUseHistory" ref="historyComponent" />
	</div>
</template>

<script>
    import autocomplete from '../components/autocomplete';
    import history from "../components/history";
    import section from "../components/section";
    import textareaAutoHeight from "../directives/textareaAutoHeight";
    import toggle from "../components/toggle";

    const statusCategories = [{
        name: 'informational',
        statusCodeRegex: new RegExp(/[1][0-9]+/),
        className: 'info-response'
    },
        {
            name: 'successful',
            statusCodeRegex: new RegExp(/[2][0-9]+/),
            className: 'success-response'
        },
        {
            name: 'redirection',
            statusCodeRegex: new RegExp(/[3][0-9]+/),
            className: 'redir-response'
        },
        {
            name: 'client error',
            statusCodeRegex: new RegExp(/[4][0-9]+/),
            className: 'cl-error-response'
        },
        {
            name: 'server error',
            statusCodeRegex: new RegExp(/[5][0-9]+/),
            className: 'sv-error-response'
        },
        {
            // this object is a catch-all for when no other objects match and should always be last
            name: 'unknown',
            statusCodeRegex: new RegExp(/.*/),
            className: 'missing-data-response'
        }
    ];
    const parseHeaders = xhr => {
        const headers = xhr.getAllResponseHeaders().trim().split(/[\r\n]+/);
        const headerMap = {};
        headers.forEach(line => {
            const parts = line.split(': ');
            const header = parts.shift().toLowerCase();
            const value = parts.join(': ');
            headerMap[header] = value
        });
        return headerMap

    };
    export const findStatusGroup = responseStatus => statusCategories.find(status => status.statusCodeRegex.test(responseStatus));

    export default {
        directives: {
            textareaAutoHeight
        },
        components: {
            'pw-section': section,
            'pw-toggle': toggle,
            history,
            autocomplete
        },
        data() {
            return {

                method: 'GET',
                url: 'https://reqres.in',
                auth: 'None',
                path: '/api/users',
                httpUser: '',
                httpPassword: '',
                bearerToken: '',
                headers: [],
                params: [],
                bodyParams: [],
                rawParams: '',
                rawInput: false,
                contentType: 'application/json',
                response: {
                    status: '',
                    headers: '',
                    body: ''
                },
                previewEnabled: false,

								/**
								 * These are content types that can be automatically
								 * serialized by postwoman.
								 */
								knownContentTypes: [
								    'application/json',
										'application/x-www-form-urlencoded'
								],

                /**
                 * These are a list of Content Types known to Postwoman.
                 */
                validContentTypes: [
                    'application/json',
                    'application/hal+json',
                    'application/xml',
                    'application/x-www-form-urlencoded',
                    'text/html',
                    'text/plain'
                ]
            }
        },
        watch: {
            contentType (val) {
							this.rawInput = !this.knownContentTypes.includes(val);
            }
        },
        computed: {
            statusCategory() {
                return findStatusGroup(this.response.status);
            },
            isValidURL() {
                const protocol = '^(https?:\\/\\/)?';
                const validIP = new RegExp(protocol + "(([0-9]|[1-9][0-9]|1[0-9]{2}|2[0-4][0-9]|25[0-5])\.){3}([0-9]|[1-9][0-9]|1[0-9]{2}|2[0-4][0-9]|25[0-5])$");
                const validHostname = new RegExp(protocol + "(([a-zA-Z0-9]|[a-zA-Z0-9][a-zA-Z0-9\-]*[a-zA-Z0-9])\.)*([A-Za-z0-9]|[A-Za-z0-9][A-Za-z0-9\-]*[A-Za-z0-9])$");
                return validIP.test(this.url) || validHostname.test(this.url);
            },
            hasRequestBody() {
                return ['POST', 'PUT', 'PATCH'].includes(this.method);
            },
            rawRequestBody() {
                const {
                    bodyParams
                } = this
                if (this.contentType === 'application/json') {
                    try {
                        const obj = JSON.parse(`{${bodyParams.filter(({ key }) => !!key).map(({ key, value }) => `
              "${key}": "${value}"
              `).join()}}`)
                        return JSON.stringify(obj)
                    } catch (ex) {
                        return 'invalid'
                    }
                } else {
                    return bodyParams
                        .filter(({
                                     key
                                 }) => !!key)
                        .map(({
                                  key,
                                  value
                              }) => `${key}=${encodeURIComponent(value)}`).join('&')
                }
            },
            headerString() {
                const result = this.headers
                    .filter(({
                                 key
                             }) => !!key)
                    .map(({
                              key,
                              value
                          }) => `${key}: ${value}`).join(',\n')
                return result == '' ? '' : `${result}`
            },
            queryString() {
                const result = this.params
                    .filter(({
                                 key
                             }) => !!key)
                    .map(({
                              key,
                              value
                          }) => `${key}=${encodeURIComponent(value)}`).join('&')
                return result === '' ? '' : `?${result}`
            },
            responseType() {
                return (this.response.headers['content-type'] || '').split(';')[0].toLowerCase();
            }
        },
        methods: {
            handleUseHistory({
                                 method,
                                 url,
                                 path
                             }) {
                this.method = method;
                this.url = url;
                this.path = path;
                this.$refs.request.$el.scrollIntoView({
                    behavior: 'smooth'
                });
            },
            async sendRequest() {
                if (!this.isValidURL) {
                    alert('Please check the formatting of the URL.');
                    return;
                }

                // Start showing the loading bar as soon as possible.
                // The nuxt axios module will hide it when the request is made.
                this.$nuxt.$loading.start();

                if (this.$refs.response.$el.classList.contains('hidden')) {
                    this.$refs.response.$el.classList.toggle('hidden')
                }
                this.$refs.response.$el.scrollIntoView({
                    behavior: 'smooth'
                });
                this.previewEnabled = false;
                this.response.status = 'Fetching...';
                this.response.body = 'Loading...';

                const auth = this.auth === 'Basic' ? {
                    username: this.httpUser,
                    password: this.httpPassword
                } : null;

                let headers = {};

                // If the request has a request body, we want to ensure Content-Length and
                // Content-Type are sent.
                let requestBody;
                if (this.hasRequestBody) {
                    requestBody = this.rawInput ? this.rawParams : this.rawRequestBody;

                    Object.assign(headers, {
                        //'Content-Length': requestBody.length,
                        'Content-Type': `${this.contentType}; charset=utf-8`
                    });
                }

                // If the request uses a token for auth, we want to make sure it's sent here.
                if (this.auth === 'Bearer Token') headers['Authorization'] = `Bearer ${this.bearerToken}`;

                headers = Object.assign(
                    // Clone the app headers object first, we don't want to
                    // mutate it with the request headers added by default.
                    Object.assign({}, this.headers),

                    // We make our temporary headers object the source so
                    // that you can override the added headers if you
                    // specify them.
                    headers
                );

                try {
                    const payload = await this.$axios({
                        method: this.method,
                        url: this.url + this.path + this.queryString,
                        auth,
                        headers,
                        data: requestBody.toString()
                    });

                    (() => {
                        const status = this.response.status = payload.status;
                        const headers = this.response.headers = payload.headers;

                        // We don't need to bother parsing JSON, axios already handles it for us!
                        const body = this.response.body = payload.data;

                        const date = new Date().toLocaleDateString();
                        const time = new Date().toLocaleTimeString();

                        // Addition of an entry to the history component.
                        const entry = {
                            status,
                            date,
                            time,
                            method: this.method,
                            url: this.url,
                            path: this.path
                        };
                        this.$refs.historyComponent.addEntry(entry);
                    })();
                } catch (error) {
                    if (error.response) {
                        this.response.headers = error.response.headers;
                        this.response.status = error.response.status;
                        this.response.body = error.response.data;

                        // Addition of an entry to the history component.
                        const entry = {
                            status: this.response.status,
                            date: new Date().toLocaleDateString(),
                            time: new Date().toLocaleTimeString(),
                            method: this.method,
                            url: this.url,
                            path: this.path
                        };
                        this.$refs.historyComponent.addEntry(entry);
                        return;
                    }

                    this.response.status = error.message;
                    this.response.body = "See JavaScript console (F12) for details.";
                }
            },

<<<<<<< HEAD
            addRequestHeader() {
                this.headers.push({
                    key: '',
                    value: ''
                });
                return false
            },
            removeRequestHeader(index) {
                this.headers.splice(index, 1)
            },
            addRequestParam() {
                this.params.push({
                    key: '',
                    value: ''
                })
                return false
            },
            removeRequestParam(index) {
                this.params.splice(index, 1)
            },
            addRequestBodyParam() {
                this.bodyParams.push({
                    key: '',
                    value: ''
                })
                return false
            },
            removeRequestBodyParam(index) {
                this.bodyParams.splice(index, 1)
            },
            formatRawParams(event) {
                if ((event.which !== 13 && event.which !== 9)) {
                    return;
                }
                const textBody = event.target.value;
                const textBeforeCursor = textBody.substring(0, event.target.selectionStart);
                const textAfterCursor = textBody.substring(event.target.selectionEnd);
                if (event.which === 13) {
                    event.preventDefault();
                    const oldSelectionStart = event.target.selectionStart;
                    const lastLine = textBeforeCursor.split('\n').slice(-1)[0];
                    const rightPadding = lastLine.match(/([\s\t]*).*/)[1] || "";
                    event.target.value = textBeforeCursor + '\n' + rightPadding + textAfterCursor;
                    setTimeout(() => event.target.selectionStart = event.target.selectionEnd = oldSelectionStart + rightPadding.length + 1, 1);
                } else if (event.which === 9) {
                    event.preventDefault();
                    const oldSelectionStart = event.target.selectionStart;
                    event.target.value = textBeforeCursor + '\xa0\xa0' + textAfterCursor;
                    event.target.selectionStart = event.target.selectionEnd = oldSelectionStart + 2;
                    return false;
                }
            },
            copyResponse() {
                var copyText = document.getElementById("response-details");
                copyText.select();
                document.execCommand("copy");
            },
            togglePreview() {
                this.previewEnabled = !this.previewEnabled;
                if (this.previewEnabled) {
                    // If you want to add 'preview' support for other response types,
                    // just add them here.
                    if (this.responseType === "text/html") {
                        // If the preview already has that URL loaded, let's not bother re-loading it all.
                        if (this.$refs.previewFrame.getAttribute('data-previewing-url') === this.url)
                            return;
                        // Use DOMParser to parse document HTML.
                        const previewDocument = new DOMParser().parseFromString(this.response.body, this.responseType);
                        // Inject <base href="..."> tag to head, to fix relative CSS/HTML paths.
                        previewDocument.head.innerHTML = `<base href="${this.url}">` + previewDocument.head.innerHTML;
                        // Finally, set the iframe source to the resulting HTML.
                        this.$refs.previewFrame.srcdoc = previewDocument.documentElement.outerHTML;
                        this.$refs.previewFrame.setAttribute('data-previewing-url', this.url);
                    }
                }
            },
            setRouteQueries(queries) {
                for (const key in queries) {
                    if (this[key]) this[key] = queries[key];
                }
            },
            observeRequestButton() {
                const requestElement = this.$refs.request.$el;
                const sendButtonElement = this.$refs.sendButton;
                const observer = new IntersectionObserver((entries, observer) => {
                    entries.forEach(entry => {
                        sendButtonElement.classList.toggle('show');
                    });
                }, { threshold: 1 });

                observer.observe(requestElement);
            }
        },
        created() {
            if (Object.keys(this.$route.query).length) this.setRouteQueries(this.$route.query);
        },
        mounted() {
            this.observeRequestButton();
        }
=======
      addRequestHeader() {
        this.headers.push({
          key: '',
          value: ''
        });
        return false
      },
      removeRequestHeader(index) {
        this.headers.splice(index, 1)
      },
      addRequestParam() {
        this.params.push({
          key: '',
          value: ''
        })
        return false
      },
      removeRequestParam(index) {
        this.params.splice(index, 1)
      },
      addRequestBodyParam() {
        this.bodyParams.push({
          key: '',
          value: ''
        })
        return false
      },
      removeRequestBodyParam(index) {
        this.bodyParams.splice(index, 1)
      },
      formatRawParams(event) {
        if ((event.which !== 13 && event.which !== 9)) {
          return;
        }
        const textBody = event.target.value;
        const textBeforeCursor = textBody.substring(0, event.target.selectionStart);
        const textAfterCursor = textBody.substring(event.target.selectionEnd);
        if (event.which === 13) {
          event.preventDefault();
          const oldSelectionStart = event.target.selectionStart;
          const lastLine = textBeforeCursor.split('\n').slice(-1)[0];
          const rightPadding = lastLine.match(/([\s\t]*).*/)[1] || "";
          event.target.value = textBeforeCursor + '\n' + rightPadding + textAfterCursor;
          setTimeout(() => event.target.selectionStart = event.target.selectionEnd = oldSelectionStart + rightPadding.length + 1, 1);
        } else if (event.which === 9) {
          event.preventDefault();
          const oldSelectionStart = event.target.selectionStart;
          event.target.value = textBeforeCursor + '\xa0\xa0' + textAfterCursor;
          event.target.selectionStart = event.target.selectionEnd = oldSelectionStart + 2;
          return false;
        }
      },
      copyResponse() {
        var copyText = document.getElementById("response-details");
        copyText.select();
        document.execCommand("copy");
      },
      togglePreview() {
        this.previewEnabled = !this.previewEnabled;
        if (this.previewEnabled) {
          // If you want to add 'preview' support for other response types,
          // just add them here.
          if (this.responseType === "text/html") {
            // If the preview already has that URL loaded, let's not bother re-loading it all.
            if (this.$refs.previewFrame.getAttribute('data-previewing-url') === this.url)
              return;
            // Use DOMParser to parse document HTML.
            const previewDocument = new DOMParser().parseFromString(this.response.body, this.responseType);
            // Inject <base href="..."> tag to head, to fix relative CSS/HTML paths.
            previewDocument.head.innerHTML = `<base href="${this.url}">` + previewDocument.head.innerHTML;
            // Finally, set the iframe source to the resulting HTML.
            this.$refs.previewFrame.srcdoc = previewDocument.documentElement.outerHTML;
            this.$refs.previewFrame.setAttribute('data-previewing-url', this.url);
          }
        }
      },
      setRouteQueryState () {
        const flat = key => this[key] !== '' ? `${key}=${this[key]}&` : ''
        const deep = key => {
          const haveItems = [...this[key]].length
          if(haveItems && this[key]['value'] !== '') {
            return `${key}=${JSON.stringify(this[key])}&`
          }
          else return ''
        } 
        let flats = [ 'method', 'url', 'path', 'auth', 'httpUser', 'httpPassword', 'bearerToken','contentType'].map(item => flat(item))
        let deeps = ['headers', 'params', 'bodyParams'].map(item => deep(item))
        this.$router.replace('/?'+ flats.concat(deeps).join('').slice(0,-1))
      },
      setRouteQueries(queries) {
        if(typeof(queries) !== 'object') throw new Error('Route query parameters must be a Object')
        for (const key in queries) {
          if(key === 'headers' || key === 'params' || key ==='bodyParams') this[key] = JSON.parse(queries[key])
          else if (typeof(this[key]) === 'string') this[key] = queries[key];
        }
      },
      observeRequestButton() {
        const requestElement = this.$refs.request.$el;
        const sendButtonElement = this.$refs.sendButton;
        const observer = new IntersectionObserver((entries, observer) => {
          entries.forEach(entry => {
           sendButtonElement.classList.toggle('show');
          });
        }, { threshold: 1 });

        observer.observe(requestElement);
      }
    },
    mounted() {
        this.observeRequestButton();
    },
    created() {
      if (Object.keys(this.$route.query).length) this.setRouteQueries(this.$route.query);
      this.$watch(vm => [
          vm.method,
          vm.url,
          vm.auth,
          vm.path,
          vm.httpUser,
          vm.httpPassword,
          vm.bearerToken,
          vm.headers,
          vm.params,
          vm.bodyParams,
          vm.contentType
        ], val => {
        this.setRouteQueryState()
      })
>>>>>>> 0b5b3425
    }

</script><|MERGE_RESOLUTION|>--- conflicted
+++ resolved
@@ -275,14 +275,14 @@
                 },
                 previewEnabled: false,
 
-								/**
-								 * These are content types that can be automatically
-								 * serialized by postwoman.
-								 */
-								knownContentTypes: [
-								    'application/json',
-										'application/x-www-form-urlencoded'
-								],
+                /**
+                 * These are content types that can be automatically
+                 * serialized by postwoman.
+                 */
+                knownContentTypes: [
+                    'application/json',
+                    'application/x-www-form-urlencoded'
+                ],
 
                 /**
                  * These are a list of Content Types known to Postwoman.
@@ -298,8 +298,8 @@
             }
         },
         watch: {
-            contentType (val) {
-							this.rawInput = !this.knownContentTypes.includes(val);
+            contentType(val) {
+                this.rawInput = !this.knownContentTypes.includes(val);
             }
         },
         computed: {
@@ -321,7 +321,7 @@
                 } = this
                 if (this.contentType === 'application/json') {
                     try {
-                        const obj = JSON.parse(`{${bodyParams.filter(({ key }) => !!key).map(({ key, value }) => `
+                        const obj = JSON.parse(`{${bodyParams.filter(({key}) => !!key).map(({key, value}) => `
               "${key}": "${value}"
               `).join()}}`)
                         return JSON.stringify(obj)
@@ -485,7 +485,6 @@
                 }
             },
 
-<<<<<<< HEAD
             addRequestHeader() {
                 this.headers.push({
                     key: '',
@@ -562,9 +561,23 @@
                     }
                 }
             },
+            setRouteQueryState() {
+                const flat = key => this[key] !== '' ? `${key}=${this[key]}&` : ''
+                const deep = key => {
+                    const haveItems = [...this[key]].length
+                    if (haveItems && this[key]['value'] !== '') {
+                        return `${key}=${JSON.stringify(this[key])}&`
+                    } else return ''
+                }
+                let flats = ['method', 'url', 'path', 'auth', 'httpUser', 'httpPassword', 'bearerToken', 'contentType'].map(item => flat(item))
+                let deeps = ['headers', 'params', 'bodyParams'].map(item => deep(item))
+                this.$router.replace('/?' + flats.concat(deeps).join('').slice(0, -1))
+            },
             setRouteQueries(queries) {
+                if (typeof (queries) !== 'object') throw new Error('Route query parameters must be a Object')
                 for (const key in queries) {
-                    if (this[key]) this[key] = queries[key];
+                    if (key === 'headers' || key === 'params' || key === 'bodyParams') this[key] = JSON.parse(queries[key])
+                    else if (typeof (this[key]) === 'string') this[key] = queries[key];
                 }
             },
             observeRequestButton() {
@@ -574,147 +587,33 @@
                     entries.forEach(entry => {
                         sendButtonElement.classList.toggle('show');
                     });
-                }, { threshold: 1 });
+                }, {threshold: 1});
 
                 observer.observe(requestElement);
             }
         },
+        mounted() {
+            this.observeRequestButton();
+        },
         created() {
             if (Object.keys(this.$route.query).length) this.setRouteQueries(this.$route.query);
-        },
-        mounted() {
-            this.observeRequestButton();
+            this.$watch(vm => [
+                vm.method,
+                vm.url,
+                vm.auth,
+                vm.path,
+                vm.httpUser,
+                vm.httpPassword,
+                vm.bearerToken,
+                vm.headers,
+                vm.params,
+                vm.bodyParams,
+                vm.contentType
+            ], val => {
+                this.setRouteQueryState()
+            })
+
         }
-=======
-      addRequestHeader() {
-        this.headers.push({
-          key: '',
-          value: ''
-        });
-        return false
-      },
-      removeRequestHeader(index) {
-        this.headers.splice(index, 1)
-      },
-      addRequestParam() {
-        this.params.push({
-          key: '',
-          value: ''
-        })
-        return false
-      },
-      removeRequestParam(index) {
-        this.params.splice(index, 1)
-      },
-      addRequestBodyParam() {
-        this.bodyParams.push({
-          key: '',
-          value: ''
-        })
-        return false
-      },
-      removeRequestBodyParam(index) {
-        this.bodyParams.splice(index, 1)
-      },
-      formatRawParams(event) {
-        if ((event.which !== 13 && event.which !== 9)) {
-          return;
-        }
-        const textBody = event.target.value;
-        const textBeforeCursor = textBody.substring(0, event.target.selectionStart);
-        const textAfterCursor = textBody.substring(event.target.selectionEnd);
-        if (event.which === 13) {
-          event.preventDefault();
-          const oldSelectionStart = event.target.selectionStart;
-          const lastLine = textBeforeCursor.split('\n').slice(-1)[0];
-          const rightPadding = lastLine.match(/([\s\t]*).*/)[1] || "";
-          event.target.value = textBeforeCursor + '\n' + rightPadding + textAfterCursor;
-          setTimeout(() => event.target.selectionStart = event.target.selectionEnd = oldSelectionStart + rightPadding.length + 1, 1);
-        } else if (event.which === 9) {
-          event.preventDefault();
-          const oldSelectionStart = event.target.selectionStart;
-          event.target.value = textBeforeCursor + '\xa0\xa0' + textAfterCursor;
-          event.target.selectionStart = event.target.selectionEnd = oldSelectionStart + 2;
-          return false;
-        }
-      },
-      copyResponse() {
-        var copyText = document.getElementById("response-details");
-        copyText.select();
-        document.execCommand("copy");
-      },
-      togglePreview() {
-        this.previewEnabled = !this.previewEnabled;
-        if (this.previewEnabled) {
-          // If you want to add 'preview' support for other response types,
-          // just add them here.
-          if (this.responseType === "text/html") {
-            // If the preview already has that URL loaded, let's not bother re-loading it all.
-            if (this.$refs.previewFrame.getAttribute('data-previewing-url') === this.url)
-              return;
-            // Use DOMParser to parse document HTML.
-            const previewDocument = new DOMParser().parseFromString(this.response.body, this.responseType);
-            // Inject <base href="..."> tag to head, to fix relative CSS/HTML paths.
-            previewDocument.head.innerHTML = `<base href="${this.url}">` + previewDocument.head.innerHTML;
-            // Finally, set the iframe source to the resulting HTML.
-            this.$refs.previewFrame.srcdoc = previewDocument.documentElement.outerHTML;
-            this.$refs.previewFrame.setAttribute('data-previewing-url', this.url);
-          }
-        }
-      },
-      setRouteQueryState () {
-        const flat = key => this[key] !== '' ? `${key}=${this[key]}&` : ''
-        const deep = key => {
-          const haveItems = [...this[key]].length
-          if(haveItems && this[key]['value'] !== '') {
-            return `${key}=${JSON.stringify(this[key])}&`
-          }
-          else return ''
-        } 
-        let flats = [ 'method', 'url', 'path', 'auth', 'httpUser', 'httpPassword', 'bearerToken','contentType'].map(item => flat(item))
-        let deeps = ['headers', 'params', 'bodyParams'].map(item => deep(item))
-        this.$router.replace('/?'+ flats.concat(deeps).join('').slice(0,-1))
-      },
-      setRouteQueries(queries) {
-        if(typeof(queries) !== 'object') throw new Error('Route query parameters must be a Object')
-        for (const key in queries) {
-          if(key === 'headers' || key === 'params' || key ==='bodyParams') this[key] = JSON.parse(queries[key])
-          else if (typeof(this[key]) === 'string') this[key] = queries[key];
-        }
-      },
-      observeRequestButton() {
-        const requestElement = this.$refs.request.$el;
-        const sendButtonElement = this.$refs.sendButton;
-        const observer = new IntersectionObserver((entries, observer) => {
-          entries.forEach(entry => {
-           sendButtonElement.classList.toggle('show');
-          });
-        }, { threshold: 1 });
-
-        observer.observe(requestElement);
-      }
-    },
-    mounted() {
-        this.observeRequestButton();
-    },
-    created() {
-      if (Object.keys(this.$route.query).length) this.setRouteQueries(this.$route.query);
-      this.$watch(vm => [
-          vm.method,
-          vm.url,
-          vm.auth,
-          vm.path,
-          vm.httpUser,
-          vm.httpPassword,
-          vm.bearerToken,
-          vm.headers,
-          vm.params,
-          vm.bodyParams,
-          vm.contentType
-        ], val => {
-        this.setRouteQueryState()
-      })
->>>>>>> 0b5b3425
     }
 
 </script>