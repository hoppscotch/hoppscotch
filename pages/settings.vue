<template>
  <div class="page">
    <AppSection :label="$t('account')" ref="account" no-legend>
      <div class="flex flex-col">
        <label>{{ $t("account") }}</label>
        <div v-if="fb.currentUser">
          <button class="icon">
            <img
              v-if="fb.currentUser.photoURL"
              :src="fb.currentUser.photoURL"
              class="w-6 h-6 rounded-full material-icons"
            />
            <i v-else class="material-icons">account_circle</i>
            <span>
              {{ fb.currentUser.displayName || $t("nothing_found") }}
            </span>
          </button>
          <br />
          <button class="icon">
            <i class="material-icons">email</i>
            <span>
              {{ fb.currentUser.email || $t("nothing_found") }}
            </span>
          </button>
          <br />
          <FirebaseLogout />
          <p>
            <SmartToggle
              :on="SYNC_COLLECTIONS"
              @change="toggleSettings('syncCollections', !SYNC_COLLECTIONS)"
            >
              {{ $t("syncCollections") + " " + $t("sync") }}
              {{ SYNC_COLLECTIONS ? $t("enabled") : $t("disabled") }}
            </SmartToggle>
          </p>

          <p>
            <SmartToggle
              :on="SYNC_ENVIRONMENTS"
              @change="toggleSettings('syncEnvironments', !SYNC_ENVIRONMENTS)"
            >
              {{ $t("syncEnvironments") + " " + $t("sync") }}
              {{ SYNC_ENVIRONMENTS ? $t("enabled") : $t("disabled") }}
            </SmartToggle>
          </p>

          <p>
            <SmartToggle
              :on="SYNC_HISTORY"
              @change="toggleSettings('syncHistory', !SYNC_HISTORY)"
            >
              {{ $t("syncHistory") + " " + $t("sync") }}
              {{ SYNC_HISTORY ? $t("enabled") : $t("disabled") }}
            </SmartToggle>
          </p>

          <p v-if="fb.currentSettings.length !== 3">
            <button @click="initSettings">
              <i class="material-icons">sync</i>
              <span>{{ $t("turn_on") + " " + $t("sync") }}</span>
            </button>
          </p>
        </div>
        <div v-else>
          <label>{{ $t("login_with") }}</label>
          <p>
            <FirebaseLogin />
          </p>
        </div>
      </div>
    </AppSection>

    <AppSection :label="$t('theme')" ref="theme" no-legend>
      <div class="flex flex-col">
        <label>{{ $t("theme") }}</label>
        <SmartColorModePicker />
        <SmartAccentModePicker />
        <span>
          <SmartToggle
<<<<<<< HEAD
            :on="FRAME_COLORS_ENABLED"
            @change="toggleSetting('FRAME_COLORS_ENABLED')"
          >
            {{ $t("multi_color") }}
            {{ FRAME_COLORS_ENABLED ? $t("enabled") : $t("disabled") }}
          </SmartToggle>
        </span>
        <span>
          <SmartToggle
            :on="SCROLL_INTO_ENABLED"
=======
            :on="settings.SCROLL_INTO_ENABLED"
>>>>>>> e565f9bf
            @change="toggleSetting('SCROLL_INTO_ENABLED')"
          >
            {{ $t("scrollInto_use_toggle") }}
            {{ SCROLL_INTO_ENABLED ? $t("enabled") : $t("disabled") }}
          </SmartToggle>
        </span>
      </div>
    </AppSection>

    <AppSection :label="$t('extensions')" ref="extensions" no-legend>
      <div class="flex flex-col">
        <label>{{ $t("extensions") }}</label>
        <div class="row-wrapper">
          <SmartToggle
            :on="EXTENSIONS_ENABLED"
            @change="toggleSetting('EXTENSIONS_ENABLED')"
          >
            {{ $t("extensions_use_toggle") }}
          </SmartToggle>
        </div>
        <p v-if="extensionVersion != null" class="info">
          {{ $t("extension_version") }}: v{{ extensionVersion.major }}.{{ extensionVersion.minor }}
        </p>
        <p v-else class="info">
          {{ $t("extension_version") }}: {{ $t("extension_ver_not_reported") }}
        </p>
      </div>
    </AppSection>

    <AppSection :label="$t('proxy')" ref="proxy" no-legend>
      <div class="flex flex-col">
        <label>{{ $t("proxy") }}</label>
        <div class="row-wrapper">
          <span>
            <SmartToggle :on="PROXY_ENABLED" @change="toggleSetting('PROXY_ENABLED')">
              {{ $t("proxy") }}
              {{ PROXY_ENABLED ? $t("enabled") : $t("disabled") }}
            </SmartToggle>
          </span>
          <a
            href="https://github.com/hoppscotch/hoppscotch/wiki/Proxy"
            target="_blank"
            rel="noopener"
          >
            <button class="icon" v-tooltip="$t('wiki')">
              <i class="material-icons">help_outline</i>
            </button>
          </a>
        </div>
        <div class="row-wrapper">
          <label for="url">{{ $t("url") }}</label>
          <button class="icon" @click="resetProxy" v-tooltip.bottom="$t('reset_default')">
            <i class="material-icons">clear_all</i>
          </button>
        </div>
        <input
          id="url"
          type="url"
          v-model="PROXY_URL"
          :disabled="!PROXY_ENABLED"
          :placeholder="$t('url')"
        />
        <p class="info">
          {{ $t("official_proxy_hosting") }}
          <br />
          {{ $t("read_the") }}
          <a
            class="link"
            href="https://github.com/hoppscotch/proxyscotch/wiki/Privacy-policy"
            target="_blank"
            rel="noopener"
          >
            {{ $t("proxy_privacy_policy") }} </a
          >.
        </p>
      </div>
      <!--
      PROXY SETTINGS URL AND KEY
      --------------
		  This feature is currently not finished.
			<ul>
				<li>
					<label for="url">URL</label>
					<input id="url" type="url" v-model="settings.PROXY_URL" :disabled="!settings.PROXY_ENABLED">
				</li>
				<li>
					<label for="key">Key</label>
					<input id="key" type="password" v-model="settings.PROXY_KEY" :disabled="!settings.PROXY_ENABLED" @change="applySetting('PROXY_KEY', $event)">
				</li>
			</ul>
      -->
    </AppSection>

    <AppSection :label="$t('experiments')" ref="experiments" no-legend>
      <div class="flex flex-col">
        <label>{{ $t("experiments") }}</label>
        <p class="info">
          {{ $t("experiments_notice") }}
          <a
            class="link"
            href="https://github.com/hoppscotch/hoppscotch/issues/new/choose"
            target="_blank"
            rel="noopener noreferrer"
            >{{ $t("contact_us") }}</a
          >.
        </p>
        <div class="row-wrapper">
          <SmartToggle
            :on="EXPERIMENTAL_URL_BAR_ENABLED"
            @change="toggleSetting('EXPERIMENTAL_URL_BAR_ENABLED')"
          >
            {{ $t("use_experimental_url_bar") }}
          </SmartToggle>
        </div>
      </div>
    </AppSection>
  </div>
</template>

<script>
import { fb } from "~/helpers/fb"
import { hasExtensionInstalled } from "../helpers/strategies/ExtensionStrategy"
import { getSettingSubject, applySetting, toggleSetting } from "~/newstore/settings"

export default {
  data() {
    return {
      extensionVersion: hasExtensionInstalled()
        ? window.__POSTWOMAN_EXTENSION_HOOK__.getVersion()
        : null,

      doneButton: '<i class="material-icons">done</i>',
      fb,
    }
  },
  subscriptions() {
    return {
      SCROLL_INTO_ENABLED: getSettingSubject("SCROLL_INTO_ENABLED"),

<<<<<<< HEAD
      FRAME_COLORS_ENABLED: getSettingSubject("FRAME_COLORS_ENABLED"),
      PROXY_ENABLED: getSettingSubject("PROXY_ENABLED"),
      PROXY_URL: getSettingSubject("PROXY_URL"),
      PROXY_KEY: getSettingSubject("PROXY_KEY"),
=======
        PROXY_ENABLED: this.$store.state.postwoman.settings.PROXY_ENABLED || false,
        PROXY_URL: this.$store.state.postwoman.settings.PROXY_URL || "https://proxy.hoppscotch.io",
        PROXY_KEY: this.$store.state.postwoman.settings.PROXY_KEY || "",
>>>>>>> e565f9bf

      EXTENSIONS_ENABLED: getSettingSubject("EXTENSIONS_ENABLED"),

      EXPERIMENTAL_URL_BAR_ENABLED: getSettingSubject("EXPERIMENTAL_URL_BAR_ENABLED"),

      SYNC_COLLECTIONS: getSettingSubject("syncCollections"),
      SYNC_ENVIRONMENTS: getSettingSubject("syncEnvironments"),
      SYNC_HISTORY: getSettingSubject("syncHistory")
    }
  },
  watch: {
    proxySettings: {
      deep: true,
      handler({ url, key }) {
        this.applySetting("PROXY_URL", url)
        this.applySetting("PROXY_KEY", key)
      },
    },
  },
  methods: {
    applySetting(key, value) {
      applySetting(key, value)
    },
    toggleSetting(key) {
      toggleSetting(key)
    },
    toggleSettings(name, value) {
      this.applySetting(name, value)

      if (name === "syncCollections" && value) {
        this.syncCollections()
      }
      if (name === "syncEnvironments" && value) {
        this.syncEnvironments()
      }
    },
    initSettings() {
      applySetting("syncHistory", true)
      applySetting("syncCollections", true)
      applySetting("syncEnvironments", true)
    },
    resetProxy({ target }) {
<<<<<<< HEAD
      applySetting("PROXY_URL", `https://hoppscotch.apollosoftware.xyz/`)

=======
      this.settings.PROXY_URL = `https://proxy.hoppscotch.io`
>>>>>>> e565f9bf
      target.innerHTML = this.doneButton
      this.$toast.info(this.$t("cleared"), {
        icon: "clear_all",
      })
      setTimeout(() => (target.innerHTML = '<i class="material-icons">clear_all</i>'), 1000)
    },
    syncCollections() {
<<<<<<< HEAD
      if (fb.currentUser !== null && this.SYNC_COLLECTIONS) {
        fb.writeCollections(JSON.parse(JSON.stringify(this.$store.state.postwoman.collections)))
=======
      if (fb.currentUser !== null && fb.currentSettings[0]) {
        if (fb.currentSettings[0].value) {
          fb.writeCollections(
            JSON.parse(JSON.stringify(this.$store.state.postwoman.collections)),
            "collections"
          )
          fb.writeCollections(
            JSON.parse(JSON.stringify(this.$store.state.postwoman.collectionsGraphql)),
            "collectionsGraphql"
          )
        }
>>>>>>> e565f9bf
      }
    },
    syncEnvironments() {
      if (fb.currentUser !== null && this.SYNC_ENVIRONMENTS) {
        fb.writeEnvironments(JSON.parse(JSON.stringify(this.$store.state.postwoman.environments)))
      }
    },
  },
  computed: {
    proxySettings() {
      return {
        url: this.PROXY_URL,
        key: this.PROXY_KEY,
      }
    },
  },
  head() {
    return {
      title: `Settings • Hoppscotch`,
    }
  },
}
</script><|MERGE_RESOLUTION|>--- conflicted
+++ resolved
@@ -45,10 +45,7 @@
           </p>
 
           <p>
-            <SmartToggle
-              :on="SYNC_HISTORY"
-              @change="toggleSettings('syncHistory', !SYNC_HISTORY)"
-            >
+            <SmartToggle :on="SYNC_HISTORY" @change="toggleSettings('syncHistory', !SYNC_HISTORY)">
               {{ $t("syncHistory") + " " + $t("sync") }}
               {{ SYNC_HISTORY ? $t("enabled") : $t("disabled") }}
             </SmartToggle>
@@ -76,23 +73,7 @@
         <SmartColorModePicker />
         <SmartAccentModePicker />
         <span>
-          <SmartToggle
-<<<<<<< HEAD
-            :on="FRAME_COLORS_ENABLED"
-            @change="toggleSetting('FRAME_COLORS_ENABLED')"
-          >
-            {{ $t("multi_color") }}
-            {{ FRAME_COLORS_ENABLED ? $t("enabled") : $t("disabled") }}
-          </SmartToggle>
-        </span>
-        <span>
-          <SmartToggle
-            :on="SCROLL_INTO_ENABLED"
-=======
-            :on="settings.SCROLL_INTO_ENABLED"
->>>>>>> e565f9bf
-            @change="toggleSetting('SCROLL_INTO_ENABLED')"
-          >
+          <SmartToggle :on="SCROLL_INTO_ENABLED" @change="toggleSetting('SCROLL_INTO_ENABLED')">
             {{ $t("scrollInto_use_toggle") }}
             {{ SCROLL_INTO_ENABLED ? $t("enabled") : $t("disabled") }}
           </SmartToggle>
@@ -104,10 +85,7 @@
       <div class="flex flex-col">
         <label>{{ $t("extensions") }}</label>
         <div class="row-wrapper">
-          <SmartToggle
-            :on="EXTENSIONS_ENABLED"
-            @change="toggleSetting('EXTENSIONS_ENABLED')"
-          >
+          <SmartToggle :on="EXTENSIONS_ENABLED" @change="toggleSetting('EXTENSIONS_ENABLED')">
             {{ $t("extensions_use_toggle") }}
           </SmartToggle>
         </div>
@@ -230,16 +208,10 @@
     return {
       SCROLL_INTO_ENABLED: getSettingSubject("SCROLL_INTO_ENABLED"),
 
-<<<<<<< HEAD
       FRAME_COLORS_ENABLED: getSettingSubject("FRAME_COLORS_ENABLED"),
       PROXY_ENABLED: getSettingSubject("PROXY_ENABLED"),
       PROXY_URL: getSettingSubject("PROXY_URL"),
       PROXY_KEY: getSettingSubject("PROXY_KEY"),
-=======
-        PROXY_ENABLED: this.$store.state.postwoman.settings.PROXY_ENABLED || false,
-        PROXY_URL: this.$store.state.postwoman.settings.PROXY_URL || "https://proxy.hoppscotch.io",
-        PROXY_KEY: this.$store.state.postwoman.settings.PROXY_KEY || "",
->>>>>>> e565f9bf
 
       EXTENSIONS_ENABLED: getSettingSubject("EXTENSIONS_ENABLED"),
 
@@ -247,7 +219,7 @@
 
       SYNC_COLLECTIONS: getSettingSubject("syncCollections"),
       SYNC_ENVIRONMENTS: getSettingSubject("syncEnvironments"),
-      SYNC_HISTORY: getSettingSubject("syncHistory")
+      SYNC_HISTORY: getSettingSubject("syncHistory"),
     }
   },
   watch: {
@@ -282,12 +254,8 @@
       applySetting("syncEnvironments", true)
     },
     resetProxy({ target }) {
-<<<<<<< HEAD
-      applySetting("PROXY_URL", `https://hoppscotch.apollosoftware.xyz/`)
-
-=======
-      this.settings.PROXY_URL = `https://proxy.hoppscotch.io`
->>>>>>> e565f9bf
+      applySetting("PROXY_URL", `https://proxy.hoppscotch.io/`)
+
       target.innerHTML = this.doneButton
       this.$toast.info(this.$t("cleared"), {
         icon: "clear_all",
@@ -295,22 +263,15 @@
       setTimeout(() => (target.innerHTML = '<i class="material-icons">clear_all</i>'), 1000)
     },
     syncCollections() {
-<<<<<<< HEAD
       if (fb.currentUser !== null && this.SYNC_COLLECTIONS) {
-        fb.writeCollections(JSON.parse(JSON.stringify(this.$store.state.postwoman.collections)))
-=======
-      if (fb.currentUser !== null && fb.currentSettings[0]) {
-        if (fb.currentSettings[0].value) {
-          fb.writeCollections(
-            JSON.parse(JSON.stringify(this.$store.state.postwoman.collections)),
-            "collections"
-          )
-          fb.writeCollections(
-            JSON.parse(JSON.stringify(this.$store.state.postwoman.collectionsGraphql)),
-            "collectionsGraphql"
-          )
-        }
->>>>>>> e565f9bf
+        fb.writeCollections(
+          JSON.parse(JSON.stringify(this.$store.state.postwoman.collections)),
+          "collections"
+        )
+        fb.writeCollections(
+          JSON.parse(JSON.stringify(this.$store.state.postwoman.collectionsGraphql)),
+          "collectionsGraphql"
+        )
       }
     },
     syncEnvironments() {
