--- conflicted
+++ resolved
@@ -7,7 +7,7 @@
   >
     <template #body>
       <HoppSmartInput
-        v-model="name"
+        v-model="editingName"
         placeholder=" "
         :label="t('action.label')"
         input-styles="floating-input"
@@ -63,11 +63,7 @@
   () => props.show,
   (show) => {
     if (show) {
-<<<<<<< HEAD
-      name.value = currentActiveTab.value?.document.request.name
-=======
-      editingName.value = getGQLSession().request.name
->>>>>>> 5a91fb53
+      editingName.value = currentActiveTab.value?.document.request.name
     }
   }
 )
