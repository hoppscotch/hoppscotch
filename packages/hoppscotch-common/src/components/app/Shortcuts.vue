--- conflicted
+++ resolved
@@ -12,53 +12,14 @@
           input-styles="flex px-4 py-2 border rounded bg-primaryContrast border-divider hover:border-dividerDark focus-visible:border-dividerDark"
         />
       </div>
-<<<<<<< HEAD
-      <div v-if="filterText" class="flex flex-col divide-y divide-dividerLight">
-        <details
-          v-for="(map, mapIndex) in searchResults"
-          :key="`map-${mapIndex}`"
-          class="flex flex-col"
-          open
-        >
-          <summary
-            class="flex items-center flex-1 min-w-0 px-6 py-4 font-semibold transition cursor-pointer focus:outline-none text-secondaryLight hover:text-secondaryDark"
-          >
-            <icon-lucide-chevron-right class="mr-2 indicator" />
-            <span
-              class="font-semibold truncate capitalize-first text-secondaryDark"
-            >
-              {{ t(map.item.section) }}
-            </span>
-          </summary>
-          <div class="flex flex-col px-6 pb-4 space-y-2">
-            <AppShortcutsEntry
-              v-for="(shortcut, index) in map.item.shortcuts"
-              :key="`shortcut-${index}`"
-              :shortcut="shortcut"
-            />
-          </div>
-        </details>
-
-=======
       <div class="flex flex-col divide-y divide-dividerLight">
->>>>>>> ba31cdab
         <HoppSmartPlaceholder
           v-if="isEmpty(shortcutsResults)"
           :text="`${t('state.nothing_found')} ‟${filterText}”`"
         >
           <icon-lucide-search class="pb-2 opacity-75 svg-icons" />
-<<<<<<< HEAD
-          <span class="my-2 text-center flex flex-col">
-            {{ t("state.nothing_found") }}
-            <span class="break-all">"{{ filterText }}"</span>
-          </span>
-        </HoppSmartPlaceholder>
-      </div>
-      <div v-else class="flex flex-col divide-y divide-dividerLight">
-=======
         </HoppSmartPlaceholder>
 
->>>>>>> ba31cdab
         <details
           v-for="(sectionResults, sectionTitle) in shortcutsResults"
           v-else
