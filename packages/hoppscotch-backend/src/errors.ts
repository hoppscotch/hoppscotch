--- conflicted
+++ resolved
@@ -162,13 +162,11 @@
   'team_environment/not_team_member' as const;
 
 /**
-<<<<<<< HEAD
  * User setting not found for a user
  * (UserSettingsService)
  */
 export const USER_SETTINGS_DATA_NOT_FOUND = 'user_settings/data_not_found' as const;
 
-
 /**
  * User setting not found for a user
  * (UserSettingsService)
@@ -181,14 +179,12 @@
  */
 export const USER_SETTINGS_NULL_SETTINGS = 'user_settings/null_settings' as const;
 
-
-=======
+/*
  * Global environment doesnt exists for the user
  * (UserEnvironmentsService)
  */
 export const USER_ENVIRONMENT_GLOBAL_ENV_DOES_NOT_EXISTS =
   'user_environment/global_env_does_not_exists' as const;
-/*
 
 /**
  * Global environment already exists for the user
@@ -236,7 +232,6 @@
  */
 export const USER_ENVIRONMENT_INVALID_ENVIRONMENT_NAME =
   'user_environment/user_env_invalid_env_name' as const;
->>>>>>> 469d408b
 /*
 
  |------------------------------------|
