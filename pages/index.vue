--- conflicted
+++ resolved
@@ -38,7 +38,6 @@
         </ul>
       </div>
     </pw-modal>
-<<<<<<< HEAD
     <pw-section class="yellow" label="Environment" ref="environment">
       <div class="yellow" label="Environment">
         <ul>
@@ -95,10 +94,7 @@
         </div>
       </div>
     </pw-section>
-    <pw-section class="blue" label="Request" ref="request">
-=======
     <pw-section class="blue" icon="cloud_upload" label="Request" ref="request">
->>>>>>> e2bae8a6
       <ul>
         <li>
           <label for="method">Method</label>
@@ -959,7 +955,6 @@
           }
         }
       },
-<<<<<<< HEAD
       propogateEnvironment() {
         this.paramsToQueryString();
         this.headersToHeaderString();
@@ -1015,18 +1010,16 @@
             this.headerString = result === '' ? '' : `${result}`
           });
       },
+      gotoHistory() {
+        this.$refs.historyComponent.$el.scrollIntoView({
+          behavior: 'smooth'
+        });
       objectArrayToObject(objArray) {
         let obj = {};
         objArray.forEach((curr) => {
           obj[curr.key] = curr.value;
         });
         return obj;
-=======
-      gotoHistory() {
-        this.$refs.historyComponent.$el.scrollIntoView({
-          behavior: 'smooth'
-        });
->>>>>>> e2bae8a6
       },
       getQueryStringFromPath() {
         let queryString,
