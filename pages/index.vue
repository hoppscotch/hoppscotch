<template>
  <div class="page">
    <div class="content">
      <div class="page-columns inner-left">
        <AppSection :label="$t('request')" ref="request" no-legend>
          <ul>
            <li class="shrink">
              <label for="method">{{ $t("method") }}</label>
              <span class="select-wrapper">
                <v-popover>
                  <input
                    id="method"
                    class="method"
                    :value="request.method"
                    @change="
                      (newName) => {
                        this.request = { ...this.request, method: newName.target.value }
                      }
                    "
                    :readonly="!customMethod"
                    autofocus
                  />
                  <template slot="popover">
                    <div
                      v-for="(methodMenuItem, index) in methodMenuItems"
                      :key="`method-${index}`"
                    >
                      <button
                        class="icon"
                        @click="
                          customMethod = methodMenuItem == 'CUSTOM' ? true : false
                          request = { ...request, method: methodMenuItem }
                        "
                        v-close-popover
                      >
                        {{ methodMenuItem }}
                      </button>
                    </div>
                  </template>
                </v-popover>
              </span>
            </li>
            <li>
              <label for="url">{{ $t("url") }}</label>
              <input
                v-if="!EXPERIMENTAL_URL_BAR_ENABLED"
                :class="{ error: !isValidURL }"
                class="border-dashed md:border-l border-brdColor"
                @keyup.enter="isValidURL ? sendRequest() : null"
                id="url"
                name="url"
                type="text"
                v-model="uri"
                spellcheck="false"
                @input="pathInputHandler"
                :placeholder="$t('url')"
              />
              <SmartUrlField v-model="uri" v-else />
            </li>
            <li class="shrink">
              <label class="hide-on-small-screen" for="send">&nbsp;</label>
              <button
                v-if="!runningRequest"
                :disabled="!isValidURL"
                @click="sendRequest"
                id="send"
                ref="sendButton"
              >
                {{ $t("send") }}
                <span>
                  <i class="material-icons">send</i>
                </span>
              </button>
              <button v-else @click="cancelRequest" id="send" ref="sendButton">
                {{ $t("cancel") }}
                <span>
                  <i class="material-icons">clear</i>
                </span>
              </button>
            </li>
          </ul>
          <ul>
            <li>
              <label for="name" class="text-sm">{{ $t("token_req_name") }}</label>
              <input
                id="name"
                name="name"
                type="text"
                :value="request.name"
                @change="
                  (newValue) => {
                    this.request = { ...this.request, name: newValue.target.value }
                  }
                "
                class="text-sm"
              />
            </li>
          </ul>
          <div
            label="Request Body"
            v-if="['POST', 'PUT', 'PATCH', 'DELETE'].includes(request.method)"
          >
            <ul>
              <li>
                <label for="contentType" class="text-sm">{{ $t("content_type") }}</label>
                <SmartAutoComplete
                  :source="validContentTypes"
                  :spellcheck="false"
                  :value="request.contentType"
                  @input="
                    (value) => {
                      this.request = { ...this.request, contentType: value }
                    }
                  "
                  styles="text-sm"
                />
              </li>
            </ul>
            <ul>
              <li>
                <div class="row-wrapper">
                  <span>
                    <SmartToggle
                      v-if="canListParameters"
                      :on="request.rawInput"
                      @change="
                        (value) => {
                          this.request = { ...this.request, rawInput: value }
                        }
                      "
                    >
                      {{ $t("raw_input") }}
                    </SmartToggle>
                  </span>
                </div>
              </li>
            </ul>
            <HttpBodyParameters
              v-if="!request.rawInput"
              :bodyParams="request.bodyParams"
              @clear-content="clearContent"
              @set-route-query-state="setRouteQueryState"
              @remove-request-body-param="removeRequestBodyParam"
              @add-request-body-param="addRequestBodyParam"
            />
            <HttpRawBody
              v-else
              :rawParams="request.rawParams"
              :contentType="request.contentType"
              :rawInput="request.rawInput"
              @clear-content="clearContent"
              @update-raw-body="updateRawBody"
              @update-raw-input="
                updateRawInput = (value) => {
                  this.request = { ...this.request, rawInput: value }
                }
              "
            />
          </div>
          <div class="row-wrapper">
            <span>
              <button
                class="icon"
                @click="showCurlImportModal = !showCurlImportModal"
                v-tooltip.bottom="$t('import_curl')"
              >
                <i class="material-icons">import_export</i>
              </button>
              <button
                class="icon"
                @click="showCodegenModal = !showCodegenModal"
                :disabled="!isValidURL"
                v-tooltip.bottom="$t('show_code')"
              >
                <i class="material-icons">code</i>
              </button>
            </span>
            <span>
              <button
                class="icon"
                @click="copyRequest"
                ref="copyRequest"
                :disabled="!isValidURL"
                v-tooltip.bottom="$t('copy_request_link')"
              >
                <i v-if="navigatorShare" class="material-icons">share</i>
                <i v-else class="material-icons">content_copy</i>
              </button>
              <button
                class="icon"
                @click="saveRequest"
                ref="saveRequest"
                :disabled="!isValidURL"
                v-tooltip.bottom="$t('save_to_collections')"
              >
                <i class="material-icons">create_new_folder</i>
              </button>
              <button
                class="icon"
                @click="clearContent('', $event)"
                v-tooltip.bottom="$t('clear_all')"
                ref="clearAll"
              >
                <i class="material-icons">clear_all</i>
              </button>
            </span>
          </div>
        </AppSection>

        <section id="options">
          <SmartTabs>
            <SmartTab
              :id="'params'"
              :label="
                $t('parameters') +
                `${request.params.length !== 0 ? ' \xA0 • \xA0 ' + request.params.length : ''}`
              "
              :selected="true"
            >
              <HttpParameters
                :params="request.params"
                @clear-content="clearContent"
                @remove-request-param="removeRequestParam"
                @add-request-param="addRequestParam"
              />
            </SmartTab>

            <SmartTab
              :id="'headers'"
              :label="
                $t('headers') +
                `${request.headers.length !== 0 ? ' \xA0 • \xA0 ' + request.headers.length : ''}`
              "
            >
              <HttpHeaders
                :headers="request.headers"
                @clear-content="clearContent"
                @set-route-query-state="setRouteQueryState"
                @remove-request-header="removeRequestHeader"
                @add-request-header="addRequestHeader"
              />
            </SmartTab>

            <SmartTab :id="'authentication'" :label="$t('authentication')">
              <AppSection :label="$t('authentication')" ref="authentication" no-legend>
                <ul>
                  <li>
                    <div class="row-wrapper">
                      <label for="auth">{{ $t("authentication") }}</label>
                      <div>
                        <button
                          class="icon"
                          @click="clearContent('auth', $event)"
                          v-tooltip.bottom="$t('clear')"
                        >
                          <i class="material-icons">clear_all</i>
                        </button>
                      </div>
                    </div>
                    <span class="select-wrapper">
                      <select
                        id="auth"
                        :value="request.auth"
                        @change="
                          (newName) => {
                            this.request = { ...this.request, auth: newName.target.value }
                          }
                        "
                      >
                        <option>None</option>
                        <option>Basic Auth</option>
                        <option>Bearer Token</option>
                        <option>OAuth 2.0</option>
                      </select>
                    </span>
                  </li>
                </ul>
                <ul v-if="request.auth === 'Basic Auth'">
                  <li>
                    <input
                      placeholder="User"
                      name="http_basic_user"
                      :value="request.httpUser"
                      @change="
                        (newName) => {
                          this.request = { ...this.request, httpUser: newName.target.value }
                        }
                      "
                    />
                  </li>
                  <li>
                    <input
                      placeholder="Password"
                      name="http_basic_passwd"
                      :type="passwordFieldType"
                      :value="request.httpPassword"
                      @change="
                        (newName) => {
                          this.request = { ...this.request, httpPassword: newName.target.value }
                        }
                      "
                    />
                  </li>
                  <div>
                    <li>
                      <button class="icon" ref="switchVisibility" @click="switchVisibility">
                        <i class="material-icons" v-if="passwordFieldType === 'text'">visibility</i>
                        <i class="material-icons" v-if="passwordFieldType !== 'text'"
                          >visibility_off</i
                        >
                      </button>
                    </li>
                  </div>
                </ul>
                <ul v-if="request.auth === 'Bearer Token' || request.auth === 'OAuth 2.0'">
                  <li>
                    <div class="row-wrapper">
                      <input
                        placeholder="Token"
                        name="bearer_token"
                        :value="request.bearerToken"
                        @change="
                          (newName) => {
                            this.request = { ...this.request, bearerToken: newName.target.value }
                          }
                        "
                      />
                      <button
                        v-if="request.auth === 'OAuth 2.0'"
                        class="icon"
                        @click="showTokenListModal = !showTokenListModal"
                        v-tooltip.bottom="$t('use_token')"
                      >
                        <i class="material-icons">open_in_new</i>
                      </button>
                      <button
                        v-if="request.auth === 'OAuth 2.0'"
                        class="icon"
                        @click="showTokenRequest = !showTokenRequest"
                        v-tooltip.bottom="$t('get_token')"
                      >
                        <i class="material-icons">vpn_key</i>
                      </button>
                    </div>
                  </li>
                </ul>
                <div class="row-wrapper">
                  <SmartToggle :on="URL_INCLUDES.auth" @change="setInclude('auth', $event)">
                    {{ $t("include_in_url") }}
                  </SmartToggle>
                </div>
              </AppSection>

              <AppSection
                v-if="showTokenRequest"
                class="red"
                label="Access Token Request"
                ref="accessTokenRequest"
              >
                <ul>
                  <li>
                    <div class="row-wrapper">
                      <label for="token-name">{{ $t("token_name") }}</label>
                      <div>
                        <button
                          class="icon"
                          @click="showTokenRequestList = true"
                          v-tooltip.bottom="$t('manage_token_req')"
                        >
                          <i class="material-icons">library_add</i>
                        </button>
                        <button
                          class="icon"
                          @click="clearContent('access_token', $event)"
                          v-tooltip.bottom="$t('clear')"
                        >
                          <i class="material-icons">clear_all</i>
                        </button>
                        <button
                          class="icon"
                          @click="showTokenRequest = false"
                          v-tooltip.bottom="$t('close')"
                        >
                          <i class="material-icons">close</i>
                        </button>
                      </div>
                    </div>
                    <input
                      id="token-name"
                      :placeholder="$t('optional')"
                      name="token_name"
                      :value="oauth2.accessTokenName"
                      @change="
                        ($event) => {
                          this.oauth2 = { ...this.oauth2, accessTokenName: $event.target.value }
                        }
                      "
                      type="text"
                    />
                  </li>
                </ul>
                <ul>
                  <li>
                    <label for="oidc-discovery-url">
                      {{ $t("oidc_discovery_url") }}
                    </label>
                    <input
                      :disabled="this.oauth2.authUrl !== '' || this.oauth2.accessTokenUrl !== ''"
                      id="oidc-discovery-url"
                      name="oidc_discovery_url"
                      type="url"
                      :value="oauth2.oidcDiscoveryUrl"
                      @change="
                        ($event) => {
                          this.oauth2 = { ...this.oauth2, oidcDiscoveryUrl: $event.target.value }
                        }
                      "
                      placeholder="https://example.com/.well-known/openid-configuration"
                    />
                  </li>
                </ul>
                <ul>
                  <li>
                    <label for="auth-url">{{ $t("auth_url") }}</label>
                    <input
                      :disabled="this.oauth2.oidcDiscoveryUrl !== ''"
                      id="auth-url"
                      name="auth_url"
                      type="url"
                      :value="oauth2.authUrl"
                      @click="
                        ($event) => {
                          this.oauth2 = { ...this.oauth2, authUrl: $event.target.value }
                        }
                      "
                      placeholder="https://example.com/login/oauth/authorize"
                    />
                  </li>
                </ul>
                <ul>
                  <li>
                    <label for="access-token-url">
                      {{ $t("access_token_url") }}
                    </label>
                    <input
                      :disabled="this.oauth2.oidcDiscoveryUrl !== ''"
                      id="access-token-url"
                      name="access_token_url"
                      type="url"
                      :value="oauth2.accessTokenUrl"
                      placeholder="https://example.com/login/oauth/access_token"
                    />
                  </li>
                </ul>
                <ul>
                  <li>
                    <label for="client-id">{{ $t("client_id") }}</label>
                    <input
                      id="client-id"
                      name="client_id"
                      type="text"
                      :value="oauth2.clientId"
                      @change="
                        ($event) => {
                          this.oauth2 = { ...this.oauth2, clientId: $event.target.value }
                        }
                      "
                      placeholder="Client ID"
                    />
                  </li>
                </ul>
                <ul>
                  <li>
                    <label for="scope">{{ $t("scope") }}</label>
                    <input
                      id="scope"
                      name="scope"
                      type="text"
                      :value="oauth2.scope"
                      @click="
                        ($event) => {
                          this.oauth2 = { ...this.oauth2, scope: $event.target.value }
                        }
                      "
                      placeholder="e.g. read:org"
                    />
                  </li>
                </ul>
                <ul>
                  <li>
                    <button class="icon" @click="handleAccessTokenRequest">
                      <i class="material-icons">vpn_key</i>
                      <span>{{ $t("request_token") }}</span>
                    </button>
                  </li>
                </ul>
              </AppSection>
            </SmartTab>

            <SmartTab :id="'pre_request_script'" :label="$t('pre_request_script')">
              <AppSection
                v-if="showPreRequestScript"
                class="orange"
                :label="$t('pre_request_script')"
                ref="preRequest"
                no-legend
              >
                <ul>
                  <li>
                    <div class="row-wrapper">
                      <label>{{ $t("javascript_code") }}</label>
                      <div>
                        <a
                          href="https://github.com/hoppscotch/hoppscotch/wiki/Pre-Request-Scripts"
                          target="_blank"
                          rel="noopener"
                        >
                          <button class="icon" v-tooltip="$t('wiki')">
                            <i class="material-icons">help_outline</i>
                          </button>
                        </a>
                      </div>
                    </div>
                    <SmartJsEditor
                      v-model="preRequestScript"
                      :options="{
                        maxLines: '16',
                        minLines: '8',
                        fontSize: '16px',
                        autoScrollEditorIntoView: true,
                        showPrintMargin: false,
                        useWorker: false,
                      }"
                      styles="rounded-b-lg"
                      completeMode="pre"
                    />
                  </li>
                </ul>
              </AppSection>
            </SmartTab>

            <SmartTab :id="'tests'" :label="$t('tests')">
              <AppSection
                v-if="testsEnabled"
                class="orange"
                :label="$t('tests')"
                ref="postRequestTests"
                no-legend
              >
                <ul>
                  <li>
                    <div class="row-wrapper">
                      <label>{{ $t("javascript_code") }}</label>
                      <div>
                        <a
                          href="https://github.com/hoppscotch/hoppscotch/wiki/Post-Request-Tests"
                          target="_blank"
                          rel="noopener"
                        >
                          <button class="icon" v-tooltip="$t('wiki')">
                            <i class="material-icons">help_outline</i>
                          </button>
                        </a>
                      </div>
                    </div>
                    <SmartJsEditor
                      v-model="testScript"
                      :options="{
                        maxLines: '16',
                        minLines: '8',
                        fontSize: '16px',
                        autoScrollEditorIntoView: true,
                        showPrintMargin: false,
                        useWorker: false,
                      }"
                      styles="rounded-b-lg"
                      completeMode="test"
                    />
                    <div v-if="testReports.length !== 0">
                      <div class="row-wrapper">
                        <label>Test Reports</label>
                        <div>
                          <button
                            class="icon"
                            @click="clearContent('tests', $event)"
                            v-tooltip.bottom="$t('clear')"
                          >
                            <i class="material-icons">clear_all</i>
                          </button>
                        </div>
                      </div>
                      <div v-for="(testReport, index) in testReports" :key="index">
                        <div v-if="testReport.startBlock" class="info">
                          <hr />
                          <h4>{{ testReport.startBlock }}</h4>
                        </div>
                        <p v-else-if="testReport.result" class="row-wrapper info">
                          <span :class="testReport.styles.class">
                            <i class="material-icons">
                              {{ testReport.styles.icon }}
                            </i>
                            <span>&nbsp; {{ testReport.result }}</span>
                            <span v-if="testReport.message">
                              <label>&nbsp; • &nbsp; {{ testReport.message }}</label>
                            </span>
                          </span>
                        </p>
                        <div v-else-if="testReport.endBlock"><hr /></div>
                      </div>
                    </div>
                  </li>
                </ul>
              </AppSection>
            </SmartTab>
          </SmartTabs>
        </section>

        <HttpResponse :response="response" :active="runningRequest" ref="response" />
      </div>

      <aside v-if="activeSidebar" class="sticky-inner inner-right lg:max-w-md">
        <section>
          <SmartTabs>
            <SmartTab :id="'history'" :label="$t('history')" :selected="true">
              <History :page="'rest'" @useHistory="handleUseHistory" ref="historyComponent" />
            </SmartTab>

            <SmartTab :id="'collections'" :label="$t('collections')">
              <Collections />
            </SmartTab>

            <SmartTab :id="'env'" :label="$t('environments')">
              <Environments @use-environment="useSelectedEnvironment($event)" />
            </SmartTab>

            <SmartTab :id="'notes'" :label="$t('notes')">
              <HttpNotes />
            </SmartTab>
          </SmartTabs>
        </section>
      </aside>
    </div>

    <CollectionsSaveRequest
      :show="showSaveRequestModal"
      @hide-modal="hideRequestModal"
      :editing-request="editRequest"
    />

    <HttpImportCurl
      :show="showCurlImportModal"
      @hide-modal="showCurlImportModal = false"
      @handle-import="handleImport"
    />

    <HttpCodegenModal
      :show="showCodegenModal"
      :requestTypeProp="request.requestType"
      :requestCode="requestCode"
      @hide-modal="showCodegenModal = false"
      @set-request-type="setRequestType"
    />

    <HttpTokenList
      :show="showTokenListModal"
      :tokens="oauth2.tokens"
      @clear-content="clearContent"
      @use-oauth-token="useOAuthToken"
      @remove-oauth-token="removeOAuthToken"
      @hide-modal="showTokenListModal = false"
    />

    <SmartModal v-if="showTokenRequestList" @close="showTokenRequestList = false">
      <div slot="header">
        <div class="row-wrapper">
          <h3 class="title">{{ $t("manage_token_req") }}</h3>
          <div>
            <button class="icon" @click="showTokenRequestList = false">
              <i class="material-icons">close</i>
            </button>
          </div>
        </div>
      </div>
      <div slot="body" class="flex flex-col">
        <div class="row-wrapper">
          <label for="token-req-list">{{ $t("token_req_list") }}</label>
          <div>
            <button
              :disabled="oauth2.tokenReqs.length === 0"
              class="icon"
              @click="showTokenRequestList = false"
              v-tooltip.bottom="$t('use_token_req')"
            >
              <i class="material-icons">input</i>
            </button>
            <button
              :disabled="oauth2.tokenReqs.length === 0"
              class="icon"
              @click="removeOAuthTokenReq"
              v-tooltip.bottom="$t('delete')"
            >
              <i class="material-icons">delete</i>
            </button>
          </div>
        </div>
        <ul>
          <li>
            <span class="select-wrapper">
              <select
                id="token-req-list"
                :value="oauth2.tokenReqSelect"
                @change="
                  ($event) => {
                    this.oauth2 = { ...oauth2, tokenReqSelect: $event.target.value }
                    tokenReqChange($event)
                  }
                "
                :disabled="oauth2.tokenReqs.length === 0"
              >
                <option v-for="(req, index) in oauth2.tokenReqs" :key="index" :value="req.name">
                  {{ req.name }}
                </option>
              </select>
            </span>
          </li>
        </ul>
        <label for="token-req-name">{{ $t("token_req_name") }}</label>
        <input
          :value="oauth2.tokenReqName"
          @change="
            ($event) => {
              this.oauth2 = { ...this.oauth2, tokenReqName: $event.target.value }
            }
          "
        />
        <label for="token-req-details">
          {{ $t("token_req_details") }}
        </label>
        <textarea id="token-req-details" readonly rows="7" v-model="tokenReqDetails"></textarea>
      </div>
      <div slot="footer">
        <div class="row-wrapper">
          <span></span>
          <span>
            <button class="icon primary" @click="addOAuthTokenReq">
              {{ $t("save_token_req") }}
            </button>
          </span>
        </div>
      </div>
    </SmartModal>
  </div>
</template>

<script>
import url from "url"
import querystring from "querystring"
import parseCurlCommand from "~/helpers/curlparser"
import getEnvironmentVariablesFromScript from "~/helpers/preRequest"
import runTestScriptWithVariables from "~/helpers/postwomanTesting"
import parseTemplateString from "~/helpers/templating"
import { tokenRequest, oauthRedirect } from "~/helpers/oauth"
import { cancelRunningRequest, sendNetworkRequest } from "~/helpers/network"
import { fb } from "~/helpers/fb"
import { hasPathParams, addPathParamsToVariables, getQueryParams } from "~/helpers/requestParams"
import { parseUrlAndPath } from "~/helpers/utils/uri"
import { httpValid } from "~/helpers/utils/valid"
import { knownContentTypes, isJSONContentType } from "~/helpers/utils/contenttypes"
import { generateCodeWithGenerator } from "~/helpers/codegen/codegen"
import { getSettingSubject, applySetting } from "~/newstore/settings"
import clone from "lodash/clone"

export default {
  data() {
    return {
      showCurlImportModal: false,
      showPreRequestScript: true,
      testsEnabled: true,
      testScript: "// pw.expect('variable').toBe('value');",
      preRequestScript: "// pw.env.set('variable', 'value');",
      testReports: [],
      copyButton: '<i class="material-icons">content_copy</i>',
      downloadButton: '<i class="material-icons">save_alt</i>',
      doneButton: '<i class="material-icons">done</i>',
      showCodegenModal: false,
      response: {
        status: "",
        headers: "",
        body: "",
        duration: 0,
        size: 0,
      },
      validContentTypes: knownContentTypes,
      paramsWatchEnabled: true,
      showTokenListModal: false,
      showTokenRequest: false,
      showTokenRequestList: false,
      showSaveRequestModal: false,
      editRequest: {},
      activeSidebar: true,
      fb,
      customMethod: false,
      files: [],
      filenames: "",
      navigatorShare: navigator.share,
      runningRequest: false,
      currentMethodIndex: 0,
      methodMenuItems: [
        "GET",
        "HEAD",
        "POST",
        "PUT",
        "DELETE",
        "CONNECT",
        "OPTIONS",
        "TRACE",
        "PATCH",
        "CUSTOM",
      ],
    }
  },
  subscriptions() {
    return {
      SCROLL_INTO_ENABLED: getSettingSubject("SCROLL_INTO_ENABLED"),
      PROXY_ENABLED: getSettingSubject("PROXY_ENABLED"),
      URL_INCLUDES: getSettingSubject("URL_INCLUDES"),
      EXPERIMENTAL_URL_BAR_ENABLED: getSettingSubject("EXPERIMENTAL_URL_BAR_ENABLED"),

      SYNC_COLLECTIONS: getSettingSubject("syncCollections"),
      SYNC_HISTORY: getSettingSubject("syncHistory"),
    }
  },
  watch: {
    canListParameters: {
      immediate: true,
      handler(canListParameters) {
        if (canListParameters) {
          this.$nextTick(() => {
            this.request = {
              ...this.request,
              rawInput: Boolean(this.request.rawParams && this.request.rawParams !== "{}"),
            }
          })
        } else {
          this.request = { ...this.request, rawInput: true }
        }
      },
    },
    request(request, oldRequest) {
      if (request.contentType == oldRequest.contentType) return
      const getDefaultParams = (contentType) => {
        if (isJSONContentType(request.contentType)) return "{}"
        switch (request.contentType) {
          case "application/xml":
            return "<?xml version='1.0' encoding='utf-8'?>"
          case "text/html":
            return "<!doctype html>"
        }
        return ""
      }
      if (
        !this.request.rawParams ||
        this.request.rawParams === getDefaultParams(oldRequest.contentType)
      ) {
        this.request.rawParams = getDefaultParams(request.contentType)
      }
      this.setRouteQueryState()
    },
    params: {
      handler(newValue) {
        if (!this.paramsWatchEnabled) {
          this.paramsWatchEnabled = true
          return
        }
        let path = this.path
        let queryString = getQueryParams(newValue)
          .map(({ key, value }) => `${key.trim()}=${value.trim()}`)
          .join("&")
        queryString = queryString === "" ? "" : `?${encodeURI(queryString)}`
        if (path.includes("?")) {
          path = path.slice(0, path.indexOf("?")) + queryString
        } else {
          path = path + queryString
        }
        this.path = path
        this.setRouteQueryState()
      },
      deep: true,
    },
    selectedRequest(newValue, oldValue) {
      // @TODO: Convert all variables to single request variable
      if (!newValue) return
      this.request = newValue
      this.uri = newValue.url + newValue.path
      this.url = newValue.url
      this.path = newValue.path
      this.passwordFieldType = newValue.passwordFieldType
      this.bearerToken = newValue.bearerToken
      if (newValue.preRequestScript) {
        this.showPreRequestScript = true
        this.preRequestScript = newValue.preRequestScript
      }
      if (newValue.testScript) {
        this.testsEnabled = true
        this.testScript = newValue.testScript
      }
    },
    editingRequest(newValue) {
      this.editRequest = newValue
      this.showSaveRequestModal = true
    },
    method() {
      this.request = {
        ...this.request,
        contentType: ["POST", "PUT", "PATCH", "DELETE"].includes(this.request.method)
          ? "application/json"
          : "",
      }
    },
    preRequestScript(val, oldVal) {
      this.uri = this.uri
    },
  },
  computed: {
    /**
     * Check content types that can be automatically
     * serialized by postwoman.
     */
    canListParameters() {
      return (
        this.request.contentType === "application/x-www-form-urlencoded" ||
        this.request.contentType === "multipart/form-data" ||
        isJSONContentType(this.request.contentType)
      )
    },
    uri: {
      get() {
        return this.$store.state.request.uri ? this.$store.state.request.uri : this.url + this.path
      },
      set(value) {
        this.$store.commit("setState", { value, attribute: "uri" })
        let url = value
        if (
          (this.preRequestScript && this.showPreRequestScript) ||
          hasPathParams(this.request.params)
        ) {
          let environmentVariables = getEnvironmentVariablesFromScript(this.preRequestScript)
          environmentVariables = addPathParamsToVariables(this.request.params, environmentVariables)
          url = parseTemplateString(value, environmentVariables)
        }
        let result = parseUrlAndPath(url)
        this.url = result.url
        this.path = result.path
      },
    },
    url: {
      get() {
        return this.$store.state.request.url
      },
      set(value) {
        this.$store.commit("setState", { value, attribute: "url" })
      },
    },
    path: {
      get() {
        return this.$store.state.request.path
      },
      set(value) {
        this.$store.commit("setState", { value, attribute: "path" })
      },
    },
    request: {
      get() {
        return this.$store.state.request
      },
      set(value) {
        this.$store.commit("updateRequest", value)
      },
    },
    oauth2: {
      get() {
        return this.$store.state.oauth2
      },
      set(value) {
<<<<<<< HEAD
        console.log(value)
        this.$store.commit("updateOAuth2", value)
=======
        this.$store.commit("setState", { value, attribute: "rawParams" })
        // Convert the rawParams to bodyParams format
        try {
          const valueObj = JSON.parse(value)
          const params = Object.keys(valueObj).map((key) => {
            if (typeof valueObj[key] !== "function") {
              return {
                active: true,
                key,
                value: valueObj[key],
              }
            }
          })
          this.$store.commit("setBodyParams", { params })
        } catch {}
      },
    },
    rawInput: {
      get() {
        return this.$store.state.request.rawInput
      },
      set(value) {
        this.$store.commit("setState", { value, attribute: "rawInput" })
      },
    },
    requestType: {
      get() {
        return this.$store.state.request.requestType
      },
      set(value) {
        this.$store.commit("setState", { value, attribute: "requestType" })
      },
    },
    contentType: {
      get() {
        return this.$store.state.request.contentType
      },
      set(value) {
        this.$store.commit("setState", { value, attribute: "contentType" })
>>>>>>> b65ae89b
      },
    },
    passwordFieldType: {
      get() {
        return this.$store.state.request.passwordFieldType
      },
      set(value) {
        this.$store.commit("setState", {
          value,
          attribute: "passwordFieldType",
        })
      },
    },
    selectedRequest() {
      return this.$store.state.postwoman.selectedRequest
    },
    editingRequest() {
      return this.$store.state.postwoman.editingRequest
    },
    isValidURL() {
      // if showPreRequestScript, we cannot determine if a URL is valid because the full string is not known ahead of time
      return this.showPreRequestScript || httpValid(this.url)
    },
    hasRequestBody() {
      return ["POST", "PUT", "PATCH", "DELETE"].includes(this.request.method)
    },
    pathName() {
      return this.path.match(/^([^?]*)\??/)[1]
    },
    rawRequestBody() {
      if (isJSONContentType(this.request.contentType)) {
        try {
          const obj = JSON.parse(
            `{${this.request.bodyParams
              .filter((item) => (item.hasOwnProperty("active") ? item.active == true : true))
              .filter(({ key }) => !!key)
              .map(({ key, value }) => `"${key}": "${value}"`)
              .join()}}`
          )
          return JSON.stringify(obj, null, 2)
        } catch (ex) {
          console.log(ex)
          this.$toast.clear()
          this.$toast.error(
            "Parameter value must be a string, switch to Raw input for other formats",
            {
              icon: "error",
            }
          )
          return "invalid"
        }
      } else {
        return this.request.bodyParams
          .filter((item) => (item.hasOwnProperty("active") ? item.active == true : true))
          .filter(({ key }) => !!key)
          .map(({ key, value }) => `${encodeURIComponent(key)}=${encodeURIComponent(value)}`)
          .join("&")
      }
    },
    queryString() {
      const result = getQueryParams(this.request.params)
        .map(({ key, value }) => `${encodeURIComponent(key)}=${encodeURIComponent(value)}`)
        .join("&")
      return result === "" ? "" : `?${result}`
    },
    requestCode() {
      let headers = []
      if (this.preRequestScript || hasPathParams(this.request.params)) {
        let environmentVariables = getEnvironmentVariablesFromScript(this.preRequestScript)
        environmentVariables = addPathParamsToVariables(this.request.params, environmentVariables)
        for (let k of this.request.headers.filter((item) =>
          item.hasOwnProperty("active") ? item.active == true : true
        )) {
          const kParsed = parseTemplateString(k.key, environmentVariables)
          const valParsed = parseTemplateString(k.value, environmentVariables)
          headers.push({ key: kParsed, value: valParsed })
        }
      }

      return generateCodeWithGenerator(this.request.requestType, {
        ...this.request,
        url: this.url,
        pathName: this.pathName,
        queryString: this.queryString,
        rawParams: this.request.rawParams,
        rawRequestBody: this.rawRequestBody,
      })
    },
    tokenReqDetails() {
      const details = {
        oidcDiscoveryUrl: this.oauth2.oidcDiscoveryUrl,
        authUrl: this.oauth2.authUrl,
        accessTokenUrl: this.oauth2.accessTokenUrl,
        clientId: this.oauth2.clientId,
        scope: this.oauth2.scope,
      }
      return JSON.stringify(details, null, 2)
    },
  },
  methods: {
    useSelectedEnvironment(args) {
      let environment = args.environment
      let environments = args.environments
      let preRequestScriptString = ""
      for (let variable of environment.variables) {
        preRequestScriptString += `pw.env.set('${variable.key}', '${variable.value}');\n`
      }
      for (let env of environments) {
        if (env.name === environment.name) {
          continue
        }

        if (env.name === "Globals" || env.name === "globals") {
          preRequestScriptString += this.useSelectedEnvironment({
            environment: env,
            environments,
          })
        }
      }
      this.preRequestScript = preRequestScriptString
      this.showPreRequestScript = true
      return preRequestScriptString
    },
    checkCollections() {
      const checkCollectionAvailability =
        this.$store.state.postwoman.collections &&
        this.$store.state.postwoman.collections.length > 0
      return checkCollectionAvailability
    },
    scrollInto(view) {
      this.$refs[view].$el.scrollIntoView({
        behavior: "smooth",
      })
    },
    handleUseHistory(entry) {
      this.request = entry
      console.log(this.request)
      this.uri = entry.url + entry.path
      this.url = entry.url
      this.path = entry.path
      this.showPreRequestScript = entry.usesPreScripts
      this.preRequestScript = entry.preRequestScript
      this.testScript = entry.testScript
      this.testsEnabled = entry.usesPostScripts
      if (this.SCROLL_INTO_ENABLED) this.scrollInto("request")
    },
    async makeRequest(auth, headers, requestBody, preRequestScript) {
      const requestOptions = {
        method: this.request.method,
        url: this.url + this.pathName + this.queryString,
        auth,
        headers,
        data: requestBody,
        credentials: true,
      }

      if (preRequestScript || hasPathParams(this.request.params)) {
        let environmentVariables = getEnvironmentVariablesFromScript(preRequestScript)
        environmentVariables = addPathParamsToVariables(this.request.params, environmentVariables)
        requestOptions.url = parseTemplateString(requestOptions.url, environmentVariables)
        if (!(requestOptions.data instanceof FormData)) {
          // TODO: Parse env variables for form data too
          requestOptions.data = parseTemplateString(requestOptions.data, environmentVariables)
        }
        for (let k in requestOptions.headers) {
          const kParsed = parseTemplateString(k, environmentVariables)
          const valParsed = parseTemplateString(requestOptions.headers[k], environmentVariables)
          delete requestOptions.headers[k]
          requestOptions.headers[kParsed] = valParsed
        }
      }
      if (typeof requestOptions.data === "string") {
        requestOptions.data = parseTemplateString(requestOptions.data)
      }
      return await sendNetworkRequest(requestOptions)
    },
    cancelRequest() {
      cancelRunningRequest()
    },
    async sendRequest() {
      this.$toast.clear()
      if (this.SCROLL_INTO_ENABLED) this.scrollInto("response")
      if (!this.isValidURL) {
        this.$toast.error(this.$t("url_invalid_format"), {
          icon: "error",
        })
        return
      }
      // Start showing the loading bar as soon as possible.
      // The nuxt axios module will hide it when the request is made.
      this.$nuxt.$loading.start()
      this.response = {
        duration: 0,
        size: 0,
        status: this.$t("fetching"),
        body: this.$t("loading"),
      }
      const auth =
        this.request.auth === "Basic Auth"
          ? {
              username: this.request.httpUser,
              password: this.request.httpPassword,
            }
          : null
      let headers = {}
      let headersObject = {}
      Object.keys(headers).forEach((id) => {
        if (headers[id].key) headersObject[headers[id].key] = headers[id].value
      })
      headers = headersObject
      // If the request has a body, we want to ensure Content-Type is sent.
      let requestBody
      if (this.hasRequestBody) {
        requestBody = this.request.rawInput ? this.request.rawParams : this.rawRequestBody
        Object.assign(headers, {
          "Content-Type": `${this.request.contentType}; charset=utf-8`,
        })
      }
      requestBody = requestBody ? requestBody.toString() : null
      if (this.request.contentType === "multipart/form-data") {
        const formData = new FormData()
        for (const bodyParam of this.request.bodyParams.filter((item) =>
          item.hasOwnProperty("active") ? item.active == true : true
        )) {
          if (bodyParam?.value?.[0] instanceof File) {
            for (const file of bodyParam.value) {
              formData.append(bodyParam.key, file)
            }
          } else {
            formData.append(bodyParam.key, bodyParam.value)
          }
        }
        requestBody = formData
      }
      // If the request uses a token for auth, we want to make sure it's sent here.
      if (this.request.auth === "Bearer Token" || this.request.auth === "OAuth 2.0")
        headers["Authorization"] = `Bearer ${this.request.bearerToken}`
      headers = Object.assign(
        // Clone the app headers object first, we don't want to
        // mutate it with the request headers added by default.
        Object.assign(
          {},
          this.request.headers.filter((item) =>
            item.hasOwnProperty("active") ? item.active == true : true
          )
        )
        // We make our temporary headers object the source so
        // that you can override the added headers if you
        // specify them.
        // headers
      )
      Object.keys(headers).forEach((id) => {
        if (headers[id].key) headersObject[headers[id].key] = headers[id].value
      })
      headers = headersObject
      const startTime = new Date().getTime()
      try {
        this.runningRequest = true
        const payload = await this.makeRequest(
          auth,
          headers,
          requestBody,
          this.showPreRequestScript && this.preRequestScript
        )
        this.runningRequest = false
        const duration = new Date().getTime() - startTime
        this.response.duration = duration
        this.response.size = payload.headers["content-length"]
        ;(() => {
          this.response.status = payload.status
          this.response.headers = payload.headers
          // We don't need to bother parsing JSON, axios already handles it for us!
          this.response.body = payload.data
          // Addition of an entry to the history component.
          const entry = {
            ...this.request,
            status: this.response.status,
            date: new Date().toLocaleDateString(),
            time: new Date().toLocaleTimeString(),
            updatedOn: new Date(),
            url: this.url,
            path: this.path,
            usesPreScripts: this.showPreRequestScript,
            preRequestScript: this.preRequestScript,
            duration,
            star: false,
            testScript: this.testScript,
            usesPostScripts: this.testsEnabled,
          }

          if (
            (this.preRequestScript && this.showPreRequestScript) ||
            hasPathParams(this.request.params)
          ) {
            let environmentVariables = getEnvironmentVariablesFromScript(this.preRequestScript)
            environmentVariables = addPathParamsToVariables(
              this.request.params,
              environmentVariables
            )
            entry.path = parseTemplateString(entry.path, environmentVariables)
            entry.url = parseTemplateString(entry.url, environmentVariables)
          }

          this.$refs.historyComponent.addEntry(entry)
          if (fb.currentUser !== null && this.SYNC_COLLECTIONS) {
            fb.writeHistory(entry)
          }
        })()
      } catch (error) {
        this.runningRequest = false
        // If the error is caused by cancellation, do nothing
        if (error === "cancellation") {
          this.response.status = this.$t("cancelled")
          this.response.body = this.$t("cancelled")
        } else {
          console.log(error)
          const duration = new Date().getTime() - startTime
          this.response.duration = duration
          this.response.size = Buffer.byteLength(JSON.stringify(error))
          if (error.response) {
            this.response.headers = error.response.headers
            this.response.status = error.response.status
            this.response.body = error.response.data
            // Addition of an entry to the history component.
            const entry = {
              ...this.request,
              status: this.response.status,
              date: new Date().toLocaleDateString(),
              time: new Date().toLocaleTimeString(),
              updatedOn: new Date(),
              url: this.url,
              path: this.path,
              usesPreScripts: this.showPreRequestScript,
              preRequestScript: this.preRequestScript,
              star: false,
              testScript: this.testScript,
              usesPostScripts: this.testsEnabled,
            }

            if (
              (this.preRequestScript && this.showPreRequestScript) ||
              hasPathParams(this.request.params)
            ) {
              let environmentVariables = getEnvironmentVariablesFromScript(this.preRequestScript)
              environmentVariables = addPathParamsToVariables(
                this.request.params,
                environmentVariables
              )
              entry.path = parseTemplateString(entry.path, environmentVariables)
              entry.url = parseTemplateString(entry.url, environmentVariables)
            }

            this.$refs.historyComponent.addEntry(entry)
            if (fb.currentUser !== null && this.SYNC_HISTORY) {
              fb.writeHistory(entry)
            }
            return
          } else {
            this.response.status = error.message
            this.response.body = `${error}. ${this.$t("check_console_details")}`
            this.$toast.error(`${error} ${this.$t("f12_details")}`, {
              icon: "error",
            })
            if (!this.PROXY_ENABLED) {
              this.$toast.info(this.$t("enable_proxy"), {
                icon: "help",
                duration: 8000,
                action: {
                  text: this.$t("yes"),
                  onClick: (e, toastObject) => {
                    this.$router.push({ path: "/settings" })
                  },
                },
              })
            }
          }
        }
      }
      // tests
      const syntheticResponse = {
        status: this.response.status,
        body: this.response.body,
        headers: this.response.headers,
      }

      // Parse JSON body
      if (
        syntheticResponse.headers["content-type"] &&
        isJSONContentType(syntheticResponse.headers["content-type"])
      ) {
        try {
          syntheticResponse.body = JSON.parse(
            new TextDecoder("utf-8").decode(new Uint8Array(syntheticResponse.body))
          )
        } catch (_e) {}
      }

      const { testResults } = runTestScriptWithVariables(this.testScript, {
        response: syntheticResponse,
      })
      this.testReports = testResults
    },
    getQueryStringFromPath() {
      const pathParsed = url.parse(this.uri)
      return pathParsed.query ? pathParsed.query : ""
    },
    queryStringToArray(queryString) {
      const queryParsed = querystring.parse(queryString)
      return Object.keys(queryParsed).map((key) => ({
        key,
        value: queryParsed[key],
        active: true,
      }))
    },
    pathInputHandler() {
      if (this.uri.includes("?")) {
        const queryString = this.getQueryStringFromPath()
        let environmentVariables = getEnvironmentVariablesFromScript(this.preRequestScript)
        environmentVariables = addPathParamsToVariables(this.params, environmentVariables)
        const params = this.queryStringToArray(queryString)
        let parsedParams = []
        for (let k of params.filter((item) =>
          item.hasOwnProperty("active") ? item.active == true : true
        )) {
          const kParsed = parseTemplateString(k.key, environmentVariables)
          const valParsed = parseTemplateString(k.value, environmentVariables)
          parsedParams.push({ key: kParsed, value: valParsed, active: true })
        }
        this.paramsWatchEnabled = false
<<<<<<< HEAD
        this.request = { ...this.request, params: params }
=======
        this.params = parsedParams
>>>>>>> b65ae89b
      }
    },
    addRequestHeader() {
      this.$store.commit("addHeaders", {
        key: "",
        value: "",
        active: true,
      })
      return false
    },
    removeRequestHeader(index) {
      // .slice() gives us an entirely new array rather than giving us just the reference
      const oldHeaders = this.request.headers.slice()
      this.$store.commit("removeHeaders", index)
      this.$toast.error(this.$t("deleted"), {
        icon: "delete",
        action: {
          text: this.$t("undo"),
          onClick: (e, toastObject) => {
            this.request = { ...this.request, headers: oldHeaders }
            toastObject.remove()
          },
        },
      })
    },
    addRequestParam() {
      this.$store.commit("addParams", { key: "", value: "", type: "query", active: true })
      return false
    },
    removeRequestParam(index) {
      // .slice() gives us an entirely new array rather than giving us just the reference
      const oldParams = this.request.params.slice()
      this.$store.commit("removeParams", index)
      this.$toast.error(this.$t("deleted"), {
        icon: "delete",
        action: {
          text: this.$t("undo"),
          onClick: (e, toastObject) => {
            this.request = { ...this.request, params: oldParams }
            toastObject.remove()
          },
        },
      })
    },
    addRequestBodyParam() {
      this.$store.commit("addBodyParams", { key: "", value: "", active: true })
      return false
    },
    removeRequestBodyParam(index) {
      // .slice() gives us an entirely new array rather than giving us just the reference
      const oldBodyParams = this.bodyParams.slice()
      this.$store.commit("removeBodyParams", index)
      this.$toast.error(this.$t("deleted"), {
        icon: "delete",
        action: {
          text: this.$t("undo"),
          onClick: (e, toastObject) => {
            this.request = { ...this.request, bodyParams: oldBodyParams }
            toastObject.remove()
          },
        },
      })
    },
    copyRequest() {
      if (navigator.share) {
        const time = new Date().toLocaleTimeString()
        const date = new Date().toLocaleDateString()
        navigator
          .share({
            title: "Hoppscotch",
            text: `Hoppscotch • Open source API development ecosystem at ${time} on ${date}`,
            url: window.location.href,
          })
          .then(() => {})
          .catch(() => {})
      } else {
        const dummy = document.createElement("input")
        document.body.appendChild(dummy)
        dummy.value = window.location.href
        dummy.select()
        document.execCommand("copy")
        document.body.removeChild(dummy)
        this.$refs.copyRequest.innerHTML = this.doneButton
        this.$toast.info(this.$t("copied_to_clipboard"), {
          icon: "done",
        })
        setTimeout(() => (this.$refs.copyRequest.innerHTML = this.copyButton), 1000)
      }
    },
    setRouteQueryState() {
      let deeps = ["params", "bodyParams", "headers"]
      let req_url = ""
      console.log(this.URL_INCLUDES)
      for (var attr in this.request) {
        if (
          this.URL_INCLUDES[attr] &&
          this.request[attr] &&
          this.request[attr] != "" &&
          !deeps.find((x) => x == attr)
        ) {
          req_url += `${attr}=${this.request[attr]}&`
        }
      }
      for (var attr of deeps) {
        if (this.request[attr].length > 0) {
          req_url += `${attr}=${JSON.stringify(this.request[attr])}&`
        }
      }
      req_url = req_url.slice(0, -1)
      history.replaceState(
        window.location.href,
        "",
        `${this.$router.options.base}?${encodeURI(req_url)}`
      )
    },
    setRouteQueries(queries) {
      if (typeof queries !== "object") throw new Error("Route query parameters must be a Object")
      console.log(queries)
      let request = this.request
      for (const key in queries) {
        if (["params", "bodyParams", "headers"].includes(key))
          request[key] = JSON.parse(decodeURI(encodeURI(queries[key])))
        else if (typeof this.request[key] === "string") {
          request[key] = queries[key]
        }
      }
      this.request = request
      console.log(this.request)
    },
    // observeRequestButton() {
    //   const requestElement = this.$refs.request
    //   const sendButtonElement = this.$refs.sendButton
    //   const observer = new IntersectionObserver(
    //     (entries, observer) => {
    //       entries.forEach(({ isIntersecting }) => {
    //         if (isIntersecting) sendButtonElement.classList.remove("show")
    //         // The button should float when it is no longer visible on screen.
    //         // This is done by adding the show class to the button.
    //         else sendButtonElement.classList.add("show")
    //       })
    //     },
    //     {
    //       rootMargin: "0px",
    //       threshold: [0],
    //     }
    //   )
    //   observer.observe(requestElement)
    // },
    handleImport() {
      const { value: text } = document.getElementById("import-curl")
      try {
        const parsedCurl = parseCurlCommand(text)
        const { origin, pathname } = new URL(parsedCurl.url.replace(/"/g, "").replace(/'/g, ""))
        this.url = origin
        this.path = pathname
        this.uri = this.url + this.path
        this.request = {
          ...this.request,
          headers: [],
          method: parsedCurl.method.toUpperCase(),
          params: parsedCurl.query.forEach((key) => {
            return { key: key, value: parsedCurl.query[key], type: "query", active: true }
          }),
        }
        if (parsedCurl.headers) {
          for (const key of Object.keys(parsedCurl.headers)) {
            this.$store.commit("addHeaders", {
              key,
              value: parsedCurl.headers[key],
            })
          }
        }
        if (parsedCurl["data"]) {
          this.request = { ...this.request, rawInput: true, rawParams: parsedCurl["data"] }
        }
        this.showCurlImportModal = false
      } catch (error) {
        this.showCurlImportModal = false
        this.$toast.error(this.$t("curl_invalid_format"), {
          icon: "error",
        })
      }
    },
    switchVisibility() {
      this.passwordFieldType = this.passwordFieldType === "password" ? "text" : "password"
    },
    clearContent(name, { target }) {
      switch (name) {
        case "bodyParams":
          this.request = { ...this.request, bodyParams: [] }
          this.files = []
          break
        case "rawParams":
          this.request = { ...this.request, rawParams: "{}" }
          break
        case "parameters":
          this.request = { ...this.request, params: [] }
          break
        case "auth":
          this.request = {
            ...this.request,
            auth: "None",
            httpUser: "",
            httpPassword: "",
            bearerToken: "",
          }
          this.oauth2 = { ...this.oauth2, tokens: [], tokenReqs: [] }
          this.showTokenRequest = false
          break
        case "access_token":
          this.oauth2 = {
            ...this.oauth2,
            accessTokenName: "",
            oidcDiscoveryUrl: "",
            authUrl: "",
            accessTokenUrl: "",
            clientId: "",
            scope: "",
          }
          break
        case "headers":
          this.request = { ...this.request, headers: [] }
          break
        case "tests":
          this.testReports = []
          break
        case "tokens":
          this.oauth2 = { ...this.oauth2, tokens: [] }
          break
        default:
          this.request = {
            ...this.request,
            method: "GET",
            name: "Untitled request",
            auth: "None",
            httpUser: "",
            httpPassword: "",
            bearerToken: "",
            headers: [],
            bodyParams: [],
            rawParams: "{}",
            params: [],
          }
          this.oauth2 = {
            ...this.oauth2,
            tokens: [],
            tokenReqs: [],
            accessTokenName: "",
            oidcDiscoveryUrl: "",
            authUrl: "",
            accessTokenUrl: "",
            clientId: "",
            scope: "",
          }
          this.url = "https://httpbin.org"
          this.path = "/get"
          this.uri = this.url + this.path
          this.files = []
          this.showTokenRequest = false
          this.testReports = []
      }
      target.innerHTML = this.doneButton
      this.$toast.info(this.$t("cleared"), {
        icon: "clear_all",
      })
      setTimeout(() => (target.innerHTML = '<i class="material-icons">clear_all</i>'), 1000)
    },
    saveRequest() {
      if (!this.checkCollections()) {
        this.$toast.error(this.$t("create_collection"), {
          icon: "error",
        })
        return
      }
      let urlAndPath = parseUrlAndPath(this.uri)
      this.editRequest = {
        url: decodeURI(urlAndPath.url),
        path: decodeURI(urlAndPath.path),
        ...this.request,
        passwordFieldType: this.passwordFieldType,
        preRequestScript: this.showPreRequestScript == true ? this.preRequestScript : null,
        testScript: this.testsEnabled == true ? this.testScript : null,
      }
      if (this.selectedRequest.url) {
        this.editRequest = Object.assign({}, this.selectedRequest, this.editRequest)
      }
      this.showSaveRequestModal = true
    },
    hideRequestModal() {
      this.showSaveRequestModal = false
      this.editRequest = {}
    },
    setInclude(field, included) {
      const update = clone(this.URL_INCLUDES)

      console.log(this.URL_INCLUDES, field, included)
      if (field === "auth") {
        update.auth = included
        update.httpUser = included
        update.httpPassword = included
        update.bearerToken = included
      } else {
        update[field] = included
      }

      applySetting("URL_INCLUDES", update)

      this.setRouteQueryState()
    },
    updateRawBody(rawParams) {
      this.request = { ...this.request, rawParams: rawParams }
    },
    async handleAccessTokenRequest() {
      if (
        this.oauth2.oidcDiscoveryUrl === "" &&
        (this.oauth2.authUrl === "" || this.oauth2.accessTokenUrl === "")
      ) {
        this.$toast.error(this.$t("complete_config_urls"), {
          icon: "error",
        })
        return
      }
      try {
        const tokenReqParams = {
          grantType: "code",
          oidcDiscoveryUrl: this.oauth2.oidcDiscoveryUrl,
          authUrl: this.oauth2.authUrl,
          accessTokenUrl: this.oauth2.accessTokenUrl,
          clientId: this.oauth2.clientId,
          scope: this.oauth2.scope,
        }
        await tokenRequest(tokenReqParams)
      } catch (e) {
        this.$toast.error(e, {
          icon: "code",
        })
      }
    },
    async oauthRedirectReq() {
      const tokenInfo = await oauthRedirect()
      if (Object.prototype.hasOwnProperty.call(tokenInfo, "access_token")) {
        this.request = { ...this.request, bearerToken: tokenInfo.access_token }
        this.addOAuthToken({
          name: this.oauth2.accessTokenName,
          value: tokenInfo.access_token,
        })
      }
    },
    addOAuthToken({ name, value }) {
      this.$store.commit("addOAuthToken", {
        name,
        value,
      })
      return false
    },
    removeOAuthToken(index) {
      const oldTokens = this.oauth2.tokens.slice()
      this.$store.commit("removeOAuthToken", index)
      this.$toast.error(this.$t("deleted"), {
        icon: "delete",
        action: {
          text: this.$t("undo"),
          onClick: (e, toastObject) => {
            this.oauth2 = { ...this.oauth2, tokens: oldTokens }
            toastObject.remove()
          },
        },
      })
    },
    useOAuthToken(value) {
      this.request = { ...this.request, bearerToken: value }
      this.showTokenListModal = false
    },
    addOAuthTokenReq() {
      try {
        const name = this.oauth2.tokenReqName
        const details = JSON.parse(this.tokenReqDetails)
        this.$store.commit("addOAuthTokenReq", {
          name,
          details,
        })
        this.$toast.info(this.$t("token_request_saved"))
        this.showTokenRequestList = false
      } catch (e) {
        this.$toast.error(e, {
          icon: "code",
        })
      }
    },
    removeOAuthTokenReq(index) {
      const oldTokenReqs = this.oauth2.tokenReqs.slice()
      const targetReqIndex = this.oauth2.tokenReqs.findIndex(
        ({ name }) => name === this.oauth2.tokenReqName
      )
      if (targetReqIndex < 0) return
      this.$store.commit("removeOAuthTokenReq", targetReqIndex)
      this.$toast.error(this.$t("deleted"), {
        icon: "delete",
        action: {
          text: this.$t("undo"),
          onClick: (e, toastObject) => {
            this.oauth2 = { ...this.oauth2, tokenReqs: oldTokenReqs }
            toastObject.remove()
          },
        },
      })
    },
    tokenReqChange($event) {
      const { details, name } = this.oauth2.tokenReqs.find(
        ({ name }) => name === $event.target.value
      )
      const { oidcDiscoveryUrl, authUrl, accessTokenUrl, clientId, scope } = details
      this.oauth2 = {
        ...this.oauth2,
        tokenReqName: name,
        oidcDiscoveryUrl: oidcDiscoveryUrl,
        authUrl: authUrl,
        accessTokenUrl: accessTokenUrl,
        clientId: clientId,
        scope: scope,
      }
    },
    setRequestType(val) {
      this.request = { ...this.request, requestType: val }
    },
  },
  async mounted() {
    // this.observeRequestButton()
    this._keyListener = function (e) {
      if (e.key === "g" && (e.ctrlKey || e.metaKey)) {
        e.preventDefault()
        if (!this.runningRequest) {
          this.sendRequest()
        } else {
          this.cancelRequest()
        }
      }
      if (e.key === "s" && (e.ctrlKey || e.metaKey)) {
        e.preventDefault()
        this.saveRequest()
      }
      if (e.key === "k" && (e.ctrlKey || e.metaKey)) {
        e.preventDefault()
        this.copyRequest()
      }
      if (e.key === "i" && (e.ctrlKey || e.metaKey)) {
        e.preventDefault()
        this.$refs.clearAll.click()
      }
      if (e.key === "Escape") {
        e.preventDefault()
        this.showCurlImportModal = this.showTokenListModal = this.showTokenRequestList = this.showSaveRequestModal = this.showCodegenModal = false
      }
      if ((e.key === "g" || e.key === "G") && e.altKey) {
        this.request = { ...this.request, method: "GET" }
      }
      if ((e.key === "h" || e.key === "H") && e.altKey) {
        this.request = { ...this.request, method: "HEAD" }
      }
      if ((e.key === "p" || e.key === "P") && e.altKey) {
        this.request = { ...this.request, method: "POST" }
      }
      if ((e.key === "u" || e.key === "U") && e.altKey) {
        this.request = { ...this.request, method: "PUT" }
      }
      if ((e.key === "x" || e.key === "X") && e.altKey) {
        this.request = { ...this.request, method: "DELETE" }
      }
      if (e.key == "ArrowUp" && e.altKey && this.currentMethodIndex > 0) {
        this.request = {
          ...this.request,
          method: this.methodMenuItems[--this.currentMethodIndex % this.methodMenuItems.length],
        }
      } else if (e.key == "ArrowDown" && e.altKey && this.currentMethodIndex < 9) {
        this.request = {
          ...this.request,
          method: this.methodMenuItems[++this.currentMethodIndex % this.methodMenuItems.length],
        }
      }
    }
    document.addEventListener("keydown", this._keyListener.bind(this))
    await this.oauthRedirectReq()
  },
  created() {
    if (Object.keys(this.$route.query).length) this.setRouteQueries(this.$route.query)
    this.$watch(
      (vm) => [vm.request, vm.url, vm.path],
      (val) => {
        this.setRouteQueryState()
      }
    )
  },
  beforeDestroy() {
    document.removeEventListener("keydown", this._keyListener)
  },
}
</script><|MERGE_RESOLUTION|>--- conflicted
+++ resolved
@@ -977,15 +977,11 @@
         this.$store.commit("updateRequest", value)
       },
     },
-    oauth2: {
+    rawParams: {
       get() {
-        return this.$store.state.oauth2
+        return this.$store.state.request.rawParams
       },
       set(value) {
-<<<<<<< HEAD
-        console.log(value)
-        this.$store.commit("updateOAuth2", value)
-=======
         this.$store.commit("setState", { value, attribute: "rawParams" })
         // Convert the rawParams to bodyParams format
         try {
@@ -1025,7 +1021,14 @@
       },
       set(value) {
         this.$store.commit("setState", { value, attribute: "contentType" })
->>>>>>> b65ae89b
+      },
+    },
+    oauth2: {
+      get() {
+        return this.$store.state.oauth2
+      },
+      set(value) {
+        this.$store.commit("updateOAuth2", value)
       },
     },
     passwordFieldType: {
@@ -1455,11 +1458,7 @@
           parsedParams.push({ key: kParsed, value: valParsed, active: true })
         }
         this.paramsWatchEnabled = false
-<<<<<<< HEAD
-        this.request = { ...this.request, params: params }
-=======
-        this.params = parsedParams
->>>>>>> b65ae89b
+        this.request = { ...this.request, params: parsedParams }
       }
     },
     addRequestHeader() {
