--- conflicted
+++ resolved
@@ -1,13 +1,6 @@
 import { runPreRequestScript } from "@hoppscotch/js-sandbox"
 import { Environment } from "@hoppscotch/data"
-<<<<<<< HEAD
-<<<<<<< HEAD
 import cloneDeep from "lodash/cloneDeep"
-=======
->>>>>>> e0797e4c (feat: introduce APIs to update envs from tests and recursive resolution)
-=======
-import cloneDeep from "lodash/cloneDeep"
->>>>>>> 16e790e8
 import {
   getCurrentEnvironment,
   getGlobalVariables,
