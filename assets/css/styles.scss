--- conflicted
+++ resolved
@@ -130,16 +130,7 @@
   color: #9B9B9B;
 }
 
-<<<<<<< HEAD
 fieldset.history .collapsible {
-=======
-fieldset.history button {
-  width: calc(100% - 16px);
-}
-
-fieldset.history .collapsible {
-  max-height: 440px; // To show maximum four items.
->>>>>>> 40ffa884
   overflow: auto;
 }
 
@@ -238,24 +229,4 @@
 
 #installPWA {
   display: none;
-}
-
-.info-response {
-  background-color: #ffeb3b;
-}
-
-.success-response {
-  background-color: #66BB6A;
-}
-
-.redir-response {
-  background-color: #ff5722;
-}
-
-.cl-error-response {
-  background-color: #ef5350;
-}
-
-.sv-error-response {
-  background-color: #b71c1c;
 }