--- conflicted
+++ resolved
@@ -64,29 +64,8 @@
   </div>
 </template>
 
-<<<<<<< HEAD
-<script>
-import { defineComponent } from "@nuxtjs/composition-api"
-
-export default defineComponent({
-  props: {
-    styles: {
-      type: String,
-      default: "",
-    },
-    vertical: {
-      type: Boolean,
-      default: false,
-    },
-    selectedTab: {
-      type: String,
-      default: null,
-    },
-  },
-=======
 <script setup lang="ts">
 import { ref, ComputedRef, computed, provide } from "@nuxtjs/composition-api"
->>>>>>> 0f8549cc
 
 export type TabMeta = {
   label: string | null
@@ -95,47 +74,21 @@
   info: string | null
 }
 
-<<<<<<< HEAD
-  watch: {
-    selectedTab(tabId) {
-      if (tabId) {
-        this.selectTab({ id: tabId })
-      }
-    },
-  },
-
-  updated() {
-    const candidates = this.$children.filter(
-      (child) => child.$options.name === "SmartTab"
-    )
-=======
 export type TabProvider = {
   activeTabID: ComputedRef<string>
   addTabEntry: (tabID: string, meta: TabMeta) => void
   updateTabEntry: (tabID: string, newMeta: TabMeta) => void
   removeTabEntry: (tabID: string) => void
 }
->>>>>>> 0f8549cc
 
 const props = defineProps({
   styles: {
     type: String,
     default: "",
   },
-<<<<<<< HEAD
-
-  mounted() {
-    this.tabs = this.$children.filter(
-      (child) => child.$options.name === "SmartTab"
-    )
-    if (this.selectedTab) {
-      this.selectTab({ id: this.selectedTab })
-    }
-=======
   vertical: {
     type: Boolean,
     default: false,
->>>>>>> 0f8549cc
   },
   value: {
     type: String,
@@ -146,6 +99,8 @@
 const emit = defineEmits<{
   (e: "input", newTabID: string): void
 }>()
+
+
 
 const tabEntries = ref<Array<[string, TabMeta]>>([])
 
