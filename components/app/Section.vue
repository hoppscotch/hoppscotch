<template>
<<<<<<< HEAD
  <fieldset :id="label.toLowerCase()" :class="{ 'no-colored-frames': !FRAME_COLORS_ENABLED }">
=======
  <fieldset :id="label.toLowerCase()">
>>>>>>> e565f9bf
    <legend v-if="!noLegend" @click.prevent="collapse">
      <span>{{ label }}</span>
      <i class="ml-2 align-middle material-icons">
        {{ isCollapsed(label) ? "expand_more" : "expand_less" }}
      </i>
    </legend>
    <div class="collapsible" :class="{ hidden: isCollapsed(label.toLowerCase()) }">
      <slot />
    </div>
  </fieldset>
</template>

<style scoped lang="scss">
fieldset {
  @apply my-4;
  @apply rounded-lg;
  @apply bg-bgDarkColor;
  @apply transition;
  @apply ease-in-out;
  @apply duration-150;
  @apply w-full;

  legend {
    @apply px-4;
    @apply text-fgColor;
    @apply font-bold;
    @apply cursor-pointer;
    @apply transition;
    @apply ease-in-out;
    @apply duration-150;
  }
}
</style>

<script>
import { getSettingSubject } from "~/newstore/settings"

export default {
  computed: {
    sectionString() {
      return `${this.$route.path.replace(/\/+$/, "")}/${this.label}`
    },
  },
  subscriptions() {
    return {
      FRAME_COLORS_ENABLED: getSettingSubject("FRAME_COLORS_ENABLED")
    }
  },
  props: {
    label: {
      type: String,
      default: "Section",
    },
    noLegend: {
      type: Boolean,
      default: false,
    },
  },

  methods: {
    collapse() {
      // Save collapsed section into the collapsedSections array
      this.$store.commit("setCollapsedSection", this.sectionString)
    },
    isCollapsed(label) {
      return this.$store.state.theme.collapsedSections.includes(this.sectionString) || false
    },
  },
}
</script><|MERGE_RESOLUTION|>--- conflicted
+++ resolved
@@ -1,9 +1,5 @@
 <template>
-<<<<<<< HEAD
-  <fieldset :id="label.toLowerCase()" :class="{ 'no-colored-frames': !FRAME_COLORS_ENABLED }">
-=======
   <fieldset :id="label.toLowerCase()">
->>>>>>> e565f9bf
     <legend v-if="!noLegend" @click.prevent="collapse">
       <span>{{ label }}</span>
       <i class="ml-2 align-middle material-icons">
@@ -49,7 +45,7 @@
   },
   subscriptions() {
     return {
-      FRAME_COLORS_ENABLED: getSettingSubject("FRAME_COLORS_ENABLED")
+      FRAME_COLORS_ENABLED: getSettingSubject("FRAME_COLORS_ENABLED"),
     }
   },
   props: {
