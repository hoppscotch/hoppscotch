{
  "action": {
    "cancel": "取消",
    "choose_file": "選擇一個檔案",
    "clear": "清除",
    "clear_all": "全部清除",
    "connect": "連線",
    "copy": "複製",
    "delete": "刪除",
    "disconnect": "斷開連線",
    "dismiss": "忽略",
    "download_file": "下載檔案",
    "duplicate": "複製",
    "edit": "編輯",
    "go_back": "返回",
    "label": "標籤",
    "learn_more": "瞭解更多",
    "more": "更多",
    "new": "新增",
    "no": "否",
    "preserve_current": "保持目前",
    "prettify": "美化",
    "remove": "移除",
    "replace_current": "替換目前",
    "replace_json": "替換為 JSON",
    "restore": "還原",
    "save": "儲存",
    "search": "搜尋",
    "send": "傳送",
    "start": "開始",
    "stop": "停止",
    "turn_off": "關閉",
    "turn_on": "開啟",
    "undo": "復原",
    "yes": "是"
  },
  "add": {
    "new": "新增",
    "star": "加上星號"
  },
  "app": {
    "chat_with_us": "與我們交談",
    "contact_us": "聯絡我們",
    "copy": "複製",
    "documentation": "幫助文件",
    "github": "GitHub",
    "help": "幫助與回饋",
    "home": "主頁",
    "invite": "邀請",
    "invite_description": "Hoppscotch 是一個開源的 API 開發生態系統。我們設計了簡單而直觀的介面來建立和管理您的 API。Hoppscotch 是一個幫助您構建、測試、記錄與分享您的 API 的工具。",
    "invite_your_friends": "邀請您的夥伴",
    "join_discord_community": "加入我們的 Discord 社群",
    "keyboard_shortcuts": "鍵盤快捷鍵",
    "name": "Hoppscotch",
    "new_version_found": "已發現新版本。重新整理頁面以更新。",
    "proxy_privacy_policy": "代理隱私政策",
    "reload": "重新載入",
    "search": "搜尋",
    "share": "分享",
    "shortcuts": "快捷方式",
    "spotlight": "聚光燈",
    "status": "狀態",
    "terms_and_privacy": "隱私條款",
    "twitter": "Twitter",
    "type_a_command_search": "輸入命令或搜尋內容……",
    "version": "v2.0",
    "we_use_cookies": "我們使用 cookies",
    "whats_new": "新增內容",
    "wiki": "幫助"
  },
  "auth": {
    "account_exists": "帳號存在不同的憑證 - 登入後可連結兩個帳號",
    "all_sign_in_options": "所有登入選項",
    "continue_with_email": "使用電子信箱登入",
    "continue_with_github": "使用 GitHub 登入",
    "continue_with_google": "使用 Google 登入",
    "email": "電子信箱地址",
    "logged_out": "登出",
    "login": "登入",
    "login_success": "登入成功",
    "login_to_hoppscotch": "登入 Hoppscotch",
    "logout": "登出",
    "re_enter_email": "重新輸入電子郵件",
    "send_magic_link": "傳送魔術連結",
    "sync": "同步",
    "we_sent_magic_link": "已傳送魔術連結！",
    "we_sent_magic_link_description": "請檢查您的收件匣 - 我們向 {email} 傳送了一封郵件，其中包含了能夠讓您登入的魔術連結。"
  },
  "authorization": {
    "generate_token": "產生權杖",
    "include_in_url": "包含在網址",
    "learn": "瞭解更多",
    "password": "密碼",
    "token": "權杖",
    "type": "授權類型",
    "username": "使用者名稱"
  },
  "collection": {
    "created": "組合已建立",
    "edit": "編輯組合",
    "invalid_name": "請提供有效的組合名稱",
    "my_collections": "我的組合",
    "name": "我的新組合",
    "new": "建立組合",
    "renamed": "組合已重新命名",
    "save_as": "另存為",
    "select": "選擇一個組合",
    "select_location": "選擇位置",
    "select_team": "選擇一個團隊",
    "team_collections": "團隊組合"
  },
  "confirm": {
    "exit_team": "您確定要離開此團隊嗎？",
    "logout": "您確定要登出嗎？",
    "remove_collection": "您確定要永久刪除該組合嗎？",
    "remove_environment": "您確定要永久刪除該環境嗎？",
    "remove_folder": "您確定要永久刪除該資料夾嗎？",
    "remove_history": "您確定要永久刪除全部歷史記錄嗎？",
    "remove_request": "您確定要永久刪除該請求嗎？",
    "remove_team": "您確定要刪除該團隊嗎？",
    "remove_telemetry": "您確定要退出遙測服務嗎？",
    "sync": "您想從雲端恢復您的工作區嗎？這將丟棄您的本地進度。"
  },
  "count": {
    "header": "請求標頭 {count}",
    "message": "訊息 {count}",
    "parameter": "參數 {count}",
    "protocol": "協議 {count}",
    "value": "值 {count}",
    "variable": "變數 {count}"
  },
  "documentation": {
    "generate": "產生文件",
    "generate_message": "匯入 Hoppscotch 組合以隨時隨地產生 API 文件。"
  },
  "empty": {
    "authorization": "該請求沒有使用任何授權",
    "body": "該請求沒有任何請求主體",
    "collection": "組合為空",
    "collections": "組合為空",
    "documentation": "連線到 GraphQL 端點以檢視文件",
    "endpoint": "端點不能留空",
    "environments": "環境為空",
    "folder": "資料夾為空",
    "headers": "該請求沒有任何請求標頭",
    "history": "歷史記錄為空",
    "invites": "邀請名單為空",
    "members": "團隊為空",
    "parameters": "該請求沒有任何參數",
    "pending_invites": "這個團隊沒有待定的邀請",
    "profile": "登入以檢視您的設定檔",
    "protocols": "協議為空",
    "schema": "連線至 GraphQL 端點",
    "team_name": "團隊名稱為空",
    "teams": "團隊為空",
    "tests": "沒有針對該請求的測試"
  },
  "environment": {
    "create_new": "建立新環境",
    "edit": "編輯環境",
    "invalid_name": "請提供有效的環境名稱",
    "new": "建立環境",
    "no_environment": "無環境",
    "select": "選擇環境",
    "title": "環境",
    "variable_list": "變數列表"
  },
  "error": {
    "browser_support_sse": "此瀏覽器似乎不支援 SSE。",
    "check_console_details": "檢查控制台日誌以獲悉詳情",
    "curl_invalid_format": "cURL 格式不正確",
    "empty_req_name": "空請求名稱",
    "f12_details": "（按下 F12 以獲悉詳情）",
    "gql_prettify_invalid_query": "無法美化無效的查詢，處理查詢語法錯誤並重試",
    "incorrect_email": "錯誤的電子信箱",
    "invalid_link": "連結無效",
    "invalid_link_description": "您點擊的連結無效或已過期。",
    "json_prettify_invalid_body": "無法美化無效的請求主體，處理 JSON 語法錯誤並重試",
    "network_error": "似乎有網路錯誤。請再試一次。",
    "network_fail": "無法傳送請求",
    "script_fail": "Could not execute pre-request script",
    "no_duration": "無持續時間",
    "something_went_wrong": "發生了一些錯誤"
  },
  "export": {
    "as_json": "匯出為 JSON",
    "create_secret_gist": "建立私密 Gist",
    "gist_created": "已建立 Gist",
    "require_github": "使用 GitHub 登入以建立私密 Gist"
  },
  "folder": {
    "created": "已建立資料夾",
    "edit": "編輯資料夾",
    "invalid_name": "請提供資料夾的名稱",
    "new": "新資料夾",
    "renamed": "資料夾已重新命名"
  },
  "graphql": {
    "mutations": "變體",
    "schema": "綱要",
    "subscriptions": "訂閱"
  },
  "header": {
    "account": "帳號",
    "install_pwa": "安裝應用程式",
    "login": "登入",
    "save_workspace": "儲存我的工作區"
  },
  "helpers": {
    "authorization": "授權標頭將會在您傳送請求時自動產生。",
    "generate_documentation_first": "請先產生文件",
    "network_fail": "無法到達 API 端點。請檢查網路連線並重試。",
<<<<<<< HEAD
    "script_fail": "It seems there is a glitch in the pre-request script. Check the error below and fix the script accordingly.",
    "offline": "你似乎處於離線狀態，該工作區中的資料可能不是最新。",
    "offline_short": "你似乎處於離線狀態。",
=======
    "offline": "您似乎處於離線狀態，該工作區中的資料可能不是最新。",
    "offline_short": "您似乎處於離線狀態。",
>>>>>>> 475a28b1
    "post_request_tests": "測試指令碼使用 JavaScript 編寫，並在收到回應後執行。",
    "pre_request_script": "預請求指令碼使用 JavaScript 編寫，並在請求傳送前執行。",
    "tests": "編寫測試指令碼以自動除錯。"
  },
  "hide": {
    "more": "隱藏更多",
    "preview": "隱藏預覽",
    "sidebar": "隱藏側邊欄"
  },
  "import": {
    "collections": "匯入組合",
    "curl": "匯入 cURL",
    "failed": "匯入失敗",
    "from_gist": "從 Gist 匯入",
    "from_my_collections": "從我的組合匯入",
    "gist_url": "輸入 Gist URL",
    "json": "從 JSON 匯入",
    "title": "匯入"
  },
  "layout": {
    "column": "垂直布局",
    "row": "水平布局",
    "zen_mode": "專注模式"
  },
  "modal": {
    "collections": "組合",
    "confirm": "確認",
    "edit_request": "編輯請求",
    "import_export": "匯入／匯出"
  },
  "mqtt": {
    "communication": "通訊",
    "log": "日誌",
    "message": "訊息",
    "publish": "發佈",
    "subscribe": "訂閱",
    "topic": "主題",
    "topic_name": "主題名稱",
    "topic_title": "發佈／訂閱主題",
    "unsubscribe": "取消訂閱",
    "url": "網址"
  },
  "navigation": {
    "doc": "文件",
    "graphql": "GraphQL",
    "profile": "設定檔",
    "realtime": "實時",
    "rest": "REST",
    "settings": "設定"
  },
  "preRequest": {
    "javascript_code": "JavaScript 程式碼",
    "learn": "閱讀文件",
    "script": "預請求指令碼",
    "snippets": "程式碼片段"
  },
  "profile": {
    "app_settings": "應用程式設定",
    "editor": "編輯者",
    "editor_description": "編輯者可以新增、編輯和刪除請求。",
    "no_permission": "您沒有權限執行此操作。",
    "owner": "擁有者",
    "owner_description": "擁有者可以新增、編輯和刪除請求、組合和團隊成員。",
    "roles": "角色",
    "roles_description": "角色用來控制對共用組合的存取權。",
    "viewer": "檢視者",
    "viewer_description": "檢視者只能檢視和使用請求。"
  },
  "remove": {
    "star": "移除星號"
  },
  "request": {
    "added": "已新增請求",
    "authorization": "授權",
    "body": "請求本體",
    "choose_language": "選擇語言",
    "content_type": "內容類型",
    "copy_link": "複製連結",
    "duration": "持續時間",
    "enter_curl": "輸入 cURL",
    "generate_code": "產生程式碼",
    "generated_code": "已產生程式碼",
    "header_list": "請求標頭列表",
    "invalid_name": "請提供請求名稱",
    "method": "方法",
    "name": "請求名稱",
    "parameter_list": "查詢參數",
    "parameters": "參數",
    "payload": "負載",
    "query": "查詢",
    "raw_body": "原始請求本體",
    "renamed": "請求已重新命名",
    "run": "執行",
    "save": "儲存",
    "save_as": "另存為",
    "saved": "請求已儲存",
    "share": "分享",
    "title": "請求",
    "type": "請求類型",
    "url": "網址",
    "variables": "變數"
  },
  "response": {
    "body": "回應本體",
    "headers": "回應標頭",
    "html": "HTML",
    "image": "影像",
    "json": "JSON",
    "preview_html": "預覽 HTML",
    "raw": "原始內容",
    "size": "大小",
    "status": "狀態",
    "time": "時間",
    "title": "回應",
    "waiting_for_connection": "等待連線",
    "xml": "XML"
  },
  "settings": {
    "accent_color": "強調色",
    "account": "帳號",
    "account_description": "自定義您的帳號設定。",
    "account_email_description": "您的主要電子郵件地址。",
    "account_name_description": "這是您的顯示名稱。",
    "background": "背景",
    "black_mode": "黑色",
    "change_font_size": "更改字型大小",
    "choose_language": "選擇語言",
    "dark_mode": "暗色",
    "expand_navigation": "展開導航欄",
    "experiments": "實驗功能",
    "experiments_notice": "下面是我們正在開發中的一些實驗功能，這些功能可能會很有用，可能很有趣，又或者二者都是或都不是。這些功能並非最終版本且可能不穩定，所以如果發生了一些過於奇怪的事情，不要驚慌，關掉它們就好了。玩笑歸玩笑，",
    "extension_ver_not_reported": "未報告",
    "extension_version": "擴充套件版本",
    "extensions": "擴充套件",
    "extensions_use_toggle": "使用瀏覽器擴充套件傳送請求（如果存在）",
    "font_size": "字型大小",
    "font_size_large": "大",
    "font_size_medium": "中",
    "font_size_small": "小",
    "interceptor": "攔截器",
    "interceptor_description": "應用程式和 API 之間的中介軟體。",
    "language": "語言",
    "light_mode": "亮色",
    "official_proxy_hosting": "官方代理由 Hoppscotch 託管。",
    "profile": "設定檔",
    "profile_description": "更新您的設定檔詳細資料",
    "profile_name": "設定檔名稱",
    "proxy": "網路代理",
    "proxy_url": "代理網址",
    "proxy_use_toggle": "使用代理中介軟體傳送請求",
    "read_the": "閱讀",
    "reset_default": "重置為預設",
    "sidebar_on_left": "左側邊欄",
    "sync": "同步",
    "sync_collections": "組合",
    "sync_description": "這些設定會同步到雲端。",
    "sync_environments": "環境",
    "sync_history": "歷史",
    "system_mode": "系統",
    "telemetry": "遙測服務",
    "telemetry_helps_us": "遙測服務幫助我們進行個性化操作，為您提供最佳體驗。",
    "theme": "主題",
    "theme_description": "自定義您的應用程式主題。",
    "use_experimental_url_bar": "使用帶有環境高亮的實驗性 URL 欄",
    "user": "使用者"
  },
  "shortcut": {
    "general": {
      "close_current_menu": "關閉目前選單",
      "command_menu": "搜尋與命令選單",
      "help_menu": "幫助選單",
      "show_all": "鍵盤快捷鍵",
      "title": "一般"
    },
    "miscellaneous": {
      "invite": "邀請使用 Hoppscotch",
      "title": "雜項"
    },
    "navigation": {
      "back": "返回上一頁面",
      "documentation": "前往文件頁面",
      "forward": "前往下一頁面",
      "graphql": "前往 GraphQL 頁面",
      "realtime": "前往實時頁面",
      "rest": "前往 REST 頁面",
      "settings": "前往設定頁面",
      "title": "導航"
    },
    "request": {
      "copy_request_link": "複製請求連結",
      "delete_method": "選擇 DELETE 方法",
      "get_method": "選擇 GET 方法",
      "head_method": "選擇 HEAD 方法",
      "method": "方法",
      "next_method": "選擇下一個方法",
      "path": "路徑",
      "post_method": "選擇 POST 方法",
      "previous_method": "選擇上一個方法",
      "put_method": "選擇 PUT 方法",
      "reset_request": "重置請求",
      "save_to_collections": "儲存到組合",
      "send_request": "傳送請求",
      "title": "請求"
    }
  },
  "show": {
    "code": "顯示程式碼",
    "more": "顯示更多",
    "sidebar": "顯示側邊欄"
  },
  "socketio": {
    "communication": "通訊",
    "event_name": "事件名稱",
    "events": "事件",
    "log": "日誌",
    "url": "網址"
  },
  "sse": {
    "event_type": "事件類型",
    "log": "日誌",
    "url": "網址"
  },
  "state": {
    "bulk_mode": "大量編輯",
    "bulk_mode_placeholder": "條目之間使用換行符分隔\n鍵和值之間使用冒號分隔\n將 // 置於行首以新增該行條目並保持停用",
    "cleared": "已清除",
    "connected": "已連線",
    "connected_to": "已連線到 {name}",
    "connecting_to": "正在連線到 {name}……",
    "copied_to_clipboard": "已複製到剪貼簿",
    "deleted": "已刪除",
    "deprecated": "已棄用",
    "disabled": "已停用",
    "disconnected": "斷開連線",
    "disconnected_from": "與 {name} 斷開連線",
    "docs_generated": "已產生檔案",
    "download_started": "開始下載",
    "enabled": "啟用",
    "file_imported": "檔案已匯入",
    "finished_in": "在 {duration} 毫秒內完成",
    "history_deleted": "歷史記錄已刪除",
    "linewrap": "換行",
    "loading": "正在載入……",
    "none": "無",
    "nothing_found": "沒有找到",
    "waiting_send_request": "等待傳送請求"
  },
  "support": {
    "changelog": "閱讀更多有關最新版本的內容",
    "chat": "有問題？來和我們交流吧！",
    "community": "提問與互助",
    "documentation": "閱讀更多有關 Hoppscotch 的內容",
    "forum": "答疑解惑",
    "shortcuts": "更快瀏覽應用程式",
    "team": "與團隊保持聯絡",
    "title": "支援",
    "twitter": "在 Twitter 關注我們"
  },
  "tab": {
    "authorization": "授權",
    "body": "請求本體",
    "collections": "組合",
    "documentation": "幫助文件",
    "headers": "請求標頭",
    "history": "歷史記錄",
    "mqtt": "MQTT",
    "parameters": "參數",
    "pre_request_script": "預請求指令碼",
    "queries": "查詢",
    "query": "查詢",
    "schema": "綱要",
    "socketio": "Socket.IO",
    "sse": "SSE",
    "tests": "測試",
    "types": "類型",
    "variables": "變數",
    "websocket": "WebSocket"
  },
  "team": {
    "already_member": "您已經是這個團隊的成員了。請聯絡您的團隊擁有者。",
    "create_new": "建立新團隊",
    "deleted": "團隊已刪除",
    "edit": "編輯團隊",
    "email": "電子信箱",
    "email_do_not_match": "電子信箱與您的帳號資料不一致。請聯絡您的團隊擁有者。",
    "exit": "退出團隊",
    "exit_disabled": "團隊擁有者無法退出團隊",
    "invalid_email_format": "電子信箱格式無效",
    "invalid_id": "團隊 ID 無效。請聯絡您的團隊擁有者。",
    "invalid_invite_link": "邀請連結無效",
    "invalid_invite_link_description": "您點擊的連結無效。請聯絡您的團隊擁有者。",
    "invalid_member_permission": "請為團隊成員提供有效的許可權",
    "invite": "邀請",
    "invite_more": "邀請更多",
    "invite_tooltip": "邀請他人到這個工作區",
    "invited_to_team": "{owner} 邀請您加入 {team}",
    "join": "已接受邀請",
    "join_beta": "加入 Beta 計劃以存取團隊。",
    "join_team": "加入 {team}",
    "joined_team": "您已加入 {team}",
    "joined_team_description": "您現在是這個團隊的成員",
    "left": "您已離開團隊",
    "login_to_continue": "登入以繼續",
    "login_to_continue_description": "您需要登入才能加入團隊。",
    "logout_and_try_again": "登出並以其他帳號登入",
    "member_has_invite": "這個電子信箱已經有一個邀請。聯絡您的團隊擁有者。",
    "member_not_found": "未找到成員。聯絡您的團隊擁有者。",
    "member_removed": "使用者已移除",
    "member_role_updated": "使用者角色已更新",
    "members": "成員",
    "name_length_insufficient": "團隊名稱至少為 6 個字元",
    "name_updated": "團隊名稱已更新",
    "new": "新團隊",
    "new_created": "已建立新團隊",
    "new_name": "我的新團隊",
    "no_access": "您沒有編輯組合的許可權",
    "no_invite_found": "未找到邀請。聯絡您的團隊擁有者。",
    "not_valid_viewer": "您不是一個有效的檢視者。聯絡您的團隊擁有者。",
    "pending_invites": "待定邀請",
    "permissions": "許可權",
    "saved": "團隊已儲存",
    "select_a_team": "選擇團隊",
    "title": "團隊",
    "we_sent_invite_link": "我們向所有受邀者傳送了邀請連結！",
    "we_sent_invite_link_description": "請所有受邀者檢查他們的收件匣。點擊連結加入團隊。"
  },
  "test": {
    "failed": "測試未通過",
    "javascript_code": "JavaScript 程式碼",
    "learn": "閱讀文件",
    "passed": "測試通過",
    "report": "測試報告",
    "results": "測試結果",
    "script": "指令碼",
    "snippets": "程式碼片段"
  },
  "websocket": {
    "communication": "通訊",
    "log": "日誌",
    "message": "資訊",
    "protocols": "協議",
    "url": "網址"
  }
}<|MERGE_RESOLUTION|>--- conflicted
+++ resolved
@@ -210,14 +210,9 @@
     "authorization": "授權標頭將會在您傳送請求時自動產生。",
     "generate_documentation_first": "請先產生文件",
     "network_fail": "無法到達 API 端點。請檢查網路連線並重試。",
-<<<<<<< HEAD
     "script_fail": "It seems there is a glitch in the pre-request script. Check the error below and fix the script accordingly.",
-    "offline": "你似乎處於離線狀態，該工作區中的資料可能不是最新。",
-    "offline_short": "你似乎處於離線狀態。",
-=======
     "offline": "您似乎處於離線狀態，該工作區中的資料可能不是最新。",
     "offline_short": "您似乎處於離線狀態。",
->>>>>>> 475a28b1
     "post_request_tests": "測試指令碼使用 JavaScript 編寫，並在收到回應後執行。",
     "pre_request_script": "預請求指令碼使用 JavaScript 編寫，並在請求傳送前執行。",
     "tests": "編寫測試指令碼以自動除錯。"
