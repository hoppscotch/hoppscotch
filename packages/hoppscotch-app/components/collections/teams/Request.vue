<template>
  <div class="flex flex-col">
<<<<<<< HEAD
    <div class="flex items-stretch items-center group">
=======
    <div class="flex items-stretch group">
>>>>>>> e7535d50
      <span
        class="cursor-pointer flex px-2 w-16 items-center justify-center truncate"
        :class="getRequestLabelColor(request.method)"
        @click="!doc ? selectRequest() : {}"
      >
        <SmartIcon
          v-if="isSelected"
          class="svg-icons"
          :class="{ 'text-green-500': isSelected }"
          name="check-circle"
        />
        <span v-else>
          {{ request.method }}
        </span>
      </span>
      <span
        class="cursor-pointer flex flex-1 min-w-0 py-2 pr-2 transition items-center group-hover:text-secondaryDark"
        @click="!doc ? selectRequest() : {}"
      >
        <span class="truncate"> {{ request.name }} </span>
        <span
          v-if="
            active &&
            active.originLocation === 'team-collection' &&
            active.requestID === requestIndex
          "
          class="rounded-full bg-green-500 flex-shrink-0 h-1.5 mx-3 w-1.5"
        ></span>
      </span>
      <div class="flex">
        <ButtonSecondary
          v-if="!saveRequest && !doc"
          v-tippy="{ theme: 'tooltip' }"
          svg="rotate-ccw"
          :title="$t('action.restore')"
          class="hidden group-hover:inline-flex"
          @click.native="!doc ? selectRequest() : {}"
        />
        <span>
          <tippy
            v-if="collectionsType.selectedTeam.myRole !== 'VIEWER'"
            ref="options"
            interactive
            trigger="click"
            theme="popover"
            arrow
          >
            <template #trigger>
              <ButtonSecondary
                v-tippy="{ theme: 'tooltip' }"
                :title="$t('action.more')"
                svg="more-vertical"
              />
            </template>
            <SmartItem
              svg="edit"
              :label="$t('action.edit')"
              @click.native="
                $emit('edit-request', {
                  collectionIndex,
                  folderIndex,
                  folderName,
                  request,
                  requestIndex,
                })
                $refs.options.tippy().hide()
              "
            />
            <SmartItem
              svg="trash-2"
              color="red"
              :label="$t('action.delete')"
              @click.native="
                confirmRemove = true
                $refs.options.tippy().hide()
              "
            />
          </tippy>
        </span>
      </div>
    </div>
    <SmartConfirmModal
      :show="confirmRemove"
      :title="$t('confirm.remove_request')"
      @hide-modal="confirmRemove = false"
      @resolve="removeRequest"
    />
  </div>
</template>

<script lang="ts">
import { defineComponent } from "@nuxtjs/composition-api"
import { translateToNewRequest } from "@hoppscotch/data"
import { useReadonlyStream } from "~/helpers/utils/composables"
import {
  restSaveContext$,
  setRESTRequest,
  setRESTSaveContext,
} from "~/newstore/RESTSession"

export default defineComponent({
  props: {
    request: { type: Object, default: () => {} },
    collectionIndex: { type: Number, default: null },
    folderIndex: { type: Number, default: null },
    folderName: { type: String, default: null },
    // eslint-disable-next-line vue/require-default-prop
    requestIndex: [Number, String],
    doc: Boolean,
    saveRequest: Boolean,
    collectionsType: { type: Object, default: () => {} },
    picked: { type: Object, default: () => {} },
  },
  setup() {
    const active = useReadonlyStream(restSaveContext$, null)
    return {
      active,
    }
  },
  data() {
    return {
      requestMethodLabels: {
        get: "text-green-500",
        post: "text-yellow-500",
        put: "text-blue-500",
        delete: "text-red-500",
        default: "text-gray-500",
      },
      confirmRemove: false,
    }
  },
  computed: {
    isSelected(): boolean {
      return (
        this.picked &&
        this.picked.pickedType === "teams-request" &&
        this.picked.requestID === this.requestIndex
      )
    },
  },
  methods: {
    selectRequest() {
      if (
        this.active &&
        this.active.originLocation === "team-collection" &&
        this.active.requestID === this.requestIndex
      ) {
        setRESTSaveContext(null)
        return
      }
      if (this.$props.saveRequest)
        this.$emit("select", {
          picked: {
            pickedType: "teams-request",
            requestID: this.requestIndex,
          },
        })
      else
        setRESTRequest(translateToNewRequest(this.request), {
          originLocation: "team-collection",
          requestID: this.requestIndex as string,
        })
    },
    removeRequest() {
      this.$emit("remove-request", {
        collectionIndex: this.$props.collectionIndex,
        folderName: this.$props.folderName,
        requestIndex: this.$props.requestIndex,
      })
    },
    getRequestLabelColor(method: any) {
      return (
        (this.requestMethodLabels as any)[method.toLowerCase()] ||
        this.requestMethodLabels.default
      )
    },
  },
})
</script><|MERGE_RESOLUTION|>--- conflicted
+++ resolved
@@ -1,10 +1,6 @@
 <template>
   <div class="flex flex-col">
-<<<<<<< HEAD
-    <div class="flex items-stretch items-center group">
-=======
     <div class="flex items-stretch group">
->>>>>>> e7535d50
       <span
         class="cursor-pointer flex px-2 w-16 items-center justify-center truncate"
         :class="getRequestLabelColor(request.method)"
