{
  "name": "hoppscotch",
  "version": "2.0.0",
  "description": "Open source API development ecosystem",
  "author": "liyasthomas",
  "private": true,
  "scripts": {
    "dev": "nuxt",
    "build": "nuxt build",
    "start": "nuxt start",
    "generate": "nuxt generate --modern",
    "pretty-quick": "pretty-quick --staged --pattern \"**/*.*(html|js|json|vue)\"",
    "test": "jest",
    "postinstall": "husky install"
  },
  "prettier": {
    "trailingComma": "es5",
    "semi": false,
    "singleQuote": false,
    "printWidth": 100
  },
  "dependencies": {
    "@nuxtjs/axios": "^5.13.1",
    "@nuxtjs/gtm": "^2.4.0",
    "@nuxtjs/robots": "^2.5.0",
    "@nuxtjs/sitemap": "^2.4.0",
    "@nuxtjs/toast": "^3.3.1",
    "ace-builds": "^1.4.12",
    "acorn": "^8.1.0",
    "acorn-walk": "^8.0.2",
    "esprima": "^4.0.1",
    "firebase": "^8.3.1",
    "graphql": "^15.5.0",
    "graphql-language-service-interface": "^2.8.2",
    "lodash": "^4.17.20",
    "mustache": "^4.1.0",
    "nuxt": "^2.15.3",
    "nuxt-i18n": "^6.21.1",
    "paho-mqtt": "^1.1.0",
    "rxjs": "^6.6.3",
    "socket.io-client": "^4.0.0",
    "socketio-wildcard": "^2.0.0",
    "tern": "^0.24.3",
<<<<<<< HEAD
    "v-tooltip": "^2.1.2",
    "vue-rx": "^6.2.0",
=======
    "v-tooltip": "^2.1.3",
>>>>>>> 64f64b9e
    "vuejs-auto-complete": "^0.9.0",
    "vuex-persist": "^3.1.3",
    "yargs-parser": "^20.2.7"
  },
  "devDependencies": {
    "@babel/core": "^7.13.10",
    "@babel/plugin-proposal-class-properties": "^7.12.13",
    "@babel/preset-env": "^7.13.10",
    "@nuxt/types": "^2.15.3",
    "@nuxt/typescript-build": "^2.1.0",
    "@nuxtjs/color-mode": "^2.0.5",
    "@nuxtjs/google-analytics": "^2.4.0",
    "@nuxtjs/google-fonts": "^1.3.0",
    "@nuxtjs/pwa": "^3.3.5",
    "@nuxtjs/tailwindcss": "^4.0.1",
    "@testing-library/jest-dom": "^5.11.9",
    "@types/lodash": "^4.14.168",
    "@vue/test-utils": "^1.1.3",
    "babel-core": "^7.0.0-bridge.0",
    "babel-jest": "^26.6.3",
    "eslint": "^7.22.0",
    "eslint-plugin-vue": "^7.7.0",
<<<<<<< HEAD
    "husky": "^5.1.3",
=======
    "firebase-mock": "^2.3.2",
    "husky": "^5.2.0",
>>>>>>> 64f64b9e
    "jest": "^26.6.3",
    "jest-serializer-vue": "^2.0.2",
    "postcss": "^8.2.8",
    "prettier": "^2.2.1",
    "pretty-quick": "^3.1.0",
    "raw-loader": "^4.0.2",
    "sass": "^1.32.8",
    "sass-loader": "^10.1.1",
    "ts-jest": "^26.5.4",
    "vue-jest": "^3.0.7",
    "worker-loader": "^3.0.8"
  },
  "jest": {
    "moduleFileExtensions": [
      "ts",
      "js",
      "json",
      "vue"
    ],
    "watchman": false,
    "moduleNameMapper": {
      ".+\\.(svg)\\?inline$": "<rootDir>/__mocks__/svgMock.js",
      "^~/(.*)$": "<rootDir>/$1",
      "^~~/(.*)$": "<rootDir>/$1"
    },
    "transform": {
      "^.+\\.js$": "babel-jest",
      ".*\\.(vue)$": "vue-jest"
    },
    "setupFilesAfterEnv": [
      "<rootDir>/jest.setup.js"
    ],
    "snapshotSerializers": [
      "jest-serializer-vue"
    ],
    "collectCoverage": true,
    "collectCoverageFrom": [
      "<rootDir>/components/**/*.vue",
      "<rootDir>/pages/*.vue"
    ],
    "testURL": "http://localhost/",
    "preset": "ts-jest/presets/js-with-babel"
  }
}<|MERGE_RESOLUTION|>--- conflicted
+++ resolved
@@ -41,12 +41,8 @@
     "socket.io-client": "^4.0.0",
     "socketio-wildcard": "^2.0.0",
     "tern": "^0.24.3",
-<<<<<<< HEAD
-    "v-tooltip": "^2.1.2",
+    "v-tooltip": "^2.1.3",
     "vue-rx": "^6.2.0",
-=======
-    "v-tooltip": "^2.1.3",
->>>>>>> 64f64b9e
     "vuejs-auto-complete": "^0.9.0",
     "vuex-persist": "^3.1.3",
     "yargs-parser": "^20.2.7"
@@ -69,12 +65,7 @@
     "babel-jest": "^26.6.3",
     "eslint": "^7.22.0",
     "eslint-plugin-vue": "^7.7.0",
-<<<<<<< HEAD
-    "husky": "^5.1.3",
-=======
-    "firebase-mock": "^2.3.2",
     "husky": "^5.2.0",
->>>>>>> 64f64b9e
     "jest": "^26.6.3",
     "jest-serializer-vue": "^2.0.2",
     "postcss": "^8.2.8",
