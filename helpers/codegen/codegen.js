import { JSXHRCodegen } from "./generators/js-xhr"
import { JSFetchCodegen } from "./generators/js-fetch"
import { CurlCodegen } from "./generators/curl"
import { JSAxiosCodegen } from "./generators/js-axios"
import { GoNativeCodegen } from "./generators/go-native"
import { NodeJsRequestCodegen } from "./generators/nodejs-request"
import { NodeJsNativeCodegen } from "./generators/nodejs-native"
import { JSjQueryCodegen } from "./generators/js-jQuery"
import { PowerShellRestMethod } from "./generators/powershell"
import { PhpCurlCodegen } from "./generators/php-curl"
import { PythonRequestsCodegen } from "./generators/python-requests"
import { PythonHttpClientCodegen } from "./generators/python-http-client"
import { WgetCodegen } from "./generators/wget"
import { CsRestSharpCodegen } from "./generators/cs-restsharp"
<<<<<<< HEAD
import { JavaOkHttpClientCodegen } from "./generators/java-ok-http-client"
=======
import { RubyNetHttpCodeGen } from "./generators/ruby-net-http"
import { SalesforceApexCodegen } from "./generators/salesforce-apex"
import { ShellHTTPie } from "./generators/shell-httpie"
>>>>>>> 078b755f

/* Register code generators here.
 * A code generator is defined as an object with the following structure.
 *
 * id: string
 * name: string
 * generator: (ctx) => string
 *
 */
export const codegens = [
  CurlCodegen,
  CsRestSharpCodegen,
  GoNativeCodegen,
  JSAxiosCodegen,
  JSFetchCodegen,
  JSjQueryCodegen,
  JSXHRCodegen,
  NodeJsRequestCodegen,
  NodeJsNativeCodegen,
  PhpCurlCodegen,
  PowerShellRestMethod,
  PythonRequestsCodegen,
  PythonHttpClientCodegen,
  RubyNetHttpCodeGen,
  SalesforceApexCodegen,
  ShellHTTPie,
  WgetCodegen,
  JavaOkHttpClientCodegen,
]

export function generateCodeWithGenerator(codegenID, context) {
  if (codegenID) {
    const gen = codegens.find(({ id }) => id === codegenID)
    return gen ? gen.generator(context) : ""
  }

  return ""
}<|MERGE_RESOLUTION|>--- conflicted
+++ resolved
@@ -12,13 +12,10 @@
 import { PythonHttpClientCodegen } from "./generators/python-http-client"
 import { WgetCodegen } from "./generators/wget"
 import { CsRestSharpCodegen } from "./generators/cs-restsharp"
-<<<<<<< HEAD
-import { JavaOkHttpClientCodegen } from "./generators/java-ok-http-client"
-=======
 import { RubyNetHttpCodeGen } from "./generators/ruby-net-http"
 import { SalesforceApexCodegen } from "./generators/salesforce-apex"
 import { ShellHTTPie } from "./generators/shell-httpie"
->>>>>>> 078b755f
+import { JavaOkHttpClientCodegen } from "./generators/java-ok-http-client"
 
 /* Register code generators here.
  * A code generator is defined as an object with the following structure.
