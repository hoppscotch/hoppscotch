--- conflicted
+++ resolved
@@ -59,17 +59,10 @@
           </span>
         </div>
         <span
-<<<<<<< HEAD
-          v-if="isFavoriteRef"
-          class="pointer-events-none flex items-center justify-center px-4 group-hover:text-secondaryDark"
-        >
-          <component :is="favoriteIcon" />
-=======
           v-if="props.data.favorited"
           class="pointer-events-none flex items-center justify-center px-4 group-hover:text-secondaryDark"
         >
           <component :is="IconFavorite" />
->>>>>>> fcbb6fe2
         </span>
         <div v-if="!hasNoTeamAccess" class="flex">
           <HoppButtonSecondary
@@ -220,66 +213,6 @@
                       }
                     "
                   />
-<<<<<<< HEAD
-                  <!-- <HoppSmartItem
-                    ref="favoriteAction"
-                    :icon="IconFavorite"
-                    :label="t('action.favorite')"
-                    :loading="favoriteCollectionLoading"
-                    :shortcut="['F']"
-                    @click="
-                      () => {
-                        emit('favorite-collection'),
-                          collectionsType === 'my-collections' ? hide() : null
-                      }
-                    "
-                  /> -->
-=======
->>>>>>> fcbb6fe2
-                  <HoppSmartItem
-                    ref="favoriteAction"
-                    :icon="IconFavorite"
-                    :label="
-<<<<<<< HEAD
-                      isFavoriteRef
-                        ? t('action.unfavorite')
-                        : t('action.favorite')
-                    "
-                    :loading="favoriteCollectionLoading"
-                    :shortcut="['F']"
-                    @click="
-                      () => {
-                        if (isFavoriteRef) emit('unfavorite-collection')
-                        else emit('favorite-collection')
-
-                        isFavoriteRef = !isFavoriteRef
-=======
-                      props.data.favorited
-                        ? t('action.unfavorite')
-                        : t('action.favorite')
-                    "
-                    :shortcut="['F']"
-                    @click="
-                      () => {
-                        emit('toggle-favorite-collection')
->>>>>>> fcbb6fe2
-                        hide()
-                      }
-                    "
-                  >
-                    <template #icon>
-                      <component
-                        :is="IconFavorite"
-<<<<<<< HEAD
-                        :fill="isFavoriteRef ? 'white' : 'none'"
-=======
-                        :fill="props.data.favorited ? 'white' : 'none'"
->>>>>>> fcbb6fe2
-                        stroke="white"
-                        stroke-width="2"
-                      />
-                    </template>
-                  </HoppSmartItem>
                 </div>
               </template>
             </tippy>
