--- conflicted
+++ resolved
@@ -448,11 +448,7 @@
 import { commonHeaders } from "~/helpers/headers"
 import { getPlatformSpecialKey } from "~/helpers/platformutils"
 import { sendNetworkRequest } from "~/helpers/network"
-<<<<<<< HEAD
 import { getSettingSubject } from "~/newstore/settings"
-=======
-import { fb } from "~/helpers/fb"
->>>>>>> e565f9bf
 
 export default {
   data() {
@@ -470,24 +466,14 @@
       graphqlFieldsFilterText: undefined,
       isPollingSchema: false,
       timeoutSubscription: null,
-<<<<<<< HEAD
+      activeSidebar: true,
+      editRequest: {},
+      showSaveRequestModal: false,
     }
   },
   subscriptions() {
     return {
-      SCROLL_INTO_ENABLED: getSettingSubject("SCROLL_INTO_ENABLED")
-=======
-      activeSidebar: true,
-      editRequest: {},
-      showSaveRequestModal: false,
-
-      settings: {
-        SCROLL_INTO_ENABLED:
-          typeof this.$store.state.postwoman.settings.SCROLL_INTO_ENABLED !== "undefined"
-            ? this.$store.state.postwoman.settings.SCROLL_INTO_ENABLED
-            : true,
-      },
->>>>>>> e565f9bf
+      SCROLL_INTO_ENABLED: getSettingSubject("SCROLL_INTO_ENABLED"),
     }
   },
   watch: {
@@ -774,10 +760,6 @@
           },
           data: JSON.stringify({ query: gqlQueryString, variables }),
         }
-<<<<<<< HEAD
-
-        const res = await sendNetworkRequest(reqOptions)
-=======
         let entry = {
           url: this.url,
           query: gqlQueryString,
@@ -785,8 +767,7 @@
           star: false,
           headers: this.headers,
         }
-        const res = await sendNetworkRequest(reqOptions, this.$store)
->>>>>>> e565f9bf
+        const res = await sendNetworkRequest(reqOptions)
 
         // HACK: Temporary trailing null character issue from the extension fix
         const responseText = new TextDecoder("utf-8").decode(res.data).replace(/\0+$/, "")
