<template>
    <div v-if="show">
        <tabs styles="m-4" :id="'collections_tab'" v-on:tab-changed="updateCollectionsType">
            <tab
                :id="'my-collections'"
                :label="'My Collections'"
                :selected="true"
            >
            </tab>
            <tab
                :id="'team-collections'"
                :label="'Team Collections'"
            >
                <ul>
                    <li>
                        <label for="select_team"> Select Team: </label>
                        <span class="select-wrapper">
                            <select 
                            type="text" 
                            id="team"
                            class="team"
                            autofocus
                            @change=" 
                                collectionsType.selectedTeam = myTeams[$event.target.value];
                                $emit('update-team-collections');
                            "
                            >
<<<<<<< HEAD
                                <button
                                class="icon"
                                @click="
                                    collectionsType.selectedTeam = team;
                                    $emit('update-team-collections')
                                "
                                v-close-popover
=======
                                <option
                                :key="undefined"
                                :value="undefined"
                                hidden disabled selected
                                >
                                Select team
                                </option>
                                <option
                                v-for="(team, index) in myTeams"
                                :key="index"
                                :value="index"
>>>>>>> 0789304e
                                >
                                {{ team.name }}
                                </option>
                            </select>
                        </span>
                    </li>
                </ul>
            </tab>
        </tabs>

    </div>
</template>

<script>
import gql from "graphql-tag"

export default {
    props: {
        collectionsType: Object,
        show: Boolean
    },
    apollo: {    
        myTeams: {
            query: gql`
                query GetMyTeams {
                    myTeams {
                        id
                        name
                        myRole
                    }
                }
            `,
            pollInterval: 10000,
        }
    },
<<<<<<< HEAD
    computed: {
        selectedTeam() {
            if(this.myTeams == null) return {name: 'Loading'}
            if(this.collectionsType.selectedTeam == null) {
                this.collectionsType.selectedTeam = this.myTeams[0]
                this.$emit('update-team-collections');
            }
            return this.collectionsType.selectedTeam
        },
    },
=======
>>>>>>> 0789304e
    methods: {
        updateCollectionsType(tabID) {
            this.collectionsType.type = tabID
            this.$emit('update-team-collections');

        }
    }
}
</script><|MERGE_RESOLUTION|>--- conflicted
+++ resolved
@@ -25,15 +25,6 @@
                                 $emit('update-team-collections');
                             "
                             >
-<<<<<<< HEAD
-                                <button
-                                class="icon"
-                                @click="
-                                    collectionsType.selectedTeam = team;
-                                    $emit('update-team-collections')
-                                "
-                                v-close-popover
-=======
                                 <option
                                 :key="undefined"
                                 :value="undefined"
@@ -45,7 +36,6 @@
                                 v-for="(team, index) in myTeams"
                                 :key="index"
                                 :value="index"
->>>>>>> 0789304e
                                 >
                                 {{ team.name }}
                                 </option>
@@ -81,19 +71,6 @@
             pollInterval: 10000,
         }
     },
-<<<<<<< HEAD
-    computed: {
-        selectedTeam() {
-            if(this.myTeams == null) return {name: 'Loading'}
-            if(this.collectionsType.selectedTeam == null) {
-                this.collectionsType.selectedTeam = this.myTeams[0]
-                this.$emit('update-team-collections');
-            }
-            return this.collectionsType.selectedTeam
-        },
-    },
-=======
->>>>>>> 0789304e
     methods: {
         updateCollectionsType(tabID) {
             this.collectionsType.type = tabID
