import { HOPP_MODULES } from "@modules/."
import { createApp } from "vue"
import { PlatformDef, setPlatformDef } from "./platform"
import {
  initKernel,
  getKernelMode,
<<<<<<< HEAD
} from ""
=======
} from "@hoppscotch/kernel"
>>>>>>> 25a098f7

import "../assets/scss/tailwind.scss"
import "../assets/themes/themes.scss"
import "../assets/scss/styles.scss"
import "nprogress/nprogress.css"

import "unfonts.css"

import App from "./App.vue"
import { getService } from "./modules/dioc"
import { InitializationService } from "./services/initialization.service"

export async function createHoppApp(
  el: string | Element,
  platformDef: PlatformDef
) {
  initKernel(getKernelMode())
  setPlatformDef(platformDef)

  const app = createApp(App)

  // Initialize core services before app mounting
  const initService = getService(InitializationService)

  await initService.initPre()

  try {
    await initService.initAuthAndSync()
  } catch {
    console.error(
      "Failed connecting to the backend, make sure the service is running and accessible on the network"
    )
  }

  HOPP_MODULES.forEach((mod) => mod.onVueAppInit?.(app))
  platformDef.addedHoppModules?.forEach((mod) => mod.onVueAppInit?.(app))

  app.mount(el)

  await initService.initPost()

  console.info(
    "%cWE ♥️ OPEN SOURCE",
    "margin:8px 0;font-family:sans-serif;font-weight:600;font-size:60px;color:violet;"
  )
  console.info(
    "%cContribute: https://github.com/hoppscotch/hoppscotch",
    "margin:8px 0;font-family:sans-serif;font-weight:500;font-size:24px;color:violet;"
  )
}<|MERGE_RESOLUTION|>--- conflicted
+++ resolved
@@ -1,14 +1,7 @@
 import { HOPP_MODULES } from "@modules/."
 import { createApp } from "vue"
 import { PlatformDef, setPlatformDef } from "./platform"
-import {
-  initKernel,
-  getKernelMode,
-<<<<<<< HEAD
-} from ""
-=======
-} from "@hoppscotch/kernel"
->>>>>>> 25a098f7
+import { initKernel, getKernelMode } from "@hoppscotch/kernel"
 
 import "../assets/scss/tailwind.scss"
 import "../assets/themes/themes.scss"
