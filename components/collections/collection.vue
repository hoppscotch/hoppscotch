--- conflicted
+++ resolved
@@ -63,13 +63,9 @@
             :folder-index="index"
             :collection-index="collectionIndex"
             :doc="doc"
-<<<<<<< HEAD
+            :isFiltered="isFiltered"
             @add-folder="$emit('add-folder', $event)"
             @edit-folder="$emit('edit-folder', $event)"
-=======
-            :isFiltered="isFiltered"
-            @edit-folder="editFolder(collectionIndex, folder, index)"
->>>>>>> 22a3bba6
             @edit-request="$emit('edit-request', $event)"
           />
         </li>
