--- conflicted
+++ resolved
@@ -49,98 +49,6 @@
               class="svg-icons"
               :class="{ 'text-accent': isSelected }"
             />
-<<<<<<< HEAD
-            <template #content="{ hide }">
-              <div
-                ref="tippyActions"
-                class="flex flex-col focus:outline-none"
-                tabindex="0"
-                @keyup.r="requestAction?.$el.click()"
-                @keyup.n="folderAction?.$el.click()"
-                @keyup.e="edit?.$el.click()"
-                @keyup.delete="deleteAction?.$el.click()"
-                @keyup.x="exportAction?.$el.click()"
-                @keyup.escape="hide()"
-              >
-                <HoppSmartItem
-                  ref="requestAction"
-                  :icon="IconFilePlus"
-                  :label="t('request.new')"
-                  :shortcut="['R']"
-                  @click="
-                    () => {
-                      emit('add-request')
-                      hide()
-                    }
-                  "
-                />
-                <HoppSmartItem
-                  ref="folderAction"
-                  :icon="IconFolderPlus"
-                  :label="t('folder.new')"
-                  :shortcut="['N']"
-                  @click="
-                    () => {
-                      emit('add-folder')
-                      hide()
-                    }
-                  "
-                />
-                <HoppSmartItem
-                  ref="edit"
-                  :icon="IconEdit"
-                  :label="t('action.edit')"
-                  :shortcut="['E']"
-                  @click="
-                    () => {
-                      emit('edit-collection')
-                      hide()
-                    }
-                  "
-                />
-                <HoppSmartItem
-                  ref="exportAction"
-                  :icon="IconDownload"
-                  :label="t('export.title')"
-                  :shortcut="['X']"
-                  :loading="exportLoading"
-                  @click="
-                    () => {
-                      emit('export-data'),
-                        collectionsType === 'my-collections' ? hide() : null
-                    }
-                  "
-                />
-                <HoppSmartItem
-                  ref="exportPostmanCollectionAction"
-                  :icon="IconDownload"
-                  :label="t('export.as_postman')"
-                  :shortcut="['P']"
-                  :loading="exportLoading"
-                  @click="
-                    () => {
-                      emit('export-postman-collection'),
-                        collectionsType === 'my-collections' ? hide() : null
-                    }
-                  "
-                />
-                <HoppSmartItem
-                  ref="deleteAction"
-                  :icon="IconTrash2"
-                  :label="t('action.delete')"
-                  :shortcut="['⌫']"
-                  @click="
-                    () => {
-                      emit('remove-collection')
-                      hide()
-                    }
-                  "
-                />
-              </div>
-            </template>
-          </tippy>
-        </span>
-=======
           </span>
           <span
             class="flex flex-1 min-w-0 py-2 pr-2 transition pointer-events-none group-hover:text-secondaryDark"
@@ -240,6 +148,20 @@
                     "
                   />
                   <HoppSmartItem
+                    ref="exportPostmanCollectionAction"
+                    :icon="IconDownload"
+                    :label="t('export.as_postman')"
+                    :shortcut="['P']"
+                    :loading="exportLoading"
+                    @click="
+                      () => {
+                        emit('export-postman-collection'),
+                          collectionsType === 'my-collections' ? hide() : null
+                      }
+                    "
+                  />
+
+                  <HoppSmartItem
                     ref="deleteAction"
                     :icon="IconTrash2"
                     :label="t('action.delete')"
@@ -256,7 +178,6 @@
             </tippy>
           </span>
         </div>
->>>>>>> 8450fb65
       </div>
     </div>
     <div
