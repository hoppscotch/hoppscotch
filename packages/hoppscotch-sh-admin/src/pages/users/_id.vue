--- conflicted
+++ resolved
@@ -60,11 +60,7 @@
             t('users.email')
           }}</label>
           <div
-<<<<<<< HEAD
-            class="w-full p-3 mt-2 bg-divider border-gray-200 border-gray-600 rounded-md focus:border-emerald-600 focus:ring focus:ring-opacity-40 focus:ring-emerald-500"
-=======
-            class="w-full p-3 mt-2 bg-divider border-gray-600 rounded-md focus:border-emerald-600 focus:ring focus:ring-opacity-40 focus:ring-emerald-500"
->>>>>>> 9dcbc4a1
+            class="w-full p-3 mt-2 bg-divider border-gray-600 rounded-md focus:border-emerald-600 focus:ring focus:ring-opacity-40 focus:ring-emerald-500"
           >
             {{ user.email }}
           </div>
