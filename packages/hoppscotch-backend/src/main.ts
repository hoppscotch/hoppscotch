--- conflicted
+++ resolved
@@ -49,20 +49,11 @@
 
   app.use(
     session({
-<<<<<<< HEAD
-  // Allow overriding the default cookie name 'connect.sid' (which contains a dot)
-  // Some proxies/load balancers (like older Kong versions) cannot hash cookie names with dots
-  // so we allow setting an alternative name via Admin-configured INFRA setting.
-      name:
-        (configService.get('INFRA.SESSION_COOKIE_NAME') as string) ||
-        'connect.sid',
-=======
       // Allow overriding the default cookie name 'connect.sid' (which contains a dot).
       // Some proxies/load balancers (like older Kong versions) cannot hash cookie names with dots,
       // so we allow setting an alternative name via the INFRA.SESSION_COOKIE_NAME configuration.
       name:
         configService.get<string>('INFRA.SESSION_COOKIE_NAME') || 'connect.sid',
->>>>>>> df3027d1
       secret:
         configService.get<string>('INFRA.SESSION_SECRET') ||
         crypto.randomBytes(16).toString('hex'),
