--- conflicted
+++ resolved
@@ -764,8 +764,6 @@
           this.paramsWatchEnabled = true
           return
         }
-<<<<<<< HEAD
-
         let path = this.path || ""
 
         let queryString =
@@ -775,12 +773,6 @@
                 .join("&")
             : ""
 
-=======
-        let path = this.path
-        let queryString = getQueryParams(newValue)
-          .map(({ key, value }) => `${key.trim()}=${value.trim()}`)
-          .join("&")
->>>>>>> 74764098
         queryString = queryString === "" ? "" : `?${encodeURI(queryString)}`
         if (path.includes("?")) {
           path = path.slice(0, path.indexOf("?")) + queryString
