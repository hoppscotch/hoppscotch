--- conflicted
+++ resolved
@@ -1,6 +1,6 @@
 {
   "name": "@hoppscotch/cli",
-  "version": "0.12.0",
+  "version": "0.13.0",
   "description": "A CLI to run Hoppscotch test scripts in CI environments.",
   "homepage": "https://hoppscotch.io",
   "type": "module",
@@ -48,35 +48,24 @@
     "isolated-vm": "5.0.1",
     "js-md5": "0.8.3",
     "lodash-es": "4.17.21",
-<<<<<<< HEAD
-    "papaparse": "5.4.1",
-    "qs": "6.11.2",
-    "verzod": "0.2.2",
-=======
     "qs": "6.13.0",
     "verzod": "0.2.3",
->>>>>>> 908f936f
     "xmlbuilder2": "3.1.1",
-    "zod": "3.23.8"
+    "zod": "3.23.8",
+    "papaparse": "5.4.1"
   },
   "devDependencies": {
     "@hoppscotch/data": "workspace:^",
     "@hoppscotch/js-sandbox": "workspace:^",
     "@relmify/jest-fp-ts": "2.1.1",
     "@types/lodash-es": "4.17.12",
-<<<<<<< HEAD
-    "@types/papaparse": "5.3.14",
-    "@types/qs": "6.9.12",
-    "fp-ts": "2.16.2",
-    "prettier": "3.2.5",
-=======
     "@types/qs": "6.9.16",
     "fp-ts": "2.16.9",
     "prettier": "3.3.3",
->>>>>>> 908f936f
     "qs": "6.11.2",
     "tsup": "8.3.0",
     "typescript": "5.6.3",
-    "vitest": "2.1.2"
+    "vitest": "2.1.2",
+    "@types/papaparse": "5.3.14"
   }
 }