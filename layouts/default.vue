--- conflicted
+++ resolved
@@ -75,7 +75,6 @@
 import { logPageView } from "~/helpers/fb/analytics"
 
 export default {
-<<<<<<< HEAD
   components: { Splitpanes, Pane },
   data() {
     return {
@@ -87,11 +86,9 @@
   watch: {
     zenMode(zenMode) {
       this.hideNavigationPane = this.hideRightPane = zenMode
-=======
-  watch: {
+    },
     $route(to) {
       logPageView(to.fullPath)
->>>>>>> 36745d79
     },
   },
   beforeMount() {
