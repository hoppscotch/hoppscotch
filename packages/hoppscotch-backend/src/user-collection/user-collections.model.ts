--- conflicted
+++ resolved
@@ -30,16 +30,10 @@
 
   userID: string;
 
-<<<<<<< HEAD
-  isFavorite: boolean | null;
-
-
-=======
   @Field({
     description: 'Whether user collection is favorited',
   })
   favorited: boolean;
->>>>>>> 45e1793f
 }
 
 @ObjectType()
