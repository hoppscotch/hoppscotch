<template>
  <div class="page">
    <pw-section class="green" :label="$t('account')" ref="account">
      <ul>
        <li>
          <div v-if="fb.currentUser">
            <button class="icon">
              <img
                v-if="fb.currentUser.photoURL"
                :src="fb.currentUser.photoURL"
                class="material-icons"
              />
              <i v-else class="material-icons">account_circle</i>
              <span>
                {{ fb.currentUser.displayName || $t("nothing_found") }}
              </span>
            </button>
            <br />
            <button class="icon">
              <i class="material-icons">email</i>
              <span>
                {{ fb.currentUser.email || $t("nothing_found") }}
              </span>
            </button>
            <br />
            <logout />
            <p v-for="setting in fb.currentSettings" :key="setting.id">
              <pw-toggle
                :key="setting.name"
                :on="setting.value"
                @change="toggleSettings(setting.name, setting.value)"
              >
                {{ $t(setting.name) + " " + $t("sync") }}
                {{ setting.value ? $t("enabled") : $t("disabled") }}
              </pw-toggle>
            </p>
            <p v-if="fb.currentSettings.length !== 3">
              <button class="" @click="initSettings">
                <i class="material-icons">sync</i>
                <span>{{ $t("turn_on") + " " + $t("sync") }}</span>
              </button>
            </p>
          </div>
          <div v-else>
            <label>{{ $t("login_with") }}</label>
            <p>
              <login />
            </p>
          </div>
        </li>
      </ul>
    </pw-section>

    <pw-section class="cyan" :label="$t('theme')" ref="theme">
      <ul>
        <li>
          <label>{{ $t("background") }}</label>
          <div class="backgrounds">
            <span :key="theme.class" @click="applyTheme(theme)" v-for="theme in themes">
              <swatch
                :active="settings.THEME_CLASS === theme.class"
                :class="{ vibrant: theme.vibrant }"
                :color="theme.color"
                :name="theme.name"
                class="bg"
              />
            </span>
          </div>
        </li>
      </ul>
      <ul>
        <li>
          <label>{{ $t("color") }}</label>
          <div class="colors">
            <span
              :key="entry.color"
              @click="setActiveColor(entry.color, entry.vibrant)"
              v-for="entry in colors"
            >
              <swatch
                :active="settings.THEME_COLOR === entry.color.toUpperCase()"
                :class="{ vibrant: entry.vibrant }"
                :color="entry.color"
                :name="entry.name"
                class="fg"
              />
            </span>
          </div>
        </li>
      </ul>
      <ul>
        <li>
          <span>
            <pw-toggle
              :on="settings.FRAME_COLORS_ENABLED"
              @change="toggleSetting('FRAME_COLORS_ENABLED')"
            >
              {{ $t("multi_color") }}
              {{ settings.FRAME_COLORS_ENABLED ? $t("enabled") : $t("disabled") }}
            </pw-toggle>
          </span>
        </li>
      </ul>
      <ul>
        <li>
          <span>
            <pw-toggle
              :on="settings.SCROLL_INTO_ENABLED"
              @change="toggleSetting('SCROLL_INTO_ENABLED')"
            >
              {{ $t("scrollInto_use_toggle") }}
              {{ settings.SCROLL_INTO_ENABLED ? $t("enabled") : $t("disabled") }}
            </pw-toggle>
          </span>
        </li>
      </ul>
    </pw-section>

    <pw-section class="purple" :label="$t('extensions')" ref="extensions">
      <ul>
        <li>
          <div class="flex-wrap">
            <pw-toggle
              :on="settings.EXTENSIONS_ENABLED"
              @change="toggleSetting('EXTENSIONS_ENABLED')"
            >
              {{ $t("extensions_use_toggle") }}
            </pw-toggle>
          </div>
        </li>
      </ul>
      <ul class="info">
        <li v-if="extensionVersion != null">
          {{ $t("extension_version") }}: v{{ extensionVersion.major }}.{{ extensionVersion.minor }}
        </li>

        <li v-else>{{ $t("extension_version") }}: {{ $t("extension_ver_not_reported") }}</li>
      </ul>
    </pw-section>

    <pw-section class="blue" :label="$t('proxy')" ref="proxy">
      <ul>
        <li>
          <div class="flex-wrap">
            <span>
              <pw-toggle :on="settings.PROXY_ENABLED" @change="toggleSetting('PROXY_ENABLED')">
                {{ $t("proxy") }}
                {{ settings.PROXY_ENABLED ? $t("enabled") : $t("disabled") }}
              </pw-toggle>
            </span>
            <a
              href="https://github.com/hoppscotch/hoppscotch/wiki/Proxy"
              target="_blank"
              rel="noopener"
            >
              <button class="icon" v-tooltip="$t('wiki')">
                <i class="material-icons">help_outline</i>
              </button>
            </a>
          </div>
        </li>
      </ul>
      <ul>
        <li>
          <div class="flex-wrap">
            <label for="url">{{ $t("url") }}</label>
            <button class="icon" @click="resetProxy" v-tooltip.bottom="$t('reset_default')">
              <i class="material-icons">clear_all</i>
            </button>
          </div>
          <input
            id="url"
            type="url"
            v-model="settings.PROXY_URL"
            :disabled="!settings.PROXY_ENABLED"
          />
        </li>
      </ul>
      <ul class="info">
        <li>
          <p>
            {{ $t("postwoman_official_proxy_hosting") }}
            <br />
            {{ $t("read_the") }}
            <a
              class="link"
              href="https://apollosoftware.xyz/legal/postwoman"
              target="_blank"
              rel="noopener"
            >
              {{ $t("apollosw_privacy_policy") }} </a
            >.
          </p>
        </li>
      </ul>
      <!--
      PROXY SETTINGS URL AND KEY
      --------------
		  This feature is currently not finished.
			<ul>
				<li>
					<label for="url">URL</label>
					<input id="url" type="url" v-model="settings.PROXY_URL" :disabled="!settings.PROXY_ENABLED">
				</li>
				<li>
					<label for="key">Key</label>
					<input id="key" type="password" v-model="settings.PROXY_KEY" :disabled="!settings.PROXY_ENABLED" @change="applySetting('PROXY_KEY', $event)">
				</li>
			</ul>
      -->
    </pw-section>

<<<<<<< HEAD
    <pw-section class="red" :label="$t('experiments')" ref="experiments">
      <ul class="info">
        <li>
          <p>
            {{ $t("experiments_notice") }}
            <a
              class="link"
              href="https://github.com/hoppscotch/hoppscotch/issues/new/choose"
              target="_blank"
              rel="noopener noreferrer"
              >{{ $t("contact_us") }}</a
            >.
          </p>
        </li>
      </ul>
      <ul>
        <li>
          <div class="flex-wrap">
            <pw-toggle
              :on="settings.EXPERIMENTAL_URL_BAR_ENABLED"
              @change="toggleSetting('EXPERIMENTAL_URL_BAR_ENABLED')"
            >
              {{ $t("use_experimental_url_bar") }}
            </pw-toggle>
          </div>
        </li>
      </ul>
    </pw-section>
=======
    <div>
      <h1>Color mode: {{ $colorMode.value }}</h1>
      <select v-model="$colorMode.preference">
        <option value="system">System</option>
        <option value="light">Light</option>
        <option value="dark">Dark</option>
        <option value="sepia">Sepia</option>
      </select>
    </div>
>>>>>>> 651b8859
  </div>
</template>

<script>
import firebase from "firebase/app"
import { fb } from "~/helpers/fb"
import { hasExtensionInstalled } from "../helpers/strategies/ExtensionStrategy"

export default {
  data() {
    return {
      // NOTE:: You need to first set the CSS for your theme in /assets/css/themes.scss
      //        You should copy the existing light theme as a template and then just
      //        set the relevant values.
      themes: [
        {
          color: "#202124",
          name: this.$t("kinda_dark"),
          class: "",
          aceEditor: "twilight",
        },
        {
          color: "#ffffff",
          name: this.$t("clearly_white"),
          vibrant: true,
          class: "light",
          aceEditor: "iplastic",
        },
        {
          color: "#000000",
          name: this.$t("just_black"),
          class: "black",
          aceEditor: "vibrant_ink",
        },
        {
          color: "var(--ac-color)",
          name: this.$t("auto_system"),
          vibrant: window.matchMedia("(prefers-color-scheme: light)").matches,
          class: "auto",
          aceEditor: window.matchMedia("(prefers-color-scheme: light)").matches
            ? "iplastic"
            : "twilight",
        },
      ],
      // You can define a new color here! It will simply store the color value.
      colors: [
        // If the color is vibrant, black is used as the active foreground color.
        {
          color: "#50fa7b",
          name: this.$t("green"),
          vibrant: true,
        },
        {
          color: "#f1fa8c",
          name: this.$t("yellow"),
          vibrant: true,
        },
        {
          color: "#ff79c6",
          name: this.$t("pink"),
          vibrant: true,
        },
        {
          color: "#ff5555",
          name: this.$t("red"),
          vibrant: false,
        },
        {
          color: "#bd93f9",
          name: this.$t("purple"),
          vibrant: true,
        },
        {
          color: "#ffb86c",
          name: this.$t("orange"),
          vibrant: true,
        },
        {
          color: "#8be9fd",
          name: this.$t("cyan"),
          vibrant: true,
        },
        {
          color: "#57b5f9",
          name: this.$t("blue"),
          vibrant: false,
        },
      ],

      extensionVersion: hasExtensionInstalled()
        ? window.__POSTWOMAN_EXTENSION_HOOK__.getVersion()
        : null,

      settings: {
        SCROLL_INTO_ENABLED:
          typeof this.$store.state.postwoman.settings.SCROLL_INTO_ENABLED !== "undefined"
            ? this.$store.state.postwoman.settings.SCROLL_INTO_ENABLED
            : true,

        THEME_CLASS: "",
        THEME_COLOR: "",
        THEME_TAB_COLOR: "",
        THEME_COLOR_VIBRANT: true,

        FRAME_COLORS_ENABLED: this.$store.state.postwoman.settings.FRAME_COLORS_ENABLED || false,
        PROXY_ENABLED: this.$store.state.postwoman.settings.PROXY_ENABLED || false,
        PROXY_URL:
          this.$store.state.postwoman.settings.PROXY_URL || "https://postwoman.apollosoftware.xyz/",
        PROXY_KEY: this.$store.state.postwoman.settings.PROXY_KEY || "",

        EXTENSIONS_ENABLED:
          typeof this.$store.state.postwoman.settings.EXTENSIONS_ENABLED !== "undefined"
            ? this.$store.state.postwoman.settings.EXTENSIONS_ENABLED
            : true,

        EXPERIMENTAL_URL_BAR_ENABLED:
          typeof this.$store.state.postwoman.settings.EXPERIMENTAL_URL_BAR_ENABLED !== "undefined"
            ? this.$store.state.postwoman.settings.EXPERIMENTAL_URL_BAR_ENABLED
            : false,
      },

      doneButton: '<i class="material-icons">done</i>',
      fb,
    }
  },
  watch: {
    proxySettings: {
      deep: true,
      handler(value) {
        this.applySetting("PROXY_URL", value.url)
        this.applySetting("PROXY_KEY", value.key)
      },
    },
  },
  methods: {
    applyTheme({ class: name, color, aceEditor }) {
      this.applySetting("THEME_CLASS", name)
      this.applySetting("THEME_ACE_EDITOR", aceEditor)
      document.querySelector("meta[name=theme-color]").setAttribute("content", color)
      this.applySetting("THEME_TAB_COLOR", color)
      document.documentElement.className = name
    },
    setActiveColor(color, vibrant) {
      // By default, the color is vibrant.
      if (vibrant === null) vibrant = true
      document.documentElement.style.setProperty("--ac-color", color)
      document.documentElement.style.setProperty(
        "--act-color",
        vibrant ? "rgba(32, 33, 36, 1)" : "rgba(255, 255, 255, 1)"
      )
      this.applySetting("THEME_COLOR", color.toUpperCase())
      this.applySetting("THEME_COLOR_VIBRANT", vibrant)
    },
    getActiveColor() {
      // This strips extra spaces and # signs from the strings.
      const strip = (str) => str.replace(/#/g, "").replace(/ /g, "")
      return `#${strip(
        window.getComputedStyle(document.documentElement).getPropertyValue("--ac-color")
      ).toUpperCase()}`
    },
    applySetting(key, value) {
      this.settings[key] = value
      this.$store.commit("postwoman/applySetting", [key, value])
    },
    toggleSetting(key) {
      this.settings[key] = !this.settings[key]
      this.$store.commit("postwoman/applySetting", [key, this.settings[key]])
    },
    toggleSettings(name, value) {
      fb.writeSettings(name, !value)
      if (name === "syncCollections" && value) {
        this.syncCollections()
      }
      if (name === "syncEnvironments" && value) {
        this.syncEnvironments()
      }
    },
    initSettings() {
      fb.writeSettings("syncHistory", true)
      fb.writeSettings("syncCollections", true)
      fb.writeSettings("syncEnvironments", true)
    },
    resetProxy({ target }) {
      this.settings.PROXY_URL = `https://postwoman.apollosoftware.xyz/`
      target.innerHTML = this.doneButton
      this.$toast.info(this.$t("cleared"), {
        icon: "clear_all",
      })
      setTimeout(() => (target.innerHTML = '<i class="material-icons">clear_all</i>'), 1000)
    },
    syncCollections() {
      if (fb.currentUser !== null) {
        if (fb.currentSettings[0].value) {
          fb.writeCollections(JSON.parse(JSON.stringify(this.$store.state.postwoman.collections)))
        }
      }
    },
    syncEnvironments() {
      if (fb.currentUser !== null) {
        if (fb.currentSettings[1].value) {
          fb.writeEnvironments(JSON.parse(JSON.stringify(this.$store.state.postwoman.environments)))
        }
      }
    },
  },
  beforeMount() {
    this.settings.THEME_CLASS = document.documentElement.className
    this.settings.THEME_COLOR = this.getActiveColor()
  },
  computed: {
    proxySettings() {
      return {
        url: this.settings.PROXY_URL,
        key: this.settings.PROXY_KEY,
      }
    },
  },
  head() {
    return {
      title: `Settings • ${this.$store.state.name}`,
    }
  },
}
</script><|MERGE_RESOLUTION|>--- conflicted
+++ resolved
@@ -210,7 +210,6 @@
       -->
     </pw-section>
 
-<<<<<<< HEAD
     <pw-section class="red" :label="$t('experiments')" ref="experiments">
       <ul class="info">
         <li>
@@ -239,7 +238,7 @@
         </li>
       </ul>
     </pw-section>
-=======
+
     <div>
       <h1>Color mode: {{ $colorMode.value }}</h1>
       <select v-model="$colorMode.preference">
@@ -249,7 +248,6 @@
         <option value="sepia">Sepia</option>
       </select>
     </div>
->>>>>>> 651b8859
   </div>
 </template>
 
