import * as TE from "fp-ts/TaskEither"
import { pipe } from "fp-ts/function"
import { AxiosRequestConfig } from "axios"
import cloneDeep from "lodash/cloneDeep"
import { NetworkResponse, NetworkStrategy } from "../network"
import { browserIsChrome, browserIsFirefox } from "../utils/userAgent"

export const hasExtensionInstalled = () =>
  typeof window.__POSTWOMAN_EXTENSION_HOOK__ !== "undefined"

export const hasChromeExtensionInstalled = () =>
  hasExtensionInstalled() && browserIsChrome()

export const hasFirefoxExtensionInstalled = () =>
  hasExtensionInstalled() && browserIsFirefox()

export const cancelRunningExtensionRequest = () => {
  if (
    hasExtensionInstalled() &&
    window.__POSTWOMAN_EXTENSION_HOOK__.cancelRunningRequest
  ) {
    window.__POSTWOMAN_EXTENSION_HOOK__.cancelRunningRequest()
  }
}

<<<<<<< HEAD
export const defineSubscribableObject = <T extends object>(obj: T) => {
  const proxyObject = {
    ...obj,
    _subscribers: {} as {
      // eslint-disable-next-line no-unused-vars
      [key in keyof T]?: ((...args: any[]) => any)[]
    },
    subscribe(prop: keyof T, func: (...args: any[]) => any): void {
      if (Array.isArray(this._subscribers[prop])) {
        this._subscribers[prop]?.push(func)
      } else {
        this._subscribers[prop] = [func]
      }
    },
  }

  type subscribableProxyObject = typeof proxyObject

  return new Proxy(proxyObject, {
    set(obj, prop, newVal) {
      obj[prop as keyof subscribableProxyObject] = newVal

      const currentSubscribers = obj._subscribers[prop as keyof T]

      if (Array.isArray(currentSubscribers)) {
        for (const subscriber of currentSubscribers) {
          subscriber(newVal)
        }
      }

      return true
    },
  })
=======
const preProcessRequest = (req: AxiosRequestConfig): AxiosRequestConfig => {
  const reqClone = cloneDeep(req)

  // If the parameters are URLSearchParams, inject them to URL instead
  // This prevents marshalling issues with structured cloning of URLSearchParams
  if (reqClone.params instanceof URLSearchParams) {
    try {
      const url = new URL(reqClone.url ?? "")

      for (const [key, value] of reqClone.params.entries()) {
        url.searchParams.append(key, value)
      }

      reqClone.url = url.toString()
    } catch (e) {}

    reqClone.params = {}
  }

  return reqClone
>>>>>>> 432337b8
}

const extensionStrategy: NetworkStrategy = (req) =>
  pipe(
    TE.Do,

    TE.bind("processedReq", () => TE.of(preProcessRequest(req))),

    // Storeing backup timing data in case the extension does not have that info
    TE.bind("backupTimeDataStart", () => TE.of(new Date().getTime())),

    // Run the request
    TE.bind("response", ({ processedReq }) =>
      TE.tryCatch(
        () =>
          window.__POSTWOMAN_EXTENSION_HOOK__.sendRequest({
            ...processedReq,
            wantsBinary: true,
          }) as Promise<NetworkResponse>,
        (err) => err as any
      )
    ),

    // Inject backup time data if not present
    TE.map(({ backupTimeDataStart, response }) => ({
      ...response,
      config: {
        timeData: {
          startTime: backupTimeDataStart,
          endTime: new Date().getTime(),
        },
        ...response.config,
      },
    })),
    TE.orElse((e) =>
      e !== "cancellation" && e.response
        ? TE.right(e.response as NetworkResponse)
        : TE.left(e)
    )
  )

export default extensionStrategy<|MERGE_RESOLUTION|>--- conflicted
+++ resolved
@@ -23,7 +23,7 @@
   }
 }
 
-<<<<<<< HEAD
+
 export const defineSubscribableObject = <T extends object>(obj: T) => {
   const proxyObject = {
     ...obj,
@@ -57,7 +57,8 @@
       return true
     },
   })
-=======
+}
+
 const preProcessRequest = (req: AxiosRequestConfig): AxiosRequestConfig => {
   const reqClone = cloneDeep(req)
 
@@ -78,7 +79,7 @@
   }
 
   return reqClone
->>>>>>> 432337b8
+
 }
 
 const extensionStrategy: NetworkStrategy = (req) =>
