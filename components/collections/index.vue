<template>
  <pw-section class="yellow" :label="$t('collections')" ref="collections" no-legend>
<<<<<<< HEAD
    <choose-collection-type 
      :collectionsType="collectionsType" 
      @update-team-collections="updateTeamCollections" 
      :show="showTeamCollections" />
=======
>>>>>>> 0789304e
    <div class="show-on-large-screen">
      <input
        aria-label="Search"
        type="search"
        :placeholder="$t('search')"
        v-model="filterText"
        class="rounded-t-lg"
      />
    </div>
<<<<<<< HEAD
    <add-collection 
      :collectionsType="collectionsType" 
      :show="showModalAdd" 
      @update-team-collections="updateTeamCollections"
      @hide-modal="displayModalAdd(false)" />
=======
    <choose-collection-type 
      :collectionsType="collectionsType" 
      @update-team-collections="updateTeamCollections" 
      :show="showTeamCollections" />
    <add-collection :show="showModalAdd" @hide-modal="displayModalAdd(false)" />
>>>>>>> 0789304e
    <edit-collection
      :show="showModalEdit"
      :editing-collection="editingCollection"
      :editing-collection-index="editingCollectionIndex"
      :collectionsType="collectionsType"
      @hide-modal="displayModalEdit(false)"
    />
    <add-folder
      :show="showModalAddFolder"
      :folder="editingFolder"
      :folder-path="editingFolderPath"
      @add-folder="onAddFolder($event)"
      @hide-modal="displayModalAddFolder(false)"
    />
    <edit-folder
      :show="showModalEditFolder"
      :collection-index="editingCollectionIndex"
      :folder="editingFolder"
      :folder-index="editingFolderIndex"
      @hide-modal="displayModalEditFolder(false)"
    />
    <edit-request
      :show="showModalEditRequest"
      :collection-index="editingCollectionIndex"
      :folder-index="editingFolderIndex"
      :folder-name="editingFolderName"
      :request="editingRequest"
      :request-index="editingRequestIndex"
      @hide-modal="displayModalEditRequest(false)"
    />
    <import-export-collections
      :show="showModalImportExport"
      @hide-modal="displayModalImportExport(false)"
    />
    <div class="border-b row-wrapper border-brdColor">
      <button v-if="collectionsType.type=='team-collections' && collectionsType.selectedTeam.myRole == 'VIEWER'" class="icon" @click="displayModalAdd(true)" disabled>
        <i class="material-icons">add</i>
        <div  v-tooltip.left="$t('disable_new_collection')">
          <span>{{ $t("new") }}</span>
        </div>
      </button>
      <button v-else class="icon" @click="displayModalAdd(true)">
        <i class="material-icons">add</i>
        <span>{{ $t("new") }}</span>
      </button>
      <button class="icon" @click="displayModalImportExport(true)">
        {{ $t("import_export") }}
      </button>
    </div>
    <p v-if="collections.length === 0" class="info">
      <i class="material-icons">help_outline</i> {{ $t("create_new_collection") }}
    </p>
    <div class="virtual-list">
      <ul class="flex-col">
        <li v-for="(collection, index) in filteredCollections" :key="collection.name">
          <collection
            :name="collection.name"
            :collection-index="index"
            :collection="collection"
            :doc="doc"
            :isFiltered="filterText.length > 0"
            :collectionsType="collectionsType"
            @edit-collection="editCollection(collection, index)"
            @add-folder="addFolder($event)"
            @edit-folder="editFolder($event)"
            @edit-request="editRequest($event)"
            @update-team-collections="updateTeamCollections"
            @select-collection="$emit('use-collection', collection)"
          />
        </li>
      </ul>
    </div>
    <p v-if="filterText && filteredCollections.length === 0" class="info">
      <i class="material-icons">not_interested</i> {{ $t("nothing_found") }} "{{ filterText }}"
    </p>
  </pw-section>
</template>

<style scoped lang="scss">
.virtual-list {
  max-height: calc(100vh - 232px);
}
</style>

<script>
import { fb } from "~/helpers/fb"
import gql from "graphql-tag"

export default {
  props: {
    doc: Boolean,
  },
  data() {
    return {
      showModalAdd: false,
      showModalEdit: false,
      showModalImportExport: false,
      showModalAddFolder: false,
      showModalEditFolder: false,
      showModalEditRequest: false,
      editingCollection: undefined,
      editingCollectionIndex: undefined,
      editingFolder: undefined,
      editingFolderName: undefined,
      editingFolderIndex: undefined,
      editingFolderPath: undefined,
      editingRequest: undefined,
      editingRequestIndex: undefined,
      filterText: "",
      collectionsType: {
        type: 'my-collections',
        selectedTeam: undefined
      },
      teamCollections: {}
    }
  },

  apollo: {
    myTeams: {
        query: gql`
            query GetMyTeams {
                myTeams {
                    id
                    name
                    myRole
                }
            }
        `,
        pollInterval: 10000,
    }
  },
  computed: {
    showTeamCollections() {
      if(fb.currentUser == null) {
        this.collectionsType.type = 'my-collections'
      }
      return fb.currentUser !== null;
    },
    collections() {
      return fb.currentUser !== null
        ? fb.currentCollections
        : this.$store.state.postwoman.collections
    },
    filteredCollections() {
      let collections = null;
      if(this.collectionsType.type == 'my-collections') {
        collections = fb.currentUser !== null
          ? fb.currentCollections
          : this.$store.state.postwoman.collections;
      } else {
        if(this.collectionsType.selectedTeam && this.collectionsType.selectedTeam.id in this.teamCollections){
          collections = this.teamCollections[this.collectionsType.selectedTeam.id];
        } else {
          collections = []
        }
      }
      if (!this.filterText) {
        return collections
      }

      if(this.collectionsType.type == 'team-collections') {
        return [];
      }

      const filterText = this.filterText.toLowerCase()
      const filteredCollections = []

      for (let collection of collections) {
        const filteredRequests = []
        const filteredFolders = []
        for (let request of collection.requests) {
          if (request.name.toLowerCase().includes(filterText)) filteredRequests.push(request)
        }
        for (let folder of collection.folders) {
          const filteredFolderRequests = []
          for (let request of folder.requests) {
            if (request.name.toLowerCase().includes(filterText))
              filteredFolderRequests.push(request);
          }
          if (filteredFolderRequests.length > 0) {
            const filteredFolder = Object.assign({}, folder)
            filteredFolder.requests = filteredFolderRequests
            filteredFolders.push(filteredFolder)
          }
        }
        if (filteredRequests.length + filteredFolders.length > 0 || collection.name.toLowerCase().includes(filterText)) {
          const filteredCollection = Object.assign({}, collection)
          filteredCollection.requests = filteredRequests
          filteredCollection.folders = filteredFolders
          filteredCollections.push(filteredCollection)
        }
      }

      return filteredCollections
    },
  },
  async mounted() {
    this._keyListener = function (e) {
      if (e.key === "Escape") {
        e.preventDefault()
        this.showModalAdd = this.showModalEdit = this.showModalImportExport = this.showModalAddFolder = this.showModalEditFolder = this.showModalEditRequest = false
      }
    }
    document.addEventListener("keydown", this._keyListener.bind(this))
  },
  methods: {
    updateTeamCollections() {
      if(this.collectionsType.selectedTeam == undefined) return;
      this.$apollo.query({
        query: gql`
        query rootCollectionsOfTeam($teamID: String!) {
          rootCollectionsOfTeam(teamID: $teamID) {
            id
            title
          }
        }`,
        variables: {
<<<<<<< HEAD
          teamID: this.collectionsType.selectedTeam ? this.collectionsType.selectedTeam.id: "",
        },
        fetchPolicy: 'no-cache'       
      }).then((response) => {
        this.$set(this.teamCollections, this.collectionsType.selectedTeam.id, response.data.rootCollectionsOfTeam);
      })
      
=======
          teamID: this.collectionsType.selectedTeam.id,
        },
        fetchPolicy: 'no-cache'
      }).then((response) => {
        this.$set(this.teamCollections, this.collectionsType.selectedTeam.id, response.data.rootCollectionsOfTeam);
      }).catch((error) => {
        console.log(error);
      });

>>>>>>> 0789304e
    },
    displayModalAdd(shouldDisplay) {
      this.showModalAdd = shouldDisplay
    },
    displayModalEdit(shouldDisplay) {
      this.showModalEdit = shouldDisplay

      if (!shouldDisplay) this.resetSelectedData()
    },
    displayModalImportExport(shouldDisplay) {
      this.showModalImportExport = shouldDisplay
    },
    displayModalAddFolder(shouldDisplay) {
      this.showModalAddFolder = shouldDisplay

      if (!shouldDisplay) this.resetSelectedData()
    },
    displayModalEditFolder(shouldDisplay) {
      this.showModalEditFolder = shouldDisplay

      if (!shouldDisplay) this.resetSelectedData()
    },
    displayModalEditRequest(shouldDisplay) {
      this.showModalEditRequest = shouldDisplay

      if (!shouldDisplay) this.resetSelectedData()
    },
    editCollection(collection, collectionIndex) {
      this.$data.editingCollection = collection
      this.$data.editingCollectionIndex = collectionIndex
      this.displayModalEdit(true)
      this.syncCollections()
    },
    onAddFolder({ name, path }) {
      this.$store.commit("postwoman/addFolder", {
        name,
        path,
      })

      this.displayModalAddFolder(false)
      this.syncCollections()
    },
    addFolder(payload) {
      const { folder, path } = payload
      this.$data.editingFolder = folder
      this.$data.editingFolderPath = path
      this.displayModalAddFolder(true)
    },
    editFolder(payload) {
      const { collectionIndex, folder, folderIndex } = payload
      this.$data.editingCollectionIndex = collectionIndex
      this.$data.editingFolder = folder
      this.$data.editingFolderIndex = folderIndex
      this.displayModalEditFolder(true)
      this.syncCollections()
    },
    editRequest(payload) {
      const { collectionIndex, folderIndex, folderName, request, requestIndex } = payload
      this.$data.editingCollectionIndex = collectionIndex
      this.$data.editingFolderIndex = folderIndex
      this.$data.editingFolderName = folderName
      this.$data.editingRequest = request
      this.$data.editingRequestIndex = requestIndex
      this.displayModalEditRequest(true)
      this.syncCollections()
    },
    resetSelectedData() {
      this.$data.editingCollection = undefined
      this.$data.editingCollectionIndex = undefined
      this.$data.editingFolder = undefined
      this.$data.editingFolderIndex = undefined
      this.$data.editingRequest = undefined
      this.$data.editingRequestIndex = undefined
    },
    syncCollections() {
      if (fb.currentUser !== null) {
        if (fb.currentSettings[0].value) {
          fb.writeCollections(JSON.parse(JSON.stringify(this.$store.state.postwoman.collections)))
        }
      }
    },
  },
  beforeDestroy() {
    document.removeEventListener("keydown", this._keyListener)
  },
}
</script><|MERGE_RESOLUTION|>--- conflicted
+++ resolved
@@ -1,12 +1,5 @@
 <template>
   <pw-section class="yellow" :label="$t('collections')" ref="collections" no-legend>
-<<<<<<< HEAD
-    <choose-collection-type 
-      :collectionsType="collectionsType" 
-      @update-team-collections="updateTeamCollections" 
-      :show="showTeamCollections" />
-=======
->>>>>>> 0789304e
     <div class="show-on-large-screen">
       <input
         aria-label="Search"
@@ -16,19 +9,15 @@
         class="rounded-t-lg"
       />
     </div>
-<<<<<<< HEAD
+    <choose-collection-type 
+      :collectionsType="collectionsType" 
+      @update-team-collections="updateTeamCollections" 
+      :show="showTeamCollections" />
     <add-collection 
       :collectionsType="collectionsType" 
       :show="showModalAdd" 
       @update-team-collections="updateTeamCollections"
       @hide-modal="displayModalAdd(false)" />
-=======
-    <choose-collection-type 
-      :collectionsType="collectionsType" 
-      @update-team-collections="updateTeamCollections" 
-      :show="showTeamCollections" />
-    <add-collection :show="showModalAdd" @hide-modal="displayModalAdd(false)" />
->>>>>>> 0789304e
     <edit-collection
       :show="showModalEdit"
       :editing-collection="editingCollection"
@@ -246,15 +235,6 @@
           }
         }`,
         variables: {
-<<<<<<< HEAD
-          teamID: this.collectionsType.selectedTeam ? this.collectionsType.selectedTeam.id: "",
-        },
-        fetchPolicy: 'no-cache'       
-      }).then((response) => {
-        this.$set(this.teamCollections, this.collectionsType.selectedTeam.id, response.data.rootCollectionsOfTeam);
-      })
-      
-=======
           teamID: this.collectionsType.selectedTeam.id,
         },
         fetchPolicy: 'no-cache'
@@ -264,7 +244,6 @@
         console.log(error);
       });
 
->>>>>>> 0789304e
     },
     displayModalAdd(shouldDisplay) {
       this.showModalAdd = shouldDisplay
