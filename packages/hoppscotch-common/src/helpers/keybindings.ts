--- conflicted
+++ resolved
@@ -83,9 +83,10 @@
   "ctrl-.": "response.copy",
   "ctrl-e": "response.save-as-example",
   "ctrl-shift-l": "editor.format",
-<<<<<<< HEAD
   "ctrl-z": "editor.undo",
   "ctrl-y": "editor.redo",
+  "ctrl-delete": "response.erase",
+  "ctrl-backspace": "response.erase",
 }
 
 // Web-only bindings
@@ -93,10 +94,6 @@
   [_ in ShortcutKey]?: HoppActionWithOptionalArgs
 } = {
   "ctrl-d": "tab.close-current",
-=======
-  "ctrl-delete": "response.erase",
-  "ctrl-backspace": "response.erase",
->>>>>>> ab52efc0
 }
 
 // Desktop-only bindings
