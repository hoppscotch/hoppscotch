<template>
  <div class="flex flex-col flex-1">
    <div
      class="sticky z-10 flex items-center justify-between pl-4 border-b bg-primary border-dividerLight top-upperMobileSecondaryStickyFold sm:top-upperSecondaryStickyFold"
    >
      <label class="font-semibold text-secondaryLight">
        {{ t("request.header_list") }}
      </label>
      <div class="flex">
        <ButtonSecondary
          v-tippy="{ theme: 'tooltip' }"
          to="https://docs.hoppscotch.io/features/headers"
          blank
          :title="t('app.wiki')"
          svg="help-circle"
        />
        <ButtonSecondary
          v-tippy="{ theme: 'tooltip' }"
          :title="t('action.clear_all')"
          svg="trash-2"
          @click.native="clearContent()"
        />
        <ButtonSecondary
          v-tippy="{ theme: 'tooltip' }"
          :title="t('state.bulk_mode')"
          svg="edit"
          :class="{ '!text-accent': bulkMode }"
          @click.native="bulkMode = !bulkMode"
        />
        <ButtonSecondary
          v-tippy="{ theme: 'tooltip' }"
          :title="t('add.new')"
          svg="plus"
          :disabled="bulkMode"
          @click.native="addHeader"
        />
      </div>
    </div>
    <div v-if="bulkMode" ref="bulkEditor" class="flex flex-col flex-1"></div>
    <div v-else>
      <draggable
        v-model="workingHeaders"
        animation="250"
        handle=".draggable-handle"
        draggable=".draggable-content"
        ghost-class="cursor-move"
        chosen-class="bg-primaryLight"
        drag-class="cursor-grabbing"
      >
        <div
          v-for="(header, index) in workingHeaders"
          :key="`header-${header.id}-${index}`"
          class="flex border-b divide-x divide-dividerLight border-dividerLight draggable-content group"
        >
          <span>
            <ButtonSecondary
              svg="grip-vertical"
              class="cursor-auto text-primary hover:text-primary"
              :class="{
                'draggable-handle group-hover:text-secondaryLight !cursor-grab':
                  index !== workingHeaders?.length - 1,
              }"
              tabindex="-1"
            />
          </span>
          <SmartAutoComplete
            :placeholder="`${t('count.header', { count: index + 1 })}`"
            :source="commonHeaders"
            :spellcheck="false"
            :value="header.key"
            autofocus
            styles="
            bg-transparent
            flex
            flex-1
            py-1
            px-4
            truncate
          "
<<<<<<< HEAD
          class="flex-1 !flex"
          @input="
            updateHeader(index, {
              id: header.id,
              key: $event,
              value: header.value,
              active: header.active,
            })
          "
        />
        <SmartEnvInput
          v-model="header.value"
          :placeholder="`${t('count.value', { count: index + 1 })}`"
          :focus="index === focusInputIndex"
          @change="
            updateHeader(index, {
              id: header.id,
              key: header.key,
              value: $event,
              active: header.active,
            })
          "
        />
        <span>
          <ButtonSecondary
            v-tippy="{ theme: 'tooltip' }"
            :title="
              header.hasOwnProperty('active')
                ? header.active
                  ? t('action.turn_off')
                  : t('action.turn_on')
                : t('action.turn_off')
            "
            :svg="
              header.hasOwnProperty('active')
                ? header.active
                  ? 'check-circle'
                  : 'circle'
                : 'check-circle'
            "
            color="green"
            @click.native="
=======
            class="flex-1 !flex"
            @input="
>>>>>>> 0f8549cc
              updateHeader(index, {
                id: header.id,
                key: $event,
                value: header.value,
                active: header.active,
              })
            "
          />
          <SmartEnvInput
            v-model="header.value"
            :placeholder="`${t('count.value', { count: index + 1 })}`"
            @change="
              updateHeader(index, {
                id: header.id,
                key: header.key,
                value: $event,
                active: header.active,
              })
            "
          />
          <span>
            <ButtonSecondary
              v-tippy="{ theme: 'tooltip' }"
              :title="
                header.hasOwnProperty('active')
                  ? header.active
                    ? t('action.turn_off')
                    : t('action.turn_on')
                  : t('action.turn_off')
              "
              :svg="
                header.hasOwnProperty('active')
                  ? header.active
                    ? 'check-circle'
                    : 'circle'
                  : 'check-circle'
              "
              color="green"
              @click.native="
                updateHeader(index, {
                  id: header.id,
                  key: header.key,
                  value: header.value,
                  active: !header.active,
                })
              "
            />
          </span>
          <span>
            <ButtonSecondary
              v-tippy="{ theme: 'tooltip' }"
              :title="t('action.remove')"
              svg="trash"
              color="red"
              @click.native="deleteHeader(index)"
            />
          </span>
        </div>
      </draggable>
      <div
        v-if="workingHeaders.length === 0"
        class="flex flex-col items-center justify-center p-4 text-secondaryLight"
      >
        <img
          :src="`/images/states/${$colorMode.value}/add_category.svg`"
          loading="lazy"
          class="inline-flex flex-col object-contain object-center w-16 h-16 my-4"
          :alt="`${t('empty.headers')}`"
        />
        <span class="pb-4 text-center">{{ t("empty.headers") }}</span>
        <ButtonSecondary
          filled
          :label="`${t('add.new')}`"
          svg="plus"
          class="mb-4"
          @click.native="addHeader"
        />
      </div>
    </div>
  </div>
</template>

<script setup lang="ts">
import { Ref, ref, watch } from "@nuxtjs/composition-api"
import isEqual from "lodash/isEqual"
import {
  HoppRESTHeader,
  parseRawKeyValueEntriesE,
  rawKeyValueEntriesToString,
  RawKeyValueEntry,
} from "@hoppscotch/data"
import { flow, pipe } from "fp-ts/function"
import * as RA from "fp-ts/ReadonlyArray"
import * as E from "fp-ts/Either"
import * as O from "fp-ts/Option"
import * as A from "fp-ts/Array"
import cloneDeep from "lodash/cloneDeep"
import draggable from "vuedraggable"
import { useCodemirror } from "~/helpers/editor/codemirror"
import { restHeaders$, setRESTHeaders } from "~/newstore/RESTSession"
import { commonHeaders } from "~/helpers/headers"
import { useI18n, useStream, useToast } from "~/helpers/utils/composables"
import linter from "~/helpers/editor/linting/rawKeyValue"
import { throwError } from "~/helpers/functional/error"
import { objRemoveKey } from "~/helpers/functional/object"

const t = useI18n()
const toast = useToast()

const props = defineProps({
  // newHeaderKey will changed to be added to the headers list, like if we want to override content-type then we will pass Content-Type key as props here.
  newHeaderKey: {
    type: String,
    default: null,
  },
})

const idTicker = ref(0)

const bulkMode = ref(false)
const bulkHeaders = ref("")
const bulkEditor = ref<any | null>(null)

const focusInputIndex = ref<number | null>(null)

const deletionToast = ref<{ goAway: (delay: number) => void } | null>(null)

useCodemirror(bulkEditor, bulkHeaders, {
  extendedEditorConfig: {
    mode: "text/x-yaml",
    placeholder: `${t("state.bulk_mode_placeholder")}`,
  },
  linter,
  completer: null,
  environmentHighlights: true,
})

// The functional headers list (the headers actually in the system)
const headers = useStream(restHeaders$, [], setRESTHeaders) as Ref<
  HoppRESTHeader[]
>

// The UI representation of the headers list (has the empty end headers)
const workingHeaders = ref<Array<HoppRESTHeader & { id: number }>>([
  {
    id: idTicker.value++,
    key: "",
    value: "",
    active: true,
  },
])

// Rule: Working Headers always have last element is always an empty header
watch(workingHeaders, (headersList) => {
  if (
    headersList.length > 0 &&
    headersList[headersList.length - 1].key !== ""
  ) {
    workingHeaders.value.push({
      id: idTicker.value++,
      key: "",
      value: "",
      active: true,
    })
  }
})

// Sync logic between headers and working/bulk headers
watch(
  headers,
  (newHeadersList) => {
    // Sync should overwrite working headers
    const filteredWorkingHeaders = pipe(
      workingHeaders.value,
      A.filterMap(
        flow(
          O.fromPredicate((e) => e.key !== ""),
          O.map(objRemoveKey("id"))
        )
      )
    )

    const filteredBulkHeaders = pipe(
      parseRawKeyValueEntriesE(bulkHeaders.value),
      E.map(
        flow(
          RA.filter((e) => e.key !== ""),
          RA.toArray
        )
      ),
      E.getOrElse(() => [] as RawKeyValueEntry[])
    )

    if (!isEqual(newHeadersList, filteredWorkingHeaders)) {
      workingHeaders.value = pipe(
        newHeadersList,
        A.map((x) => ({ id: idTicker.value++, ...x }))
      )
    }

    if (!isEqual(newHeadersList, filteredBulkHeaders)) {
      bulkHeaders.value = rawKeyValueEntriesToString(newHeadersList)
    }
  },
  { immediate: true }
)

watch(workingHeaders, (newWorkingHeaders) => {
  const fixedHeaders = pipe(
    newWorkingHeaders,
    A.filterMap(
      flow(
        O.fromPredicate((e) => e.key !== ""),
        O.map(objRemoveKey("id"))
      )
    )
  )

  if (!isEqual(headers.value, fixedHeaders)) {
    headers.value = cloneDeep(fixedHeaders)
  }
})

watch(bulkHeaders, (newBulkHeaders) => {
  const filteredBulkHeaders = pipe(
    parseRawKeyValueEntriesE(newBulkHeaders),
    E.map(
      flow(
        RA.filter((e) => e.key !== ""),
        RA.toArray
      )
    ),
    E.getOrElse(() => [] as RawKeyValueEntry[])
  )

  if (!isEqual(headers.value, filteredBulkHeaders)) {
    headers.value = filteredBulkHeaders
  }
})

// watching for newHeaderKey prop to add dynamiclly as a new header
watch(
  () => props.newHeaderKey,
  (newKey) => {
    if (newKey) {
      const header = isHeaderAlreadyExists(newKey)
      if (!header.exist) {
        // Delete last empty header before adding new
        deleteHeader(workingHeaders.value.length - 1)
        addHeader({ key: newKey, value: "" })
      }
    }
  }
)

const isHeaderAlreadyExists = (
  key: string
): { exist: boolean; index: number } => {
  const index = workingHeaders.value.findIndex(
    (e) => e.key.toLowerCase() === key.toLowerCase()
  )
  return {
    exist: index !== -1,
    index,
  }
}

const addHeader = (header: { key: string; value: string } | null = null) => {
  workingHeaders.value.push({
    id: idTicker.value++,
    key: header?.key || "",
    value: header?.value || "",
    active: true,
  })
}

const updateHeader = (
  index: number,
  header: HoppRESTHeader & { id: number }
) => {
  workingHeaders.value = workingHeaders.value.map((h, i) =>
    i === index ? header : h
  )
}

const deleteHeader = (index: number) => {
  const headersBeforeDeletion = cloneDeep(workingHeaders.value)

  if (
    !(
      headersBeforeDeletion.length > 0 &&
      index === headersBeforeDeletion.length - 1
    )
  ) {
    if (deletionToast.value) {
      deletionToast.value.goAway(0)
      deletionToast.value = null
    }

    deletionToast.value = toast.success(`${t("state.deleted")}`, {
      action: [
        {
          text: `${t("action.undo")}`,
          onClick: (_, toastObject) => {
            workingHeaders.value = headersBeforeDeletion
            toastObject.goAway(0)
            deletionToast.value = null
          },
        },
      ],

      onComplete: () => {
        deletionToast.value = null
      },
    })
  }

  workingHeaders.value = pipe(
    workingHeaders.value,
    A.deleteAt(index),
    O.getOrElseW(() => throwError("Working Headers Deletion Out of Bounds"))
  )
}

const clearContent = () => {
  // set params list to the initial state
  workingHeaders.value = [
    {
      id: idTicker.value++,
      key: "",
      value: "",
      active: true,
    },
  ]

  bulkHeaders.value = ""
}
</script><|MERGE_RESOLUTION|>--- conflicted
+++ resolved
@@ -77,53 +77,8 @@
             px-4
             truncate
           "
-<<<<<<< HEAD
-          class="flex-1 !flex"
-          @input="
-            updateHeader(index, {
-              id: header.id,
-              key: $event,
-              value: header.value,
-              active: header.active,
-            })
-          "
-        />
-        <SmartEnvInput
-          v-model="header.value"
-          :placeholder="`${t('count.value', { count: index + 1 })}`"
-          :focus="index === focusInputIndex"
-          @change="
-            updateHeader(index, {
-              id: header.id,
-              key: header.key,
-              value: $event,
-              active: header.active,
-            })
-          "
-        />
-        <span>
-          <ButtonSecondary
-            v-tippy="{ theme: 'tooltip' }"
-            :title="
-              header.hasOwnProperty('active')
-                ? header.active
-                  ? t('action.turn_off')
-                  : t('action.turn_on')
-                : t('action.turn_off')
-            "
-            :svg="
-              header.hasOwnProperty('active')
-                ? header.active
-                  ? 'check-circle'
-                  : 'circle'
-                : 'check-circle'
-            "
-            color="green"
-            @click.native="
-=======
             class="flex-1 !flex"
             @input="
->>>>>>> 0f8549cc
               updateHeader(index, {
                 id: header.id,
                 key: $event,
@@ -247,8 +202,6 @@
 const bulkHeaders = ref("")
 const bulkEditor = ref<any | null>(null)
 
-const focusInputIndex = ref<number | null>(null)
-
 const deletionToast = ref<{ goAway: (delay: number) => void } | null>(null)
 
 useCodemirror(bulkEditor, bulkHeaders, {
