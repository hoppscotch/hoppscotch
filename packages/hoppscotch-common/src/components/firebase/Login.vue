<template>
  <HoppSmartModal
    v-if="show"
    dialog
    :title="`${t('auth.login_to_hoppscotch')}`"
    styles="sm:max-w-md"
    @close="hideModal"
  >
    <template #body>
      <div v-if="mode === 'sign-in'" class="flex flex-col space-y-2">
        <HoppSmartItem
          v-for="provider in allowedAuthProviders"
          :key="provider.id"
          :loading="provider.isLoading.value"
          :icon="provider.icon"
          :label="provider.label"
          @click="provider.action"
        />

        <hr v-if="additonalLoginItems.length > 0" />

        <HoppSmartItem
          v-for="loginItem in additonalLoginItems"
          :key="loginItem.id"
          :icon="loginItem.icon"
          :label="loginItem.text(t)"
          @click="doAdditionalLoginItemClickAction(loginItem)"
        />
        <HoppSmartItem
          :icon="IconOidc"
          :label="`${oidcButtonText || t('auth.continue_with_oidc')}`"
          @click="signInWithOidc"
        />
      </div>
      <form
        v-if="mode === 'email'"
        class="flex flex-col space-y-2"
        @submit.prevent="signInWithEmail"
      >
        <HoppSmartInput
          v-model="form.email"
          type="email"
          placeholder=" "
          :label="t('auth.email')"
          input-styles="floating-input"
        />

        <HoppButtonPrimary
          :loading="signingInWithEmail"
          type="submit"
          :label="`${t('auth.send_magic_link')}`"
        />
      </form>
      <div v-if="mode === 'email-sent'" class="flex flex-col px-4">
        <div class="flex flex-col items-center justify-center max-w-md">
          <icon-lucide-inbox class="w-6 h-6 text-accent" />
          <h3 class="my-2 text-lg text-center">
            {{ t("auth.we_sent_magic_link") }}
          </h3>
          <p class="text-center">
            {{
              t("auth.we_sent_magic_link_description", { email: form.email })
            }}
          </p>
        </div>
      </div>
    </template>
    <template #footer>
      <div
        v-if="mode === 'sign-in' && tosLink && privacyPolicyLink"
        class="text-secondaryLight text-tiny"
      >
        By signing in, you are agreeing to our
        <HoppSmartAnchor
          class="link"
          :to="tosLink"
          blank
          label="Terms of Service"
        />
        and
        <HoppSmartAnchor
          class="link"
          :to="privacyPolicyLink"
          blank
          label="Privacy Policy"
        />
      </div>
      <div v-if="mode === 'email'">
        <HoppButtonSecondary
          :label="t('auth.all_sign_in_options')"
          :icon="IconArrowLeft"
          class="!p-0"
          @click="mode = 'sign-in'"
        />
      </div>
      <div
        v-if="mode === 'email-sent'"
        class="flex justify-between flex-1 text-secondaryLight"
      >
        <HoppSmartAnchor
          class="link"
          :label="t('auth.re_enter_email')"
          :icon="IconArrowLeft"
          @click="mode = 'email'"
        />
        <HoppSmartAnchor
          class="link"
          :label="`${t('action.dismiss')}`"
          @click="hideModal"
        />
      </div>
    </template>
  </HoppSmartModal>
</template>

<script setup lang="ts">
import { Ref, computed, onMounted, ref } from "vue"

import { useStreamSubscriber } from "@composables/stream"
import { useToast } from "@composables/toast"
import { useI18n } from "@composables/i18n"

import { platform } from "~/platform"
import { setLocalConfig } from "~/newstore/localpersistence"

import IconGithub from "~icons/auth/github"
import IconGoogle from "~icons/auth/google"
import IconEmail from "~icons/auth/email"
import IconMicrosoft from "~icons/auth/microsoft"
import IconOidc from "~icons/auth/oidc"
import IconArrowLeft from "~icons/lucide/arrow-left"

<<<<<<< HEAD
export default defineComponent({
  props: {
    show: Boolean,
  },
  emits: ["hide-modal"],
  setup() {
    const { subscribeToStream } = useStreamSubscriber()

    const tosLink = import.meta.env.VITE_APP_TOS_LINK
    const privacyPolicyLink = import.meta.env.VITE_APP_PRIVACY_POLICY_LINK
    const oidcButtonText = import.meta.env.VITE_OIDC_TEXT

    return {
      subscribeToStream,
      t: useI18n(),
      toast: useToast(),
      IconGithub,
      IconGoogle,
      IconEmail,
      IconMicrosoft,
      IconOidc,
      IconArrowLeft,
      tosLink,
      privacyPolicyLink,
      oidcButtonText,
    }
  },
  data() {
    return {
      form: {
        email: "",
      },
      signingInWithGoogle: false,
      signingInWithGitHub: false,
      signingInWithMicrosoft: false,
      signingInWithEmail: false,
      signingInWithOidc: false,
      mode: "sign-in",
    }
  },
  mounted() {
    const currentUser$ = platform.auth.getCurrentUserStream()
=======
import { LoginItemDef } from "~/platform/auth"
>>>>>>> d5c887f3

defineProps<{
  show: boolean
}>()

const emit = defineEmits<{
  (e: "hide-modal"): void
}>()

const { subscribeToStream } = useStreamSubscriber()
const t = useI18n()
const toast = useToast()

const form = {
  email: "",
}

const signingInWithGoogle = ref(false)
const signingInWithGitHub = ref(false)
const signingInWithMicrosoft = ref(false)
const signingInWithEmail = ref(false)
const mode = ref("sign-in")

const tosLink = import.meta.env.VITE_APP_TOS_LINK
const privacyPolicyLink = import.meta.env.VITE_APP_PRIVACY_POLICY_LINK

type AuthProviderItem = {
  id: string
  icon: typeof IconGithub
  label: string
  action: (...args: any[]) => any
  isLoading: Ref<boolean>
}

const additonalLoginItems = computed(
  () => platform.auth.additionalLoginItems ?? []
)

const doAdditionalLoginItemClickAction = async (item: LoginItemDef) => {
  await item.onClick()
  emit("hide-modal")
}

onMounted(() => {
  const currentUser$ = platform.auth.getCurrentUserStream()

  subscribeToStream(currentUser$, (user) => {
    if (user) hideModal()
  })
})

const showLoginSuccess = () => {
  toast.success(`${t("auth.login_success")}`)
}

const signInWithGoogle = async () => {
  signingInWithGoogle.value = true

  try {
    await platform.auth.signInUserWithGoogle()
  } catch (e) {
    console.error(e)
    /*
        A auth/account-exists-with-different-credential Firebase error wont happen between Google and any other providers
        Seems Google account overwrites accounts of other providers https://github.com/firebase/firebase-android-sdk/issues/25
        */
    toast.error(`${t("error.something_went_wrong")}`)
  }

<<<<<<< HEAD
      this.signingInWithGoogle = false
    },
    async signInWithOidc() {
      this.signingInWithOidc = true

      try {
        await platform.auth.signInUserWithOidc()
      } catch (e) {
        console.error(e)
        /*
        A auth/account-exists-with-different-credential Firebase error wont happen between Google and any other providers
        Seems Google account overwrites accounts of other providers https://github.com/firebase/firebase-android-sdk/issues/25
        */
        this.toast.error(`${this.t("error.something_went_wrong")}`)
      }

      this.signingInWithOidc = false
    },
    async signInWithGithub() {
      this.signingInWithGitHub = true

      const result = await platform.auth.signInUserWithGithub()

      if (!result) {
        this.signingInWithGitHub = false
        return
      }

      if (result.type === "success") {
        // this.showLoginSuccess()
      } else if (result.type === "account-exists-with-different-cred") {
        this.toast.info(`${this.t("auth.account_exists")}`, {
          duration: 0,
          closeOnSwipe: false,
          action: {
            text: `${this.t("action.yes")}`,
            onClick: async (_, toastObject) => {
              await result.link()
              this.showLoginSuccess()

              toastObject.goAway(0)
            },
          },
        })
      } else {
        console.log("error logging into github", result.err)
        this.toast.error(`${this.t("error.something_went_wrong")}`)
      }

      this.signingInWithGitHub = false
    },
    async signInWithMicrosoft() {
      this.signingInWithMicrosoft = true

      try {
        await platform.auth.signInUserWithMicrosoft()
        // this.showLoginSuccess()
      } catch (e) {
        console.error(e)
        /*
=======
  signingInWithGoogle.value = false
}

const signInWithGithub = async () => {
  signingInWithGitHub.value = true

  const result = await platform.auth.signInUserWithGithub()

  if (!result) {
    signingInWithGitHub.value = false
    return
  }

  if (result.type === "success") {
    // this.showLoginSuccess()
  } else if (result.type === "account-exists-with-different-cred") {
    toast.info(`${t("auth.account_exists")}`, {
      duration: 0,
      closeOnSwipe: false,
      action: {
        text: `${t("action.yes")}`,
        onClick: async (_, toastObject) => {
          await result.link()
          showLoginSuccess()

          toastObject.goAway(0)
        },
      },
    })
  } else {
    console.log("error logging into github", result.err)
    toast.error(`${t("error.something_went_wrong")}`)
  }

  signingInWithGitHub.value = false
}

const signInWithMicrosoft = async () => {
  signingInWithMicrosoft.value = true

  try {
    await platform.auth.signInUserWithMicrosoft()
    // this.showLoginSuccess()
  } catch (e) {
    console.error(e)
    /*
>>>>>>> d5c887f3
        A auth/account-exists-with-different-credential Firebase error wont happen between MS with Google or Github
        If a Github account exists and user then logs in with MS email we get a "Something went wrong toast" and console errors and MS replaces GH as only provider.
        The error messages are as follows:
            FirebaseError: Firebase: Error (auth/popup-closed-by-user).
            @firebase/auth: Auth (9.6.11): INTERNAL ASSERTION FAILED: Pending promise was never set
        They may be related to https://github.com/firebase/firebaseui-web/issues/947
        */
    toast.error(`${t("error.something_went_wrong")}`)
  }

  signingInWithMicrosoft.value = false
}

const signInWithEmail = async () => {
  signingInWithEmail.value = true

  await platform.auth
    .signInWithEmail(form.email)
    .then(() => {
      mode.value = "email-sent"
      setLocalConfig("emailForSignIn", form.email)
    })
    .catch((e) => {
      console.error(e)
      toast.error(e.message)
      signingInWithEmail.value = false
    })
    .finally(() => {
      signingInWithEmail.value = false
    })
}

const hideModal = () => {
  mode.value = "sign-in"
  toast.clear()

  emit("hide-modal")
}

const authProviders: AuthProviderItem[] = [
  {
    id: "GITHUB",
    icon: IconGithub,
    label: t("auth.continue_with_github"),
    action: signInWithGithub,
    isLoading: signingInWithGitHub,
  },
  {
    id: "GOOGLE",
    icon: IconGoogle,
    label: t("auth.continue_with_google"),
    action: signInWithGoogle,
    isLoading: signingInWithGoogle,
  },
  {
    id: "MICROSOFT",
    icon: IconMicrosoft,
    label: t("auth.continue_with_microsoft"),
    action: signInWithMicrosoft,
    isLoading: signingInWithMicrosoft,
  },
  {
    id: "EMAIL",
    icon: IconEmail,
    label: t("auth.continue_with_email"),
    action: () => {
      mode.value = "email"
    },
    isLoading: signingInWithEmail,
  },
]

const allowedAuthProvidersIDsString: string | undefined = import.meta.env
  .VITE_ALLOWED_AUTH_PROVIDERS

const allowedAuthProvidersIDs = allowedAuthProvidersIDsString
  ? allowedAuthProvidersIDsString.split(",")
  : []

const allowedAuthProviders =
  allowedAuthProvidersIDs.length > 0
    ? authProviders.filter((provider) =>
        allowedAuthProvidersIDs.includes(provider.id)
      )
    : authProviders
</script><|MERGE_RESOLUTION|>--- conflicted
+++ resolved
@@ -26,11 +26,6 @@
           :label="loginItem.text(t)"
           @click="doAdditionalLoginItemClickAction(loginItem)"
         />
-        <HoppSmartItem
-          :icon="IconOidc"
-          :label="`${oidcButtonText || t('auth.continue_with_oidc')}`"
-          @click="signInWithOidc"
-        />
       </div>
       <form
         v-if="mode === 'email'"
@@ -130,52 +125,7 @@
 import IconOidc from "~icons/auth/oidc"
 import IconArrowLeft from "~icons/lucide/arrow-left"
 
-<<<<<<< HEAD
-export default defineComponent({
-  props: {
-    show: Boolean,
-  },
-  emits: ["hide-modal"],
-  setup() {
-    const { subscribeToStream } = useStreamSubscriber()
-
-    const tosLink = import.meta.env.VITE_APP_TOS_LINK
-    const privacyPolicyLink = import.meta.env.VITE_APP_PRIVACY_POLICY_LINK
-    const oidcButtonText = import.meta.env.VITE_OIDC_TEXT
-
-    return {
-      subscribeToStream,
-      t: useI18n(),
-      toast: useToast(),
-      IconGithub,
-      IconGoogle,
-      IconEmail,
-      IconMicrosoft,
-      IconOidc,
-      IconArrowLeft,
-      tosLink,
-      privacyPolicyLink,
-      oidcButtonText,
-    }
-  },
-  data() {
-    return {
-      form: {
-        email: "",
-      },
-      signingInWithGoogle: false,
-      signingInWithGitHub: false,
-      signingInWithMicrosoft: false,
-      signingInWithEmail: false,
-      signingInWithOidc: false,
-      mode: "sign-in",
-    }
-  },
-  mounted() {
-    const currentUser$ = platform.auth.getCurrentUserStream()
-=======
 import { LoginItemDef } from "~/platform/auth"
->>>>>>> d5c887f3
 
 defineProps<{
   show: boolean
@@ -196,11 +146,13 @@
 const signingInWithGoogle = ref(false)
 const signingInWithGitHub = ref(false)
 const signingInWithMicrosoft = ref(false)
+const signingInWithOidc = ref(false)
 const signingInWithEmail = ref(false)
 const mode = ref("sign-in")
 
 const tosLink = import.meta.env.VITE_APP_TOS_LINK
 const privacyPolicyLink = import.meta.env.VITE_APP_PRIVACY_POLICY_LINK
+const oidcButtonText = import.meta.env.VITE_OIDC_TEXT
 
 type AuthProviderItem = {
   id: string
@@ -245,68 +197,6 @@
     toast.error(`${t("error.something_went_wrong")}`)
   }
 
-<<<<<<< HEAD
-      this.signingInWithGoogle = false
-    },
-    async signInWithOidc() {
-      this.signingInWithOidc = true
-
-      try {
-        await platform.auth.signInUserWithOidc()
-      } catch (e) {
-        console.error(e)
-        /*
-        A auth/account-exists-with-different-credential Firebase error wont happen between Google and any other providers
-        Seems Google account overwrites accounts of other providers https://github.com/firebase/firebase-android-sdk/issues/25
-        */
-        this.toast.error(`${this.t("error.something_went_wrong")}`)
-      }
-
-      this.signingInWithOidc = false
-    },
-    async signInWithGithub() {
-      this.signingInWithGitHub = true
-
-      const result = await platform.auth.signInUserWithGithub()
-
-      if (!result) {
-        this.signingInWithGitHub = false
-        return
-      }
-
-      if (result.type === "success") {
-        // this.showLoginSuccess()
-      } else if (result.type === "account-exists-with-different-cred") {
-        this.toast.info(`${this.t("auth.account_exists")}`, {
-          duration: 0,
-          closeOnSwipe: false,
-          action: {
-            text: `${this.t("action.yes")}`,
-            onClick: async (_, toastObject) => {
-              await result.link()
-              this.showLoginSuccess()
-
-              toastObject.goAway(0)
-            },
-          },
-        })
-      } else {
-        console.log("error logging into github", result.err)
-        this.toast.error(`${this.t("error.something_went_wrong")}`)
-      }
-
-      this.signingInWithGitHub = false
-    },
-    async signInWithMicrosoft() {
-      this.signingInWithMicrosoft = true
-
-      try {
-        await platform.auth.signInUserWithMicrosoft()
-        // this.showLoginSuccess()
-      } catch (e) {
-        console.error(e)
-        /*
-=======
   signingInWithGoogle.value = false
 }
 
@@ -353,7 +243,6 @@
   } catch (e) {
     console.error(e)
     /*
->>>>>>> d5c887f3
         A auth/account-exists-with-different-credential Firebase error wont happen between MS with Google or Github
         If a Github account exists and user then logs in with MS email we get a "Something went wrong toast" and console errors and MS replaces GH as only provider.
         The error messages are as follows:
@@ -365,6 +254,19 @@
   }
 
   signingInWithMicrosoft.value = false
+}
+
+const signInWithOidc = async () => {
+  signingInWithOidc.value = true
+
+  try {
+    await platform.auth.signInUserWithOidc()
+  } catch (e) {
+    console.error(e)
+    toast.error(`${t("error.something_went_wrong")}`)
+  }
+
+  signingInWithOidc.value = false
 }
 
 const signInWithEmail = async () => {
@@ -416,6 +318,13 @@
     isLoading: signingInWithMicrosoft,
   },
   {
+    id: "OIDC",
+    icon: IconOidc,
+    label: oidcButtonText || t("auth.continue_with_oidc"),
+    action: signInWithOidc,
+    isLoading: signingInWithOidc,
+  },
+  {
     id: "EMAIL",
     icon: IconEmail,
     label: t("auth.continue_with_email"),
