<template>
  <div class="page">
    <div class="content">
      <div class="page-columns inner-left">
        <pw-section class="blue" :label="$t('request')" ref="request">
          <ul>
            <li class="shrink">
              <label for="method">{{ $t("method") }}</label>
              <span class="select-wrapper">
                <v-popover>
                  <input
                    id="method"
                    class="method"
                    v-model="method"
                    :readonly="!customMethod"
                    autofocus
                  />
                  <template slot="popover">
                    <div
                      v-for="(methodMenuItem, index) in methodMenuItems"
                      :key="`method-${index}`"
                    >
                      <button
                        class="icon"
                        @click="
                          customMethod = methodMenuItem == 'CUSTOM' ? true : false
                          method = methodMenuItem
                        "
                        v-close-popover
                      >
                        {{ methodMenuItem }}
                      </button>
                    </div>
                  </template>
                </v-popover>
              </span>
            </li>
            <li>
              <label for="url">{{ $t("url") }}</label>
              <input
                v-if="!this.$store.state.postwoman.settings.EXPERIMENTAL_URL_BAR_ENABLED"
                :class="{ error: !isValidURL }"
                @keyup.enter="isValidURL ? sendRequest() : null"
                id="url"
                name="url"
                type="text"
                v-model="uri"
                spellcheck="false"
                @input="pathInputHandler"
              />
              <url-field v-model="uri" v-else />
            </li>
            <li class="shrink">
              <label class="hide-on-small-screen" for="send">&nbsp;</label>
              <button
                v-if="!runningRequest"
                :disabled="!isValidURL"
                @click="sendRequest"
                id="send"
                ref="sendButton"
              >
                {{ $t("send") }}
                <span>
                  <i class="material-icons">send</i>
                </span>
              </button>
              <button v-else @click="cancelRequest" id="send" ref="sendButton">
                {{ $t("cancel") }}
                <span>
                  <i class="material-icons">clear</i>
                </span>
              </button>
            </li>
          </ul>
          <div>
            <label for="name">{{ $t("token_req_name") }}</label>
            <input id="name" name="name" type="text" v-model="name" />
          </div>
          <div label="Request Body" v-if="['POST', 'PUT', 'PATCH', 'DELETE'].includes(method)">
            <ul>
              <li>
                <label for="contentType">{{ $t("content_type") }}</label>
                <autocomplete
                  :source="validContentTypes"
                  :spellcheck="false"
                  v-model="contentType"
                />
              </li>
            </ul>
            <ul>
              <li>
                <div class="row-wrapper">
                  <span>
                    <pw-toggle v-if="canListParameters" :on="rawInput" @change="rawInput = $event">
                      {{ $t("raw_input") }}
                    </pw-toggle>
                  </span>
                  <div>
                    <label for="attachment">
                      <button
                        class="icon"
                        @click="$refs.attachment.click()"
                        v-tooltip="
                          files.length === 0 ? $t('upload_file') : filenames.replace('<br/>', '')
                        "
                      >
                        <i class="material-icons">attach_file</i>
                        <span>
                          {{
                            files.length === 0
                              ? "No files"
                              : files.length == 1
                              ? "1 file"
                              : files.length + " files"
                          }}
                        </span>
                      </button>
                    </label>
                    <input
                      ref="attachment"
                      name="attachment"
                      type="file"
                      @change="uploadAttachment"
                      multiple
                    />
                    <label for="payload">
                      <button
                        class="icon"
                        @click="$refs.payload.click()"
                        v-tooltip="$t('import_json')"
                      >
                        <i class="material-icons">post_add</i>
                      </button>
                    </label>
                    <input ref="payload" name="payload" type="file" @change="uploadPayload" />
                    <button
                      class="icon"
                      ref="prettifyRequest"
                      @click="prettifyRequestBody"
                      v-tooltip="$t('prettify_body')"
                      v-if="rawInput && this.contentType.endsWith('json')"
                    >
                      <i class="material-icons">photo_filter</i>
                    </button>
                  </div>
                </div>
              </li>
            </ul>
            <div v-if="!rawInput">
              <ul>
                <li>
                  <div class="row-wrapper">
                    <label for="reqParamList">{{ $t("parameter_list") }}</label>
                    <div>
                      <button
                        class="icon"
                        @click="clearContent('bodyParams', $event)"
                        v-tooltip.bottom="$t('clear')"
                      >
                        <i class="material-icons">clear_all</i>
                      </button>
                    </div>
                  </div>
                </li>
              </ul>
              <ul v-for="(param, index) in bodyParams" :key="index">
                <li>
                  <input
                    :placeholder="'key ' + (index + 1)"
                    :name="'bparam' + index"
                    :value="param.key"
                    @change="
                      $store.commit('setKeyBodyParams', {
                        index,
                        value: $event.target.value,
                      })
                    "
                    @keyup.prevent="setRouteQueryState"
                    autofocus
                  />
                </li>
                <li>
                  <input
                    :placeholder="'value ' + (index + 1)"
                    :id="'bvalue' + index"
                    :name="'bvalue' + index"
                    :value="param.value"
                    @change="
                      $store.commit('setValueBodyParams', {
                        index,
                        value: $event.target.value,
                      })
                    "
                    @keyup.prevent="setRouteQueryState"
                  />
                </li>
                <div>
                  <li>
                    <button
                      class="icon"
                      @click="removeRequestBodyParam(index)"
                      v-tooltip.bottom="$t('delete')"
                      id="delParam"
                    >
                      <i class="material-icons">delete</i>
                    </button>
                  </li>
                </div>
              </ul>
              <ul>
                <li>
                  <button class="icon" @click="addRequestBodyParam" name="addrequest">
                    <i class="material-icons">add</i>
                    <span>{{ $t("add_new") }}</span>
                  </button>
                </li>
              </ul>
            </div>
            <div v-else>
              <ul>
                <li>
                  <div class="row-wrapper">
                    <label for="rawBody">{{ $t("raw_request_body") }}</label>
                    <div>
                      <button
                        class="icon"
                        @click="clearContent('rawParams', $event)"
                        v-tooltip.bottom="$t('clear')"
                      >
                        <i class="material-icons">clear_all</i>
                      </button>
                    </div>
                  </div>
                  <ace-editor
                    v-model="rawParams"
                    :lang="rawInputEditorLang"
                    :options="{
                      maxLines: '16',
                      minLines: '8',
                      fontSize: '16px',
                      autoScrollEditorIntoView: true,
                      showPrintMargin: false,
                      useWorker: false,
                    }"
                  />
                </li>
              </ul>
            </div>
          </div>
          <div class="row-wrapper">
            <span>
              <button
                class="icon"
                id="show-modal"
                @click="showModal = true"
                v-tooltip.bottom="$t('import_curl')"
              >
                <i class="material-icons">import_export</i>
              </button>
              <button
                class="icon"
                id="code"
                @click="isHidden = !isHidden"
                :disabled="!isValidURL"
                v-tooltip.bottom="{
                  content: isHidden ? $t('show_code') : $t('hide_code'),
                }"
              >
                <i class="material-icons">code</i>
              </button>
            </span>
            <span>
              <button
                class="icon"
                @click="copyRequest"
                id="copyRequest"
                ref="copyRequest"
                :disabled="!isValidURL"
                v-tooltip.bottom="$t('copy_request_link')"
              >
                <i v-if="navigatorShare" class="material-icons">share</i>
                <i v-else class="material-icons">content_copy</i>
              </button>
              <button
                class="icon"
                @click="saveRequest"
                id="saveRequest"
                ref="saveRequest"
                :disabled="!isValidURL"
                v-tooltip.bottom="$t('save_to_collections')"
              >
                <i class="material-icons">create_new_folder</i>
              </button>
              <button
                class="icon"
                @click="clearContent('', $event)"
                v-tooltip.bottom="$t('clear_all')"
                ref="clearAll"
              >
                <i class="material-icons">clear_all</i>
              </button>
            </span>
          </div>
        </pw-section>

        <section id="options">
          <tabs>
            <tab
              :id="'params'"
              :label="
                $t('parameters') + `${params.length !== 0 ? ' \xA0 • \xA0 ' + params.length : ''}`
              "
              :selected="true"
            >
              <pw-section class="pink" label="Parameters" ref="parameters">
                <ul v-if="params.length !== 0">
                  <li>
                    <div class="row-wrapper">
                      <label for="paramList">{{ $t("parameter_list") }}</label>
                      <div>
                        <button
                          class="icon"
                          @click="clearContent('parameters', $event)"
                          v-tooltip.bottom="$t('clear')"
                        >
                          <i class="material-icons">clear_all</i>
                        </button>
                      </div>
                    </div>
                  </li>
                </ul>
                <ul v-for="(param, index) in params" :key="index">
                  <li>
                    <input
                      :placeholder="$t('parameter_count', { count: index + 1 })"
                      :name="'param' + index"
                      :value="param.key"
                      @change="
                        $store.commit('setKeyParams', {
                          index,
                          value: $event.target.value,
                        })
                      "
                      autofocus
                    />
                  </li>
                  <li>
                    <input
                      :placeholder="$t('value_count', { count: index + 1 })"
                      :name="'value' + index"
                      :value="decodeURI(param.value)"
                      @change="
                        $store.commit('setValueParams', {
                          index,
                          value: $event.target.value,
                        })
                      "
                    />
                  </li>
                  <li>
                    <span class="select-wrapper">
                      <select
                        :name="'type' + index"
                        @change="
                          $store.commit('setTypeParams', {
                            index,
                            value: $event.target.value,
                          })
                        "
                      >
                        <option value="query" :selected="param.type === 'query'">
                          {{ $t("query") }}
                        </option>
                        <option value="path" :selected="param.type === 'path'">
                          {{ $t("path") }}
                        </option>
                      </select>
                    </span>
                  </li>
                  <div>
                    <li>
                      <button
                        class="icon"
                        @click="removeRequestParam(index)"
                        v-tooltip.bottom="$t('delete')"
                        id="param"
                      >
                        <i class="material-icons">delete</i>
                      </button>
                    </li>
                  </div>
                </ul>
                <ul>
                  <li>
                    <button class="icon" @click="addRequestParam">
                      <i class="material-icons">add</i>
                      <span>{{ $t("add_new") }}</span>
                    </button>
                  </li>
                </ul>
              </pw-section>
            </tab>

            <tab :id="'authentication'" :label="$t('authentication')">
              <pw-section class="teal" :label="$t('authentication')" ref="authentication">
                <ul>
                  <li>
                    <div class="row-wrapper">
                      <label for="auth">{{ $t("authentication") }}</label>
                      <div>
                        <button
                          class="icon"
                          @click="clearContent('auth', $event)"
                          v-tooltip.bottom="$t('clear')"
                        >
                          <i class="material-icons">clear_all</i>
                        </button>
                      </div>
                    </div>
                    <span class="select-wrapper">
                      <select id="auth" v-model="auth">
                        <option>None</option>
                        <option>Basic Auth</option>
                        <option>Bearer Token</option>
                        <option>OAuth 2.0</option>
                      </select>
                    </span>
                  </li>
                </ul>
                <ul v-if="auth === 'Basic Auth'">
                  <li>
                    <input placeholder="User" name="http_basic_user" v-model="httpUser" />
                  </li>
                  <li>
                    <input
                      placeholder="Password"
                      name="http_basic_passwd"
                      :type="passwordFieldType"
                      v-model="httpPassword"
                    />
                  </li>
                  <div>
                    <li>
                      <button
                        class="icon"
                        id="switchVisibility"
                        ref="switchVisibility"
                        @click="switchVisibility"
                      >
                        <i class="material-icons" v-if="passwordFieldType === 'text'">visibility</i>
                        <i class="material-icons" v-if="passwordFieldType !== 'text'"
                          >visibility_off</i
                        >
                      </button>
                    </li>
                  </div>
                </ul>
                <ul v-if="auth === 'Bearer Token' || auth === 'OAuth 2.0'">
                  <li>
                    <div class="row-wrapper">
                      <input placeholder="Token" name="bearer_token" v-model="bearerToken" />
                      <button
                        v-if="auth === 'OAuth 2.0'"
                        class="icon"
                        @click="showTokenList = !showTokenList"
                        v-tooltip.bottom="$t('use_token')"
                      >
                        <i class="material-icons">open_in_new</i>
                      </button>
                      <button
                        v-if="auth === 'OAuth 2.0'"
                        class="icon"
                        @click="showTokenRequest = !showTokenRequest"
                        v-tooltip.bottom="$t('get_token')"
                      >
                        <i class="material-icons">vpn_key</i>
                      </button>
                    </div>
                  </li>
                </ul>
                <div class="row-wrapper">
                  <pw-toggle :on="!urlExcludes.auth" @change="setExclude('auth', !$event)">
                    {{ $t("include_in_url") }}
                  </pw-toggle>
                </div>
              </pw-section>
              <pw-section
                v-if="showTokenRequest"
                class="red"
                label="Access Token Request"
                ref="accessTokenRequest"
              >
                <ul>
                  <li>
                    <div class="row-wrapper">
                      <label for="token-name">{{ $t("token_name") }}</label>
                      <div>
                        <button
                          class="icon"
                          @click="showTokenRequestList = true"
                          v-tooltip.bottom="$t('manage_token_req')"
                        >
                          <i class="material-icons">library_add</i>
                        </button>
                        <button
                          class="icon"
                          @click="clearContent('access_token', $event)"
                          v-tooltip.bottom="$t('clear')"
                        >
                          <i class="material-icons">clear_all</i>
                        </button>
                        <button
                          class="icon"
                          @click="showTokenRequest = false"
                          v-tooltip.bottom="$t('close')"
                        >
                          <i class="material-icons">close</i>
                        </button>
                      </div>
                    </div>
                    <input
                      id="token-name"
                      :placeholder="$t('optional')"
                      name="token_name"
                      v-model="accessTokenName"
                      type="text"
                    />
                  </li>
                </ul>
                <ul>
                  <li>
                    <label for="oidc-discovery-url">
                      {{ $t("oidc_discovery_url") }}
                    </label>
                    <input
                      :disabled="this.authUrl !== '' || this.accessTokenUrl !== ''"
                      id="oidc-discovery-url"
                      name="oidc_discovery_url"
                      type="url"
                      v-model="oidcDiscoveryUrl"
                      placeholder="https://example.com/.well-known/openid-configuration"
                    />
                  </li>
                </ul>
                <ul>
                  <li>
                    <label for="auth-url">{{ $t("auth_url") }}</label>
                    <input
                      :disabled="this.oidcDiscoveryUrl !== ''"
                      id="auth-url"
                      name="auth_url"
                      type="url"
                      v-model="authUrl"
                      placeholder="https://example.com/login/oauth/authorize"
                    />
                  </li>
                </ul>
                <ul>
                  <li>
                    <label for="access-token-url">
                      {{ $t("access_token_url") }}
                    </label>
                    <input
                      :disabled="this.oidcDiscoveryUrl !== ''"
                      id="access-token-url"
                      name="access_token_url"
                      type="url"
                      v-model="accessTokenUrl"
                      placeholder="https://example.com/login/oauth/access_token"
                    />
                  </li>
                </ul>
                <ul>
                  <li>
                    <label for="client-id">{{ $t("client_id") }}</label>
                    <input
                      id="client-id"
                      name="client_id"
                      type="text"
                      v-model="clientId"
                      placeholder="Client ID"
                    />
                  </li>
                </ul>
                <ul>
                  <li>
                    <label for="scope">{{ $t("scope") }}</label>
                    <input
                      id="scope"
                      name="scope"
                      type="text"
                      v-model="scope"
                      placeholder="e.g. read:org"
                    />
                  </li>
                </ul>
                <ul>
                  <li>
                    <button class="icon" @click="handleAccessTokenRequest">
                      <i class="material-icons">vpn_key</i>
                      <span>{{ $t("request_token") }}</span>
                    </button>
                  </li>
                </ul>
              </pw-section>
            </tab>

            <tab
              :id="'headers'"
              :label="
                $t('headers') + `${headers.length !== 0 ? ' \xA0 • \xA0 ' + headers.length : ''}`
              "
            >
              <pw-section class="orange" label="Headers" ref="headers">
<<<<<<< HEAD
                <http-headers
                  v-model="headers"
                  @add-request-header="addRequestHeader"
                  @remove-request-header="removeRequestHeader"
                  @clear-request-header-content="({ key, event }) => clearContent(key, event)"
                />
=======
                <ul v-if="headers.length !== 0">
                  <li>
                    <div class="row-wrapper">
                      <label for="headerList">{{ $t("header_list") }}</label>
                      <div>
                        <button
                          class="icon"
                          @click="clearContent('headers', $event)"
                          v-tooltip.bottom="$t('clear')"
                        >
                          <i class="material-icons">clear_all</i>
                        </button>
                      </div>
                    </div>
                  </li>
                </ul>
                <ul v-for="(header, index) in headers" :key="`${header.value}_${index}`">
                  <li>
                    <autocomplete
                      :placeholder="$t('header_count', { count: index + 1 })"
                      :source="commonHeaders"
                      :spellcheck="false"
                      :value="header.key"
                      @input="
                        $store.commit('setKeyHeader', {
                          index,
                          value: $event,
                        })
                      "
                      @keyup.prevent="setRouteQueryState"
                      autofocus
                    />
                  </li>
                  <li>
                    <input
                      :placeholder="$t('value_count', { count: index + 1 })"
                      :name="'value' + index"
                      :value="header.value"
                      @change="
                        $store.commit('setValueHeader', {
                          index,
                          value: $event.target.value,
                        })
                      "
                      @keyup.prevent="setRouteQueryState"
                    />
                  </li>
                  <div>
                    <li>
                      <button
                        class="icon"
                        @click="removeRequestHeader(index)"
                        v-tooltip.bottom="$t('delete')"
                        id="header"
                      >
                        <i class="material-icons">delete</i>
                      </button>
                    </li>
                  </div>
                </ul>
                <ul>
                  <li>
                    <button class="icon" @click="addRequestHeader">
                      <i class="material-icons">add</i>
                      <span>{{ $t("add_new") }}</span>
                    </button>
                  </li>
                </ul>
>>>>>>> bfa7eb0c
              </pw-section>
            </tab>

            <tab :id="'pre_request_script'" :label="$t('pre_request_script')">
              <pw-section
                v-if="showPreRequestScript"
                class="orange"
                :label="$t('pre_request_script')"
                ref="preRequest"
              >
                <ul>
                  <li>
                    <div class="row-wrapper">
                      <label for="generatedCode">{{ $t("javascript_code") }}</label>
                      <div>
                        <a
                          href="https://github.com/hoppscotch/hoppscotch/wiki/Pre-Request-Scripts"
                          target="_blank"
                          rel="noopener"
                        >
                          <button class="icon" v-tooltip="$t('wiki')">
                            <i class="material-icons">help_outline</i>
                          </button>
                        </a>
                      </div>
                    </div>
                    <js-editor
                      v-model="preRequestScript"
                      :options="{
                        maxLines: '16',
                        minLines: '8',
                        fontSize: '16px',
                        autoScrollEditorIntoView: true,
                        showPrintMargin: false,
                        useWorker: false,
                      }"
                    />
                  </li>
                </ul>
              </pw-section>
            </tab>

            <tab :id="'tests'" :label="$t('tests')">
              <pw-section
                v-if="testsEnabled"
                class="orange"
                :label="$t('tests')"
                ref="postRequestTests"
              >
                <ul>
                  <li>
                    <div class="row-wrapper">
                      <label for="generatedCode">{{ $t("javascript_code") }}</label>
                      <div>
                        <a
                          href="https://github.com/hoppscotch/hoppscotch/wiki/Post-Requests-Tests"
                          target="_blank"
                          rel="noopener"
                        >
                          <button class="icon" v-tooltip="$t('wiki')">
                            <i class="material-icons">help_outline</i>
                          </button>
                        </a>
                      </div>
                    </div>
                    <js-editor
                      v-model="testScript"
                      :options="{
                        maxLines: '16',
                        minLines: '8',
                        fontSize: '16px',
                        autoScrollEditorIntoView: true,
                        showPrintMargin: false,
                        useWorker: false,
                      }"
                    />
                    <div v-if="testReports.length !== 0">
                      <div class="row-wrapper">
                        <label>Test Reports</label>
                        <div>
                          <button
                            class="icon"
                            @click="clearContent('tests', $event)"
                            v-tooltip.bottom="$t('clear')"
                          >
                            <i class="material-icons">clear_all</i>
                          </button>
                        </div>
                      </div>
                      <div v-for="(testReport, index) in testReports" :key="index">
                        <div v-if="testReport.startBlock" class="info">
                          <hr />
                          <h4>{{ testReport.startBlock }}</h4>
                        </div>
                        <p v-else-if="testReport.result" class="row-wrapper info">
                          <span :class="testReport.styles.class">
                            <i class="material-icons">
                              {{ testReport.styles.icon }}
                            </i>
                            <span>&nbsp; {{ testReport.result }}</span>
                            <span v-if="testReport.message">
                              <label>&nbsp; • &nbsp; {{ testReport.message }}</label>
                            </span>
                          </span>
                        </p>
                        <div v-else-if="testReport.endBlock"><hr /></div>
                      </div>
                    </div>
                  </li>
                </ul>
              </pw-section>
            </tab>
          </tabs>
        </section>

        <pw-section class="purple" id="response" :label="$t('response')" ref="response">
          <ul>
            <li>
              <label for="status">{{ $t("status") }}</label>
              <input
                :class="statusCategory ? statusCategory.className : ''"
                :value="response.status || $t('waiting_send_req')"
                ref="status"
                id="status"
                name="status"
                readonly
                type="text"
              />
            </li>
          </ul>
          <div v-if="response.body && response.body !== $t('loading')">
            <response-body-renderer :response="response" />
          </div>
        </pw-section>
      </div>

      <aside v-if="activeSidebar" class="sticky-inner inner-right lg:max-w-md">
        <section>
          <tabs>
            <tab :id="'history'" :label="$t('history')" :selected="true">
              <history @useHistory="handleUseHistory" ref="historyComponent" />
            </tab>

            <tab :id="'collections'" :label="$t('collections')">
              <collections />
            </tab>

            <tab :id="'env'" :label="$t('environments')">
              <environments @use-environment="useSelectedEnvironment($event)" />
            </tab>

            <tab :id="'notes'" :label="$t('notes')">
              <pw-section class="pink" :label="$t('notes')" ref="sync">
                <div v-if="fb.currentUser">
                  <inputform />
                  <feeds />
                </div>
                <div v-else>
                  <ul>
                    <li>
                      <label>{{ $t("login_first") }}</label>
                      <p>
                        <login />
                      </p>
                    </li>
                  </ul>
                </div>
              </pw-section>
            </tab>
          </tabs>
        </section>
      </aside>

      <save-request-as
        :show="showRequestModal"
        @hide-model="hideRequestModal"
        :editing-request="editRequest"
      />

      <modal v-if="showModal" @close="showModal = false">
        <div slot="header">
          <ul>
            <li>
              <div class="row-wrapper">
                <h3 class="title">{{ $t("import_curl") }}</h3>
                <div>
                  <button class="icon" @click="showModal = false">
                    <i class="material-icons">close</i>
                  </button>
                </div>
              </div>
            </li>
          </ul>
        </div>
        <div slot="body">
          <ul>
            <li>
              <textarea
                id="import-text"
                autofocus
                rows="8"
                :placeholder="$t('enter_curl')"
              ></textarea>
            </li>
          </ul>
        </div>
        <div slot="footer">
          <div class="row-wrapper">
            <span></span>
            <span>
              <button class="icon" @click="showModal = false">
                {{ $t("cancel") }}
              </button>
              <button class="icon primary" @click="handleImport">
                {{ $t("import") }}
              </button>
            </span>
          </div>
        </div>
      </modal>

      <modal v-if="!isHidden" @close="isHidden = true">
        <div slot="header">
          <ul>
            <li>
              <div class="row-wrapper">
                <h3 class="title">{{ $t("generate_code") }}</h3>
                <div>
                  <button class="icon" @click="isHidden = true">
                    <i class="material-icons">close</i>
                  </button>
                </div>
              </div>
            </li>
          </ul>
        </div>
        <div slot="body">
          <ul>
            <li>
              <label for="requestType">{{ $t("request_type") }}</label>
              <span class="select-wrapper">
                <v-popover>
                  <pre v-if="requestType">{{
                    codegens.find((x) => x.id === requestType).name
                  }}</pre>
                  <input
                    v-else
                    id="requestType"
                    v-model="requestType"
                    :placeholder="$t('choose_language')"
                    class="cursor-pointer"
                    readonly
                    autofocus
                  />
                  <template slot="popover">
                    <div v-for="gen in codegens" :key="gen.id">
                      <button class="icon" @click="requestType = gen.id" v-close-popover>
                        {{ gen.name }}
                      </button>
                    </div>
                  </template>
                </v-popover>
              </span>
            </li>
          </ul>
          <ul>
            <li>
              <div class="row-wrapper">
                <label for="generatedCode">{{ $t("generated_code") }}</label>
                <div>
                  <button
                    class="icon"
                    @click="copyRequestCode"
                    id="copyRequestCode"
                    ref="copyRequestCode"
                    v-tooltip="$t('copy_code')"
                  >
                    <i class="material-icons">content_copy</i>
                  </button>
                </div>
              </div>
              <textarea
                id="generatedCode"
                ref="generatedCode"
                name="generatedCode"
                rows="8"
                v-model="requestCode"
              ></textarea>
            </li>
          </ul>
        </div>
      </modal>

      <modal v-if="showTokenList" @close="showTokenList = false">
        <div slot="header">
          <ul>
            <li>
              <div class="row-wrapper">
                <h3 class="title">{{ $t("manage_token") }}</h3>
                <div>
                  <button class="icon" @click="showTokenList = false">
                    <i class="material-icons">close</i>
                  </button>
                </div>
              </div>
            </li>
          </ul>
        </div>
        <div slot="body">
          <ul>
            <li>
              <div class="row-wrapper">
                <label for="token-list">{{ $t("token_list") }}</label>
                <div v-if="tokens.length != 0">
                  <button
                    class="icon"
                    @click="clearContent('tokens', $event)"
                    v-tooltip.bottom="$t('clear')"
                  >
                    <i class="material-icons">clear_all</i>
                  </button>
                </div>
              </div>
            </li>
          </ul>
          <ul id="token-list" v-for="(token, index) in tokens" :key="index">
            <li>
              <input
                :placeholder="'name ' + (index + 1)"
                :value="token.name"
                @change="
                  $store.commit('setOAuthTokenName', {
                    index,
                    value: $event.target.value,
                  })
                "
              />
            </li>
            <li>
              <input :value="token.value" readonly />
            </li>
            <div class="row-wrapper">
              <li>
                <button
                  class="icon"
                  @click="useOAuthToken(token.value)"
                  v-tooltip.bottom="$t('use_token')"
                >
                  <i class="material-icons">input</i>
                </button>
              </li>
              <li>
                <button
                  class="icon"
                  @click="removeOAuthToken(index)"
                  v-tooltip.bottom="$t('delete')"
                >
                  <i class="material-icons">delete</i>
                </button>
              </li>
            </div>
          </ul>
          <p v-if="tokens.length === 0" class="info">
            {{ $t("empty") }}
          </p>
        </div>
      </modal>

      <modal v-if="showTokenRequestList" @close="showTokenRequestList = false">
        <div slot="header">
          <ul>
            <li>
              <div class="row-wrapper">
                <h3 class="title">{{ $t("manage_token_req") }}</h3>
                <div>
                  <button class="icon" @click="showTokenRequestList = false">
                    <i class="material-icons">close</i>
                  </button>
                </div>
              </div>
            </li>
          </ul>
        </div>
        <div slot="body">
          <ul>
            <li>
              <div class="row-wrapper">
                <label for="token-req-list">{{ $t("token_req_list") }}</label>
                <div>
                  <button
                    :disabled="this.tokenReqs.length === 0"
                    class="icon"
                    @click="showTokenRequestList = false"
                    v-tooltip.bottom="$t('use_token_req')"
                  >
                    <i class="material-icons">input</i>
                  </button>
                  <button
                    :disabled="this.tokenReqs.length === 0"
                    class="icon"
                    @click="removeOAuthTokenReq"
                    v-tooltip.bottom="$t('delete')"
                  >
                    <i class="material-icons">delete</i>
                  </button>
                </div>
              </div>
              <span class="select-wrapper">
                <select
                  id="token-req-list"
                  v-model="tokenReqSelect"
                  :disabled="this.tokenReqs.length === 0"
                  @change="tokenReqChange($event)"
                >
                  <option v-for="(req, index) in tokenReqs" :key="index" :value="req.name">
                    {{ req.name }}
                  </option>
                </select>
              </span>
            </li>
          </ul>
          <ul>
            <li>
              <label for="token-req-name">{{ $t("token_req_name") }}</label>
              <input v-model="tokenReqName" />
            </li>
          </ul>
          <ul>
            <li>
              <label for="token-req-details">
                {{ $t("token_req_details") }}
              </label>
              <textarea
                id="token-req-details"
                readonly
                rows="7"
                v-model="tokenReqDetails"
              ></textarea>
            </li>
          </ul>
        </div>
        <div slot="footer">
          <div class="row-wrapper">
            <span></span>
            <span>
              <button class="icon primary" @click="addOAuthTokenReq">
                {{ $t("save_token_req") }}
              </button>
            </span>
          </div>
        </div>
      </modal>
    </div>
  </div>
</template>

<script>
import url from "url"
import querystring from "querystring"
import parseCurlCommand from "~/helpers/curlparser"
import getEnvironmentVariablesFromScript from "~/helpers/preRequest"
import runTestScriptWithVariables from "~/helpers/postwomanTesting"
import parseTemplateString from "~/helpers/templating"
import { tokenRequest, oauthRedirect } from "~/helpers/oauth"
import { cancelRunningRequest, sendNetworkRequest } from "~/helpers/network"
import { fb } from "~/helpers/fb"
import { getEditorLangForMimeType } from "~/helpers/editorutils"
import { hasPathParams, addPathParamsToVariables, getQueryParams } from "~/helpers/requestParams"
import { parseUrlAndPath } from "~/helpers/utils/uri"
import { httpValid } from "~/helpers/utils/valid"
import { knownContentTypes, isJSONContentType } from "~/helpers/utils/contenttypes"
import { codegens, generateCodeWithGenerator } from "~/helpers/codegen/codegen"
<<<<<<< HEAD
import HttpHeaders from "~/components/http/headers.vue"

const statusCategories = [
  {
    name: "informational",
    statusCodeRegex: new RegExp(/[1][0-9]+/),
    className: "info-response",
  },
  {
    name: "successful",
    statusCodeRegex: new RegExp(/[2][0-9]+/),
    className: "success-response",
  },
  {
    name: "redirection",
    statusCodeRegex: new RegExp(/[3][0-9]+/),
    className: "redir-response",
  },
  {
    name: "client error",
    statusCodeRegex: new RegExp(/[4][0-9]+/),
    className: "cl-error-response",
  },
  {
    name: "server error",
    statusCodeRegex: new RegExp(/[5][0-9]+/),
    className: "sv-error-response",
  },
  {
    // this object is a catch-all for when no other objects match and should always be last
    name: "unknown",
    statusCodeRegex: new RegExp(/.*/),
    className: "missing-data-response",
  },
]
export const findStatusGroup = (responseStatus) =>
  statusCategories.find(({ statusCodeRegex }) => statusCodeRegex.test(responseStatus))

export default {
  components: {
    closeIcon,
    deleteIcon,
    HttpOptionsHeaders,
  },
=======
import findStatusGroup from "~/helpers/findStatusGroup"

export default {
>>>>>>> bfa7eb0c
  data() {
    return {
      showModal: false,
      showPreRequestScript: true,
      testsEnabled: true,
      testScript: "// pw.expect('variable').toBe('value');",
      preRequestScript: "// pw.env.set('variable', 'value');",
      testReports: [],
      copyButton: '<i class="material-icons">content_copy</i>',
      downloadButton: '<i class="material-icons">save_alt</i>',
      doneButton: '<i class="material-icons">done</i>',
      isHidden: true,
      response: {
        status: "",
        headers: "",
        body: "",
      },
      validContentTypes: knownContentTypes,
      paramsWatchEnabled: true,
      showTokenList: false,
      showTokenRequest: false,
      showTokenRequestList: false,
      showRequestModal: false,
      editRequest: {},
      urlExcludes: {},
      activeSidebar: true,
      fb,
      customMethod: false,
      files: [],
      filenames: "",
      navigatorShare: navigator.share,
      runningRequest: false,
      settings: {
        SCROLL_INTO_ENABLED:
          typeof this.$store.state.postwoman.settings.SCROLL_INTO_ENABLED !== "undefined"
            ? this.$store.state.postwoman.settings.SCROLL_INTO_ENABLED
            : true,
      },
      currentMethodIndex: 0,
      codegens,
      methodMenuItems: [
        "GET",
        "HEAD",
        "POST",
        "PUT",
        "DELETE",
        "CONNECT",
        "OPTIONS",
        "TRACE",
        "PATCH",
        "CUSTOM",
      ],
    }
  },
  watch: {
    urlExcludes: {
      deep: true,
      handler() {
        this.$store.commit("postwoman/applySetting", [
          "URL_EXCLUDES",
          Object.assign({}, this.urlExcludes),
        ])
      },
    },
    canListParameters: {
      immediate: true,
      handler(canListParameters) {
        if (canListParameters) {
          this.$nextTick(() => {
            this.rawInput = Boolean(this.rawParams && this.rawParams !== "{}")
          })
        } else {
          this.rawInput = true
        }
      },
    },
    contentType(contentType, oldContentType) {
      const getDefaultParams = (contentType) => {
        if (isJSONContentType(contentType)) return "{}"
        switch (contentType) {
          case "application/xml":
            return "<?xml version='1.0' encoding='utf-8'?>"
          case "text/html":
            return "<!doctype html>"
        }
        return ""
      }
      if (!this.rawParams || this.rawParams === getDefaultParams(oldContentType)) {
        this.rawParams = getDefaultParams(contentType)
      }
      this.setRouteQueryState()
    },
    params: {
      handler(newValue) {
        if (!this.paramsWatchEnabled) {
          this.paramsWatchEnabled = true
          return
        }
        let path = this.path
        let queryString = getQueryParams(newValue)
          .map(({ key, value }) => `${key}=${value}`)
          .join("&")
        queryString = queryString === "" ? "" : `?${queryString}`
        if (path.includes("?")) {
          path = path.slice(0, path.indexOf("?")) + queryString
        } else {
          path = path + queryString
        }
        this.path = path
        this.setRouteQueryState()
      },
      deep: true,
    },
    selectedRequest(newValue, oldValue) {
      // @TODO: Convert all variables to single request variable
      if (!newValue) return
      this.uri = newValue.url + newValue.path
      this.url = newValue.url
      this.path = newValue.path
      this.method = newValue.method
      this.auth = newValue.auth
      this.httpUser = newValue.httpUser
      this.httpPassword = newValue.httpPassword
      this.passwordFieldType = newValue.passwordFieldType
      this.bearerToken = newValue.bearerToken
      this.headers = newValue.headers
      this.params = newValue.params
      this.bodyParams = newValue.bodyParams
      this.rawParams = newValue.rawParams
      this.rawInput = newValue.rawInput
      this.contentType = newValue.contentType
      this.requestType = newValue.requestType
      if (newValue.preRequestScript) {
        this.showPreRequestScript = true
        this.preRequestScript = newValue.preRequestScript
      }
      if (newValue.testScript) {
        this.testsEnabled = true
        this.testScript = newValue.testScript
      }
      this.name = newValue.name
    },
    editingRequest(newValue) {
      this.editRequest = newValue
      this.showRequestModal = true
    },
    method() {
      this.contentType = ["POST", "PUT", "PATCH", "DELETE"].includes(this.method)
        ? "application/json"
        : ""
    },
    preRequestScript(val, oldVal) {
      this.uri = this.uri
    },
    headers: {
      handler(headers) {
        this.setRouteQueryState()
      },
      deep: true,
      immediate: true,
    },
  },
  computed: {
    /**
     * Check content types that can be automatically
     * serialized by postwoman.
     */
    canListParameters() {
      return (
        this.contentType === "application/x-www-form-urlencoded" ||
        isJSONContentType(this.contentType)
      )
    },
    uri: {
      get() {
        return this.$store.state.request.uri ? this.$store.state.request.uri : this.url + this.path
      },
      set(value) {
        this.$store.commit("setState", { value, attribute: "uri" })
        let url = value
        if ((this.preRequestScript && this.showPreRequestScript) || hasPathParams(this.params)) {
          let environmentVariables = getEnvironmentVariablesFromScript(this.preRequestScript)
          environmentVariables = addPathParamsToVariables(this.params, environmentVariables)
          url = parseTemplateString(value, environmentVariables)
        }
        let result = parseUrlAndPath(url)
        this.url = result.url
        this.path = result.path
      },
    },
    url: {
      get() {
        return this.$store.state.request.url
      },
      set(value) {
        this.$store.commit("setState", { value, attribute: "url" })
      },
    },
    method: {
      get() {
        return this.$store.state.request.method
      },
      set(value) {
        this.$store.commit("setState", { value, attribute: "method" })
      },
    },
    path: {
      get() {
        return this.$store.state.request.path
      },
      set(value) {
        this.$store.commit("setState", { value, attribute: "path" })
      },
    },
    name: {
      get() {
        return this.$store.state.request.name
      },
      set(value) {
        this.$store.commit("setState", { value, attribute: "name" })
      },
    },
    auth: {
      get() {
        return this.$store.state.request.auth
      },
      set(value) {
        this.$store.commit("setState", { value, attribute: "auth" })
      },
    },
    httpUser: {
      get() {
        return this.$store.state.request.httpUser
      },
      set(value) {
        this.$store.commit("setState", { value, attribute: "httpUser" })
      },
    },
    httpPassword: {
      get() {
        return this.$store.state.request.httpPassword
      },
      set(value) {
        this.$store.commit("setState", { value, attribute: "httpPassword" })
      },
    },
    bearerToken: {
      get() {
        return this.$store.state.request.bearerToken
      },
      set(value) {
        this.$store.commit("setState", { value, attribute: "bearerToken" })
      },
    },
    tokens: {
      get() {
        return this.$store.state.oauth2.tokens
      },
      set(value) {
        this.$store.commit("setOAuth2", { value, attribute: "tokens" })
      },
    },
    tokenReqs: {
      get() {
        return this.$store.state.oauth2.tokenReqs
      },
      set(value) {
        this.$store.commit("setOAuth2", { value, attribute: "tokenReqs" })
      },
    },
    tokenReqSelect: {
      get() {
        return this.$store.state.oauth2.tokenReqSelect
      },
      set(value) {
        this.$store.commit("setOAuth2", { value, attribute: "tokenReqSelect" })
      },
    },
    tokenReqName: {
      get() {
        return this.$store.state.oauth2.tokenReqName
      },
      set(value) {
        this.$store.commit("setOAuth2", { value, attribute: "tokenReqName" })
      },
    },
    accessTokenName: {
      get() {
        return this.$store.state.oauth2.accessTokenName
      },
      set(value) {
        this.$store.commit("setOAuth2", {
          value,
          attribute: "accessTokenName",
        })
      },
    },
    oidcDiscoveryUrl: {
      get() {
        return this.$store.state.oauth2.oidcDiscoveryUrl
      },
      set(value) {
        this.$store.commit("setOAuth2", {
          value,
          attribute: "oidcDiscoveryUrl",
        })
      },
    },
    authUrl: {
      get() {
        return this.$store.state.oauth2.authUrl
      },
      set(value) {
        this.$store.commit("setOAuth2", { value, attribute: "authUrl" })
      },
    },
    accessTokenUrl: {
      get() {
        return this.$store.state.oauth2.accessTokenUrl
      },
      set(value) {
        this.$store.commit("setOAuth2", { value, attribute: "accessTokenUrl" })
      },
    },
    clientId: {
      get() {
        return this.$store.state.oauth2.clientId
      },
      set(value) {
        this.$store.commit("setOAuth2", { value, attribute: "clientId" })
      },
    },
    scope: {
      get() {
        return this.$store.state.oauth2.scope
      },
      set(value) {
        this.$store.commit("setOAuth2", { value, attribute: "scope" })
      },
    },
    state: {
      get() {
        return this.$store.state.oauth2.state
      },
      set(value) {
        this.$store.commit("setOAuth2", { value, attribute: "state" })
      },
    },
    headers: {
      get() {
        return this.$store.state.request.headers
      },
      set(value) {
        this.$store.commit("setState", { value, attribute: "headers" })
      },
    },
    params: {
      get() {
        return this.$store.state.request.params
      },
      set(value) {
        this.$store.commit("setState", { value, attribute: "params" })
      },
    },
    bodyParams: {
      get() {
        return this.$store.state.request.bodyParams
      },
      set(value) {
        this.$store.commit("setState", { value, attribute: "bodyParams" })
      },
    },
    rawParams: {
      get() {
        return this.$store.state.request.rawParams
      },
      set(value) {
        this.$store.commit("setState", { value, attribute: "rawParams" })
      },
    },
    rawInput: {
      get() {
        return this.$store.state.request.rawInput
      },
      set(value) {
        this.$store.commit("setState", { value, attribute: "rawInput" })
      },
    },
    rawInputEditorLang() {
      return getEditorLangForMimeType(this.contentType)
    },
    requestType: {
      get() {
        return this.$store.state.request.requestType
      },
      set(value) {
        this.$store.commit("setState", { value, attribute: "requestType" })
      },
    },
    contentType: {
      get() {
        return this.$store.state.request.contentType
      },
      set(value) {
        this.$store.commit("setState", { value, attribute: "contentType" })
      },
    },
    passwordFieldType: {
      get() {
        return this.$store.state.request.passwordFieldType
      },
      set(value) {
        this.$store.commit("setState", {
          value,
          attribute: "passwordFieldType",
        })
      },
    },
    selectedRequest() {
      return this.$store.state.postwoman.selectedRequest
    },
    editingRequest() {
      return this.$store.state.postwoman.editingRequest
    },
    requestName() {
      return this.name
    },
    statusCategory() {
      return findStatusGroup(this.response.status)
    },
    isValidURL() {
      // if showPreRequestScript, we cannot determine if a URL is valid because the full string is not known ahead of time
      return this.showPreRequestScript || httpValid(this.url)
    },
    hasRequestBody() {
      return ["POST", "PUT", "PATCH", "DELETE"].includes(this.method)
    },
    pathName() {
      return this.path.match(/^([^?]*)\??/)[1]
    },
    rawRequestBody() {
      const { bodyParams, contentType } = this
      if (isJSONContentType(contentType)) {
        try {
          const obj = JSON.parse(
            `{${bodyParams
              .filter(({ key }) => !!key)
              .map(
                ({ key, value }) => `
              "${key}": "${value}"
              `
              )
              .join()}}`
          )
          return JSON.stringify(obj, null, 2)
        } catch (ex) {
          console.log(ex)
          this.$toast.clear()
          this.$toast.error(
            "Parameter value must be a string, switch to Raw input for other formats",
            {
              icon: "error",
            }
          )
          return "invalid"
        }
      } else {
        return bodyParams
          .filter(({ key }) => !!key)
          .map(({ key, value }) => `${key}=${encodeURIComponent(value)}`)
          .join("&")
      }
    },
    headerString() {
      const result = this.headers
        .filter(({ key }) => !!key)
        .map(({ key, value }) => `${key}: ${value}`)
        .join(",\n")
      return result === "" ? "" : `${result}`
    },
    queryString() {
      const result = getQueryParams(this.params)
        .map(({ key, value }) => `${key}=${encodeURIComponent(value)}`)
        .join("&")
      return result === "" ? "" : `?${result}`
    },
    responseType() {
      return (this.response.headers["content-type"] || "").split(";")[0].toLowerCase()
    },
    requestCode() {
      let headers = []
      if (this.preRequestScript || hasPathParams(this.params)) {
        let environmentVariables = getEnvironmentVariablesFromScript(this.preRequestScript)
        environmentVariables = addPathParamsToVariables(this.params, environmentVariables)
        for (let k of this.headers) {
          const kParsed = parseTemplateString(k.key, environmentVariables)
          const valParsed = parseTemplateString(k.value, environmentVariables)
          headers.push({ key: kParsed, value: valParsed })
        }
      }

      return generateCodeWithGenerator(this.requestType, {
        auth: this.auth,
        method: this.method,
        url: this.url,
        pathName: this.pathName,
        queryString: this.queryString,
        httpUser: this.httpUser,
        httpPassword: this.httpPassword,
        bearerToken: this.bearerToken,
        headers,
        rawInput: this.rawInput,
        rawParams: this.rawParams,
        rawRequestBody: this.rawRequestBody,
        contentType: this.contentType,
      })
    },
    tokenReqDetails() {
      const details = {
        oidcDiscoveryUrl: this.oidcDiscoveryUrl,
        authUrl: this.authUrl,
        accessTokenUrl: this.accessTokenUrl,
        clientId: this.clientId,
        scope: this.scope,
      }
      return JSON.stringify(details, null, 2)
    },
  },
  methods: {
    useSelectedEnvironment(args) {
      let environment = args.environment
      let environments = args.environments
      let preRequestScriptString = ""
      for (let variable of environment.variables) {
        preRequestScriptString += `pw.env.set('${variable.key}', '${variable.value}');\n`
      }
      for (let env of environments) {
        if (env.name === environment.name) {
          continue
        }

        if (env.name === "Globals" || env.name === "globals") {
          preRequestScriptString += this.useSelectedEnvironment({
            environment: env,
            environments,
          })
        }
      }
      this.preRequestScript = preRequestScriptString
      this.showPreRequestScript = true
      return preRequestScriptString
    },
    checkCollections() {
      const checkCollectionAvailability =
        this.$store.state.postwoman.collections &&
        this.$store.state.postwoman.collections.length > 0
      return checkCollectionAvailability
    },
    scrollInto(view) {
      this.$refs[view].$el.scrollIntoView({
        behavior: "smooth",
      })
    },
    handleUseHistory(entry) {
      this.name = entry.name
      this.method = entry.method
      this.uri = entry.url + entry.path
      this.url = entry.url
      this.path = entry.path
      this.showPreRequestScript = entry.usesPreScripts
      this.preRequestScript = entry.preRequestScript
      this.auth = entry.auth
      this.httpUser = entry.httpUser
      this.httpPassword = entry.httpPassword
      this.bearerToken = entry.bearerToken
      this.headers = entry.headers
      this.params = entry.params
      this.bodyParams = entry.bodyParams
      this.rawParams = entry.rawParams
      this.rawInput = entry.rawInput
      this.contentType = entry.contentType
      this.requestType = entry.requestType
      this.testScript = entry.testScript
      this.testsEnabled = entry.usesPostScripts
      if (this.settings.SCROLL_INTO_ENABLED) this.scrollInto("request")
    },
    getVariablesFromPreRequestScript() {
      if (!this.preRequestScript) {
        return {}
      }
      return getEnvironmentVariablesFromScript(this.preRequestScript)
    },
    async makeRequest(auth, headers, requestBody, preRequestScript) {
      const requestOptions = {
        method: this.method,
        url: this.url + this.pathName + this.queryString,
        auth,
        headers,
        data: requestBody,
        credentials: true,
      }

      if (preRequestScript || hasPathParams(this.params)) {
        let environmentVariables = getEnvironmentVariablesFromScript(preRequestScript)
        environmentVariables = addPathParamsToVariables(this.params, environmentVariables)
        requestOptions.url = parseTemplateString(requestOptions.url, environmentVariables)
        requestOptions.data = parseTemplateString(requestOptions.data, environmentVariables)
        for (let k in requestOptions.headers) {
          const kParsed = parseTemplateString(k, environmentVariables)
          const valParsed = parseTemplateString(requestOptions.headers[k], environmentVariables)
          delete requestOptions.headers[k]
          requestOptions.headers[kParsed] = valParsed
        }
      }
      if (typeof requestOptions.data === "string") {
        requestOptions.data = parseTemplateString(requestOptions.data)
      }
      return await sendNetworkRequest(requestOptions, this.$store)
    },
    cancelRequest() {
      cancelRunningRequest(this.$store)
    },
    async sendRequest() {
      this.$toast.clear()
      if (this.settings.SCROLL_INTO_ENABLED) this.scrollInto("response")
      if (!this.isValidURL) {
        this.$toast.error(this.$t("url_invalid_format"), {
          icon: "error",
        })
        return
      }
      // Start showing the loading bar as soon as possible.
      // The nuxt axios module will hide it when the request is made.
      this.$nuxt.$loading.start()
      this.previewEnabled = false
      this.response.status = this.$t("fetching")
      this.response.body = this.$t("loading")
      const auth =
        this.auth === "Basic Auth"
          ? {
              username: this.httpUser,
              password: this.httpPassword,
            }
          : null
      let headers = {}
      let headersObject = {}
      Object.keys(headers).forEach((id) => {
        if (headers[id].key) headersObject[headers[id].key] = headers[id].value
      })
      headers = headersObject
      // If the request has a body, we want to ensure Content-Type is sent.
      let requestBody
      if (this.hasRequestBody) {
        requestBody = this.rawInput ? this.rawParams : this.rawRequestBody
        Object.assign(headers, {
          "Content-Type": `${this.contentType}; charset=utf-8`,
        })
      }
      requestBody = requestBody ? requestBody.toString() : null
      if (this.files.length !== 0) {
        const formData = new FormData()
        for (let i = 0; i < this.files.length; i++) {
          let file = this.files[i]
          formData.append(i, file)
        }
        formData.append("data", requestBody)
        requestBody = formData
      }
      // If the request uses a token for auth, we want to make sure it's sent here.
      if (this.auth === "Bearer Token" || this.auth === "OAuth 2.0")
        headers["Authorization"] = `Bearer ${this.bearerToken}`
      headers = Object.assign(
        // Clone the app headers object first, we don't want to
        // mutate it with the request headers added by default.
        Object.assign({}, this.headers)
        // We make our temporary headers object the source so
        // that you can override the added headers if you
        // specify them.
        // headers
      )
      Object.keys(headers).forEach((id) => {
        if (headers[id].key) headersObject[headers[id].key] = headers[id].value
      })
      headers = headersObject
      try {
        const startTime = Date.now()

        this.runningRequest = true
        const payload = await this.makeRequest(
          auth,
          headers,
          requestBody,
          this.showPreRequestScript && this.preRequestScript
        )
        this.runningRequest = false

        const duration = Date.now() - startTime
        this.$toast.info(this.$t("finished_in", { duration }), {
          icon: "done",
        })
        ;(() => {
          this.response.status = payload.status
          this.response.headers = payload.headers
          // We don't need to bother parsing JSON, axios already handles it for us!
          this.response.body = payload.data
          // Addition of an entry to the history component.
          const entry = {
            name: this.requestName,
            status: this.response.status,
            date: new Date().toLocaleDateString(),
            time: new Date().toLocaleTimeString(),
            method: this.method,
            url: this.url,
            path: this.path,
            usesPreScripts: this.showPreRequestScript,
            preRequestScript: this.preRequestScript,
            duration,
            star: false,
            auth: this.auth,
            httpUser: this.httpUser,
            httpPassword: this.httpPassword,
            bearerToken: this.bearerToken,
            headers: this.headers,
            params: this.params,
            bodyParams: this.bodyParams,
            rawParams: this.rawParams,
            rawInput: this.rawInput,
            contentType: this.contentType,
            requestType: this.requestType,
            testScript: this.testScript,
            usesPostScripts: this.testsEnabled,
          }

          if ((this.preRequestScript && this.showPreRequestScript) || hasPathParams(this.params)) {
            let environmentVariables = getEnvironmentVariablesFromScript(this.preRequestScript)
            environmentVariables = addPathParamsToVariables(this.params, environmentVariables)
            entry.path = parseTemplateString(entry.path, environmentVariables)
            entry.url = parseTemplateString(entry.url, environmentVariables)
          }

          this.$refs.historyComponent.addEntry(entry)
          if (fb.currentUser !== null) {
            if (fb.currentSettings[2].value) {
              fb.writeHistory(entry)
            }
          }
        })()
      } catch (error) {
        this.runningRequest = false

        // If the error is caused by cancellation, do nothing
        if (error === "cancellation") {
          this.response.status = this.$t("cancelled")
          this.response.body = this.$t("cancelled")
        } else {
          console.log(error)
          if (error.response) {
            this.response.headers = error.response.headers
            this.response.status = error.response.status
            this.response.body = error.response.data
            // Addition of an entry to the history component.
            const entry = {
              name: this.requestName,
              status: this.response.status,
              date: new Date().toLocaleDateString(),
              time: new Date().toLocaleTimeString(),
              method: this.method,
              url: this.url,
              path: this.path,
              usesPreScripts: this.showPreRequestScript,
              preRequestScript: this.preRequestScript,
              star: false,
              auth: this.auth,
              httpUser: this.httpUser,
              httpPassword: this.httpPassword,
              bearerToken: this.bearerToken,
              headers: this.headers,
              params: this.params,
              bodyParams: this.bodyParams,
              rawParams: this.rawParams,
              rawInput: this.rawInput,
              contentType: this.contentType,
              requestType: this.requestType,
              testScript: this.testScript,
              usesPostScripts: this.testsEnabled,
            }

            if (
              (this.preRequestScript && this.showPreRequestScript) ||
              hasPathParams(this.params)
            ) {
              let environmentVariables = getEnvironmentVariablesFromScript(this.preRequestScript)
              environmentVariables = addPathParamsToVariables(this.params, environmentVariables)
              entry.path = parseTemplateString(entry.path, environmentVariables)
              entry.url = parseTemplateString(entry.url, environmentVariables)
            }

            this.$refs.historyComponent.addEntry(entry)
            if (fb.currentUser !== null) {
              if (fb.currentSettings[2].value) {
                fb.writeHistory(entry)
              }
            }
            return
          } else {
            this.response.status = error.message
            this.response.body = `${error}. ${this.$t("check_console_details")}`
            this.$toast.error(`${error} ${this.$t("f12_details")}`, {
              icon: "error",
            })
            if (!this.$store.state.postwoman.settings.PROXY_ENABLED) {
              this.$toast.info(this.$t("enable_proxy"), {
                icon: "help",
                duration: 8000,
                action: {
                  text: this.$t("yes"),
                  onClick: (e, toastObject) => {
                    this.$router.push({ path: "/settings" })
                  },
                },
              })
            }
          }
        }
      }
      // tests
      const syntheticResponse = {
        status: this.response.status,
        body: this.response.body,
        headers: this.response.headers,
      }

      // Parse JSON body
      if (
        syntheticResponse.headers["content-type"] &&
        isJSONContentType(syntheticResponse.headers["content-type"])
      ) {
        try {
          syntheticResponse.body = JSON.parse(
            new TextDecoder("utf-8").decode(new Uint8Array(syntheticResponse.body))
          )
        } catch (_e) {}
      }

      const { testResults } = runTestScriptWithVariables(this.testScript, {
        response: syntheticResponse,
      })
      this.testReports = testResults
    },
    getQueryStringFromPath() {
      const pathParsed = url.parse(this.uri)
      return pathParsed.query ? pathParsed.query : ""
    },
    queryStringToArray(queryString) {
      const queryParsed = querystring.parse(queryString)
      return Object.keys(queryParsed).map((key) => ({
        key,
        value: queryParsed[key],
      }))
    },
    pathInputHandler() {
      if (this.uri.includes("?")) {
        const queryString = this.getQueryStringFromPath()
        const params = this.queryStringToArray(queryString)
        this.paramsWatchEnabled = false
        this.params = params
      }
    },
    addRequestHeader() {
      this.$store.commit("addHeaders", {
        key: "",
        value: "",
      })
      return false
    },
    removeRequestHeader({ index }) {
      // .slice() gives us an entirely new array rather than giving us just the reference
      const oldHeaders = this.headers.slice()
      this.$store.commit("removeHeaders", index)
      this.$toast.error(this.$t("deleted"), {
        icon: "delete",
        action: {
          text: this.$t("undo"),
          onClick: (e, toastObject) => {
            this.headers = oldHeaders
            toastObject.remove()
          },
        },
      })
    },
    addRequestParam() {
      this.$store.commit("addParams", { key: "", value: "", type: "query" })
      return false
    },
    removeRequestParam(index) {
      // .slice() gives us an entirely new array rather than giving us just the reference
      const oldParams = this.params.slice()
      this.$store.commit("removeParams", index)
      this.$toast.error(this.$t("deleted"), {
        icon: "delete",
        action: {
          text: this.$t("undo"),
          onClick: (e, toastObject) => {
            this.params = oldParams
            toastObject.remove()
          },
        },
      })
    },
    addRequestBodyParam() {
      this.$store.commit("addBodyParams", { key: "", value: "" })
      return false
    },
    removeRequestBodyParam(index) {
      // .slice() gives us an entirely new array rather than giving us just the reference
      const oldBodyParams = this.bodyParams.slice()
      this.$store.commit("removeBodyParams", index)
      this.$toast.error(this.$t("deleted"), {
        icon: "delete",
        action: {
          text: this.$t("undo"),
          onClick: (e, toastObject) => {
            this.bodyParams = oldBodyParams
            toastObject.remove()
          },
        },
      })
    },
    prettifyRequestBody() {
      try {
        const jsonObj = JSON.parse(this.rawParams)
        this.rawParams = JSON.stringify(jsonObj, null, 2)
        let oldIcon = this.$refs.prettifyRequest.innerHTML
        this.$refs.prettifyRequest.innerHTML = this.doneButton
        setTimeout(() => (this.$refs.prettifyRequest.innerHTML = oldIcon), 1000)
      } catch (e) {
        this.$toast.error(`${this.$t("json_prettify_invalid_body")}`, {
          icon: "error",
        })
      }
    },
    copyRequest() {
      if (navigator.share) {
        const time = new Date().toLocaleTimeString()
        const date = new Date().toLocaleDateString()
        navigator
          .share({
            title: "Hoppscotch",
            text: `Hoppscotch • API request builder at ${time} on ${date}`,
            url: window.location.href,
          })
          .then(() => {})
          .catch(() => {})
      } else {
        const dummy = document.createElement("input")
        document.body.appendChild(dummy)
        dummy.value = window.location.href
        dummy.select()
        document.execCommand("copy")
        document.body.removeChild(dummy)
        this.$refs.copyRequest.innerHTML = this.doneButton
        this.$toast.info(this.$t("copied_to_clipboard"), {
          icon: "done",
        })
        setTimeout(() => (this.$refs.copyRequest.innerHTML = this.copyButton), 1000)
      }
    },
    copyRequestCode() {
      this.$refs.copyRequestCode.innerHTML = this.doneButton
      this.$toast.success(this.$t("copied_to_clipboard"), {
        icon: "done",
      })
      this.$refs.generatedCode.select()
      document.execCommand("copy")
      setTimeout(() => (this.$refs.copyRequestCode.innerHTML = this.copyButton), 1000)
    },
    setRouteQueryState() {
      const flat = (key) => (this[key] !== "" ? `${key}=${this[key]}&` : "")
      const deep = (key) => {
        const haveItems = [...this[key]].length
        if (haveItems && this[key]["value"] !== "") {
          return `${key}=${JSON.stringify(this[key])}&`
        }
        return ""
      }
      let flats = [
        "method",
        "url",
        "path",
        !this.urlExcludes.auth ? "auth" : null,
        !this.urlExcludes.httpUser ? "httpUser" : null,
        !this.urlExcludes.httpPassword ? "httpPassword" : null,
        !this.urlExcludes.bearerToken ? "bearerToken" : null,
        "contentType",
      ]
        .filter((item) => item !== null)
        .map((item) => flat(item))
      const deeps = ["headers", "params"].map((item) => deep(item))
      const bodyParams = this.rawInput ? [flat("rawParams")] : [deep("bodyParams")]
      history.replaceState(
        window.location.href,
        "",
        `/?${encodeURI(flats.concat(deeps, bodyParams).join("").slice(0, -1))}`
      )
    },
    setRouteQueries(queries) {
      if (typeof queries !== "object") throw new Error("Route query parameters must be a Object")
      for (const key in queries) {
        if (["headers", "params", "bodyParams"].includes(key))
          this[key] = JSON.parse(decodeURI(queries[key]))
        if (key === "rawParams") {
          this.rawInput = true
          this.rawParams = queries["rawParams"]
        } else if (typeof this[key] === "string") {
          this[key] = queries[key]
        }
      }
    },
    observeRequestButton() {
      const requestElement = this.$refs.request.$el
      const sendButtonElement = this.$refs.sendButton
      const observer = new IntersectionObserver(
        (entries, observer) => {
          entries.forEach(({ isIntersecting }) => {
            if (isIntersecting) sendButtonElement.classList.remove("show")
            // The button should float when it is no longer visible on screen.
            // This is done by adding the show class to the button.
            else sendButtonElement.classList.add("show")
          })
        },
        {
          rootMargin: "0px",
          threshold: [0],
        }
      )
      observer.observe(requestElement)
    },
    handleImport() {
      const { value: text } = document.getElementById("import-text")
      try {
        const parsedCurl = parseCurlCommand(text)
        const { origin, pathname } = new URL(parsedCurl.url.replace(/"/g, "").replace(/'/g, ""))
        this.url = origin
        this.path = pathname
        this.uri = this.url + this.path
        this.headers = []
        if (parsedCurl.headers) {
          for (const key of Object.keys(parsedCurl.headers)) {
            this.$store.commit("addHeaders", {
              key,
              value: parsedCurl.headers[key],
            })
          }
        }
        this.method = parsedCurl.method.toUpperCase()
        if (parsedCurl["data"]) {
          this.rawInput = true
          this.rawParams = parsedCurl["data"]
        }
        this.showModal = false
      } catch (error) {
        this.showModal = false
        this.$toast.error(this.$t("curl_invalid_format"), {
          icon: "error",
        })
      }
    },
    switchVisibility() {
      this.passwordFieldType = this.passwordFieldType === "password" ? "text" : "password"
    },
    clearContent(name, { target }) {
      switch (name) {
        case "bodyParams":
          this.bodyParams = []
          this.files = []
          break
        case "rawParams":
          this.rawParams = "{}"
          break
        case "parameters":
          this.params = []
          break
        case "auth":
          this.auth = "None"
          this.httpUser = ""
          this.httpPassword = ""
          this.bearerToken = ""
          this.showTokenRequest = false
          this.tokens = []
          this.tokenReqs = []
          break
        case "access_token":
          this.accessTokenName = ""
          this.oidcDiscoveryUrl = ""
          this.authUrl = ""
          this.accessTokenUrl = ""
          this.clientId = ""
          this.scope = ""
          break
        case "headers":
          this.headers = []
          break
        case "tests":
          this.testReports = []
          break
        case "tokens":
          this.tokens = []
          break
        default:
          this.method = "GET"
          this.url = "https://httpbin.org"
          this.path = "/get"
          this.uri = this.url + this.path
          this.name = "Untitled request"
          this.bodyParams = []
          this.rawParams = "{}"
          this.files = []
          this.params = []
          this.auth = "None"
          this.httpUser = ""
          this.httpPassword = ""
          this.bearerToken = ""
          this.showTokenRequest = false
          this.tokens = []
          this.tokenReqs = []
          this.accessTokenName = ""
          this.oidcDiscoveryUrl = ""
          this.authUrl = ""
          this.accessTokenUrl = ""
          this.clientId = ""
          this.scope = ""
          this.headers = []
          this.testReports = []
      }
      target.innerHTML = this.doneButton
      this.$toast.info(this.$t("cleared"), {
        icon: "clear_all",
      })
      setTimeout(() => (target.innerHTML = '<i class="material-icons">clear_all</i>'), 1000)
    },
    saveRequest() {
      if (!this.checkCollections()) {
        this.$toast.error(this.$t("create_collection"), {
          icon: "error",
        })
        return
      }
      let urlAndPath = parseUrlAndPath(this.uri)
      this.editRequest = {
        url: urlAndPath.url,
        path: urlAndPath.path,
        method: this.method,
        auth: this.auth,
        httpUser: this.httpUser,
        httpPassword: this.httpPassword,
        passwordFieldType: this.passwordFieldType,
        bearerToken: this.bearerToken,
        headers: this.headers,
        params: this.params,
        bodyParams: this.bodyParams,
        rawParams: this.rawParams,
        rawInput: this.rawInput,
        contentType: this.contentType,
        requestType: this.requestType,
        preRequestScript: this.showPreRequestScript == true ? this.preRequestScript : null,
        testScript: this.testsEnabled == true ? this.testScript : null,
        name: this.requestName,
      }
      if (this.selectedRequest.url) {
        this.editRequest = Object.assign({}, this.selectedRequest, this.editRequest)
      }
      this.showRequestModal = true
    },
    hideRequestModal() {
      this.showRequestModal = false
      this.editRequest = {}
    },
    setExclude(excludedField, excluded) {
      if (excludedField === "auth") {
        this.urlExcludes.auth = excluded
        this.urlExcludes.httpUser = excluded
        this.urlExcludes.httpPassword = excluded
        this.urlExcludes.bearerToken = excluded
      } else {
        this.urlExcludes[excludedField] = excluded
      }
      this.setRouteQueryState()
    },
    uploadAttachment() {
      this.filenames = ""
      this.files = this.$refs.attachment.files
      if (this.files.length !== 0) {
        for (let file of this.files) {
          this.filenames = `${this.filenames}<br/>${file.name}`
        }
        this.$toast.info(this.$t("file_imported"), {
          icon: "attach_file",
        })
      } else {
        this.$toast.error(this.$t("choose_file"), {
          icon: "attach_file",
        })
      }
    },
    uploadPayload() {
      this.rawInput = true
      const file = this.$refs.payload.files[0]
      if (file !== undefined && file !== null) {
        const reader = new FileReader()
        reader.onload = ({ target }) => {
          this.rawParams = target.result
        }
        reader.readAsText(file)
        this.$toast.info(this.$t("file_imported"), {
          icon: "attach_file",
        })
      } else {
        this.$toast.error(this.$t("choose_file"), {
          icon: "attach_file",
        })
      }
      this.$refs.payload.value = ""
    },
    async handleAccessTokenRequest() {
      if (this.oidcDiscoveryUrl === "" && (this.authUrl === "" || this.accessTokenUrl === "")) {
        this.$toast.error(this.$t("complete_config_urls"), {
          icon: "error",
        })
        return
      }
      try {
        const tokenReqParams = {
          grantType: "code",
          oidcDiscoveryUrl: this.oidcDiscoveryUrl,
          authUrl: this.authUrl,
          accessTokenUrl: this.accessTokenUrl,
          clientId: this.clientId,
          scope: this.scope,
        }
        await tokenRequest(tokenReqParams)
      } catch (e) {
        this.$toast.error(e, {
          icon: "code",
        })
      }
    },
    async oauthRedirectReq() {
      const tokenInfo = await oauthRedirect()
      if (Object.prototype.hasOwnProperty.call(tokenInfo, "access_token")) {
        this.bearerToken = tokenInfo.access_token
        this.addOAuthToken({
          name: this.accessTokenName,
          value: tokenInfo.access_token,
        })
      }
    },
    addOAuthToken({ name, value }) {
      this.$store.commit("addOAuthToken", {
        name,
        value,
      })
      return false
    },
    removeOAuthToken(index) {
      const oldTokens = this.tokens.slice()
      this.$store.commit("removeOAuthToken", index)
      this.$toast.error(this.$t("deleted"), {
        icon: "delete",
        action: {
          text: this.$t("undo"),
          onClick: (e, toastObject) => {
            this.tokens = oldTokens
            toastObject.remove()
          },
        },
      })
    },
    useOAuthToken(value) {
      this.bearerToken = value
      this.showTokenList = false
    },
    addOAuthTokenReq() {
      try {
        const name = this.tokenReqName
        const details = JSON.parse(this.tokenReqDetails)
        this.$store.commit("addOAuthTokenReq", {
          name,
          details,
        })
        this.$toast.info(this.$t("token_request_saved"))
        this.showTokenRequestList = false
      } catch (e) {
        this.$toast.error(e, {
          icon: "code",
        })
      }
    },
    removeOAuthTokenReq(index) {
      const oldTokenReqs = this.tokenReqs.slice()
      const targetReqIndex = this.tokenReqs.findIndex(({ name }) => name === this.tokenReqName)
      if (targetReqIndex < 0) return
      this.$store.commit("removeOAuthTokenReq", targetReqIndex)
      this.$toast.error(this.$t("deleted"), {
        icon: "delete",
        action: {
          text: this.$t("undo"),
          onClick: (e, toastObject) => {
            this.tokenReqs = oldTokenReqs
            toastObject.remove()
          },
        },
      })
    },
    tokenReqChange({ target }) {
      const { details, name } = this.tokenReqs.find(({ name }) => name === target.value)
      const { oidcDiscoveryUrl, authUrl, accessTokenUrl, clientId, scope } = details
      this.tokenReqName = name
      this.oidcDiscoveryUrl = oidcDiscoveryUrl
      this.authUrl = authUrl
      this.accessTokenUrl = accessTokenUrl
      this.clientId = clientId
      this.scope = scope
    },
  },
  async mounted() {
    this.observeRequestButton()
    this._keyListener = function (e) {
      if (e.key === "g" && (e.ctrlKey || e.metaKey)) {
        e.preventDefault()
        if (!this.runningRequest) {
          this.sendRequest()
        } else {
          this.cancelRequest()
        }
      }
      if (e.key === "s" && (e.ctrlKey || e.metaKey)) {
        e.preventDefault()
        this.saveRequest()
      }
      if (e.key === "k" && (e.ctrlKey || e.metaKey)) {
        e.preventDefault()
        this.copyRequest()
      }
      if (e.key === "i" && (e.ctrlKey || e.metaKey)) {
        e.preventDefault()
        this.$refs.clearAll.click()
      }
      if (e.key === "Escape") {
        e.preventDefault()
        this.showModal = this.showTokenList = this.showTokenRequestList = this.showRequestModal = false
        this.isHidden = true
      }
      if ((e.key === "g" || e.key === "G") && e.altKey) {
        this.method = "GET"
      }
      if ((e.key === "h" || e.key === "H") && e.altKey) {
        this.method = "HEAD"
      }
      if ((e.key === "p" || e.key === "P") && e.altKey) {
        this.method = "POST"
      }
      if ((e.key === "u" || e.key === "U") && e.altKey) {
        this.method = "PUT"
      }
      if ((e.key === "x" || e.key === "X") && e.altKey) {
        this.method = "DELETE"
      }
      if (e.key == "ArrowUp" && e.altKey && this.currentMethodIndex > 0) {
        this.method = this.methodMenuItems[--this.currentMethodIndex % this.methodMenuItems.length]
      } else if (e.key == "ArrowDown" && e.altKey && this.currentMethodIndex < 9) {
        this.method = this.methodMenuItems[++this.currentMethodIndex % this.methodMenuItems.length]
      }
    }
    document.addEventListener("keydown", this._keyListener.bind(this))
    await this.oauthRedirectReq()
  },
  created() {
    this.urlExcludes = this.$store.state.postwoman.settings.URL_EXCLUDES || {
      // Exclude authentication by default for security reasons.
      auth: true,
      httpUser: true,
      httpPassword: true,
      bearerToken: true,
    }
    if (Object.keys(this.$route.query).length) this.setRouteQueries(this.$route.query)
    this.$watch(
      (vm) => [
        vm.name,
        vm.method,
        vm.url,
        vm.auth,
        vm.path,
        vm.httpUser,
        vm.httpPassword,
        vm.bearerToken,
        vm.headers,
        vm.params,
        vm.bodyParams,
        vm.contentType,
        vm.rawParams,
      ],
      (val) => {
        this.setRouteQueryState()
      }
    )
  },
  beforeDestroy() {
    document.removeEventListener("keydown", this._keyListener)
  },
}
</script><|MERGE_RESOLUTION|>--- conflicted
+++ resolved
@@ -612,83 +612,12 @@
               "
             >
               <pw-section class="orange" label="Headers" ref="headers">
-<<<<<<< HEAD
                 <http-headers
                   v-model="headers"
                   @add-request-header="addRequestHeader"
                   @remove-request-header="removeRequestHeader"
                   @clear-request-header-content="({ key, event }) => clearContent(key, event)"
                 />
-=======
-                <ul v-if="headers.length !== 0">
-                  <li>
-                    <div class="row-wrapper">
-                      <label for="headerList">{{ $t("header_list") }}</label>
-                      <div>
-                        <button
-                          class="icon"
-                          @click="clearContent('headers', $event)"
-                          v-tooltip.bottom="$t('clear')"
-                        >
-                          <i class="material-icons">clear_all</i>
-                        </button>
-                      </div>
-                    </div>
-                  </li>
-                </ul>
-                <ul v-for="(header, index) in headers" :key="`${header.value}_${index}`">
-                  <li>
-                    <autocomplete
-                      :placeholder="$t('header_count', { count: index + 1 })"
-                      :source="commonHeaders"
-                      :spellcheck="false"
-                      :value="header.key"
-                      @input="
-                        $store.commit('setKeyHeader', {
-                          index,
-                          value: $event,
-                        })
-                      "
-                      @keyup.prevent="setRouteQueryState"
-                      autofocus
-                    />
-                  </li>
-                  <li>
-                    <input
-                      :placeholder="$t('value_count', { count: index + 1 })"
-                      :name="'value' + index"
-                      :value="header.value"
-                      @change="
-                        $store.commit('setValueHeader', {
-                          index,
-                          value: $event.target.value,
-                        })
-                      "
-                      @keyup.prevent="setRouteQueryState"
-                    />
-                  </li>
-                  <div>
-                    <li>
-                      <button
-                        class="icon"
-                        @click="removeRequestHeader(index)"
-                        v-tooltip.bottom="$t('delete')"
-                        id="header"
-                      >
-                        <i class="material-icons">delete</i>
-                      </button>
-                    </li>
-                  </div>
-                </ul>
-                <ul>
-                  <li>
-                    <button class="icon" @click="addRequestHeader">
-                      <i class="material-icons">add</i>
-                      <span>{{ $t("add_new") }}</span>
-                    </button>
-                  </li>
-                </ul>
->>>>>>> bfa7eb0c
               </pw-section>
             </tab>
 
@@ -1161,56 +1090,13 @@
 import { httpValid } from "~/helpers/utils/valid"
 import { knownContentTypes, isJSONContentType } from "~/helpers/utils/contenttypes"
 import { codegens, generateCodeWithGenerator } from "~/helpers/codegen/codegen"
-<<<<<<< HEAD
+import findStatusGroup from "~/helpers/findStatusGroup"
 import HttpHeaders from "~/components/http/headers.vue"
 
-const statusCategories = [
-  {
-    name: "informational",
-    statusCodeRegex: new RegExp(/[1][0-9]+/),
-    className: "info-response",
+export default {
+  conponents:{
+    HttpHeaders
   },
-  {
-    name: "successful",
-    statusCodeRegex: new RegExp(/[2][0-9]+/),
-    className: "success-response",
-  },
-  {
-    name: "redirection",
-    statusCodeRegex: new RegExp(/[3][0-9]+/),
-    className: "redir-response",
-  },
-  {
-    name: "client error",
-    statusCodeRegex: new RegExp(/[4][0-9]+/),
-    className: "cl-error-response",
-  },
-  {
-    name: "server error",
-    statusCodeRegex: new RegExp(/[5][0-9]+/),
-    className: "sv-error-response",
-  },
-  {
-    // this object is a catch-all for when no other objects match and should always be last
-    name: "unknown",
-    statusCodeRegex: new RegExp(/.*/),
-    className: "missing-data-response",
-  },
-]
-export const findStatusGroup = (responseStatus) =>
-  statusCategories.find(({ statusCodeRegex }) => statusCodeRegex.test(responseStatus))
-
-export default {
-  components: {
-    closeIcon,
-    deleteIcon,
-    HttpOptionsHeaders,
-  },
-=======
-import findStatusGroup from "~/helpers/findStatusGroup"
-
-export default {
->>>>>>> bfa7eb0c
   data() {
     return {
       showModal: false,
