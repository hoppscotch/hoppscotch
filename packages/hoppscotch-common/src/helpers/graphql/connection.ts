--- conflicted
+++ resolved
@@ -192,10 +192,6 @@
   const poll = async () => {
     try {
       await getSchema(options)
-<<<<<<< HEAD
-=======
-      // polling for schema
->>>>>>> 3563e1eb
       if (connection.state !== "CONNECTED") connection.state = "CONNECTED"
       timeoutSubscription = setTimeout(() => {
         poll()
@@ -274,7 +270,6 @@
     }
 
     const finalHeaders: Record<string, string> = {}
-<<<<<<< HEAD
 
     const { authHeaders } = await generateAuthHeader(url, auth)
 
@@ -294,25 +289,6 @@
       url: options.url,
       method: "POST" as Method,
       version: "HTTP/1.1",
-=======
-
-    const { authHeaders } = await generateAuthHeader(url, auth)
-
-    runHeaders.forEach((header) => {
-      if (header.active && header.key !== "") {
-        finalHeaders[header.key] = header.value
-      }
-    })
-    Object.assign(finalHeaders, authHeaders)
-
-    headers
-      .filter((item) => item.active && item.key !== "")
-      .forEach(({ key, value }) => (finalHeaders[key] = value))
-
-    const reqOptions = {
-      method: "POST",
-      url: options.url,
->>>>>>> 3563e1eb
       headers: {
         ...finalHeaders,
         "content-type": "application/json",
@@ -392,7 +368,6 @@
     inheritedAuth,
     operationType,
   } = options
-<<<<<<< HEAD
 
   const headers = request?.headers || []
 
@@ -411,12 +386,9 @@
   } else {
     runHeaders = clone(request.headers)
   }
-=======
->>>>>>> 3563e1eb
-
-  const headers = request?.headers || []
-
-<<<<<<< HEAD
+
+  const finalHeaders: Record<string, string> = {}
+
   const { authHeaders, authParams } = await generateAuthHeader(url, auth)
 
   let finalUrl = url
@@ -538,125 +510,6 @@
       finalHeaders.Authorization = `Bearer ${auth.token}`
     } else if (auth.authType === "oauth-2") {
       const { addTo } = auth
-=======
-  const auth =
-    request?.auth.authType === "inherit" && request.auth.authActive
-      ? clone(inheritedAuth)
-      : clone(request.auth)
-
-  let runHeaders: HoppGQLRequest["headers"] = []
-
-  if (inheritedHeaders) {
-    runHeaders = [
-      ...inheritedHeaders,
-      ...clone(request.headers),
-    ] as HoppRESTHeaders
-  } else {
-    runHeaders = clone(request.headers)
-  }
->>>>>>> 3563e1eb
-
-  const finalHeaders: Record<string, string> = {}
-
-  const { authHeaders, authParams } = await generateAuthHeader(url, auth)
-
-  runHeaders.forEach((header) => {
-    if (header.active && header.key !== "") {
-      finalHeaders[header.key] = header.value
-    }
-  })
-  Object.assign(finalHeaders, authHeaders)
-
-  const parsedVariables = JSON.parse(variables || "{}")
-
-  const params: Record<string, string> = {}
-
-<<<<<<< HEAD
-  return { authHeaders: finalHeaders, authParams: params }
-=======
-  headers
-    .filter((item) => item.active && item.key !== "")
-    .forEach(({ key, value }) => (finalHeaders[key] = value))
-
-  const reqOptions = {
-    method: "POST",
-    url,
-    headers: {
-      ...finalHeaders,
-      "content-type": "application/json",
-    },
-    data: JSON.stringify({
-      query,
-      variables: parsedVariables,
-      operationName,
-    }),
-    params: {
-      ...params,
-      ...authParams,
-    },
-  }
-
-  if (operationType === "subscription") {
-    return runSubscription(options, finalHeaders)
-  }
-
-  const interceptorService = getService(InterceptorService)
-  const result = await interceptorService.runRequest(reqOptions).response
-
-  if (E.isLeft(result)) {
-    if (
-      result.left !== "cancellation" &&
-      result.left.error === "NO_PW_EXT_HOOK" &&
-      result.left.humanMessage
-    ) {
-      connection.error = {
-        type: result.left.error,
-        message: (t: ReturnType<typeof getI18n>) =>
-          result.left.humanMessage.description(t),
-        component: result.left.component,
-      }
-    }
-    throw new Error(result.left.toString())
-  }
-
-  const res = result.right
-
-  // HACK: Temporary trailing null character issue from the extension fix
-  const responseText = new TextDecoder("utf-8")
-    .decode(res.data as any)
-    .replace(/\0+$/, "")
-
-  gqlMessageEvent.value = {
-    type: "response",
-    time: Date.now(),
-    operationName: operationName ?? "query",
-    data: responseText,
-    rawQuery: options,
-    operationType,
-  }
-
-  addQueryToHistory(options, responseText)
-
-  return responseText
->>>>>>> 3563e1eb
-}
-
-const generateAuthHeader = async (
-  url: string,
-  auth: HoppGQLAuth | undefined
-) => {
-  const finalHeaders: Record<string, string> = {}
-  const params: Record<string, string> = {}
-
-  if (auth?.authActive) {
-    if (auth.authType === "basic") {
-      const username = auth.username
-      const password = auth.password
-      finalHeaders.Authorization = `Basic ${btoa(`${username}:${password}`)}`
-    } else if (auth.authType === "bearer") {
-      finalHeaders.Authorization = `Bearer ${auth.token}`
-    } else if (auth.authType === "oauth-2") {
-      const { addTo } = auth
 
       if (addTo === "HEADERS") {
         finalHeaders.Authorization = `Bearer ${auth.grantTypeInfo.token}`
