--- conflicted
+++ resolved
@@ -86,16 +86,11 @@
         arrow: true,
         create() {
           const dom = document.createElement("span")
-<<<<<<< HEAD
-          const xmp = document.createElement("xmp")
+          const kbd = document.createElement("kbd")
           const icon = document.createElement("span")
           icon.innerHTML = envTypeIcon
-          xmp.textContent = finalEnv
+          kbd.textContent = finalEnv
           dom.appendChild(icon)
-=======
-          const kbd = document.createElement("kbd")
-          kbd.textContent = finalEnv
->>>>>>> 355e37a2
           dom.appendChild(document.createTextNode(`${envName} `))
           dom.appendChild(kbd)
           dom.className = "tippy-box"
