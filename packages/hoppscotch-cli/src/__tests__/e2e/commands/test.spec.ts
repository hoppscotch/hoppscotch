import {ExecException} from "child_process";
import {afterAll, beforeAll, describe, expect, test} from "vitest";
import fs from "fs";
import path from "path";

import {HoppErrorCode} from "../../../types/errors";
import {getErrorCode, getErrorCodeFn, getTestJsonFilePath, runCLI, runCLIIteration} from "../../utils";


describe("hopp test [options] <file_path_or_id>", { timeout: 100000 }, () => {
  const VALID_TEST_ARGS = `test ${getTestJsonFilePath("passes-coll.json", "collection")}`;

  describe("Test `hopp test <file_path_or_id>` command:", () => {
    describe("Argument parsing", () => {
      test("Errors with the code `INVALID_ARGUMENT` for not supplying enough arguments", async () => {
        const args = "test";
        const {stderr} = await runCLI(args);

        const out = getErrorCode(stderr);
        expect(out).toBe<HoppErrorCode>("INVALID_ARGUMENT");
      });

      test("Errors with the code `INVALID_ARGUMENT` for an invalid command", async () => {
        const args = "invalid-arg";
        const {stderr} = await runCLI(args);

        const out = getErrorCode(stderr);
        expect(out).toBe<HoppErrorCode>("INVALID_ARGUMENT");
      });
    });

    describe("Supplied collection export file validations", () => {
      test("Errors with the code `FILE_NOT_FOUND` if the supplied collection export file doesn't exist", async () => {
        const args = "test notfound.json";
        const {stderr} = await runCLI(args);

        const out = getErrorCode(stderr);
        expect(out).toBe<HoppErrorCode>("FILE_NOT_FOUND");
      });

      test("Errors with the code UNKNOWN_ERROR if the supplied collection export file content isn't valid JSON", async () => {
        const args = `test ${getTestJsonFilePath("malformed-coll.json", "collection")}`;
        const {stderr} = await runCLI(args);

        const out = getErrorCode(stderr);
        expect(out).toBe<HoppErrorCode>("UNKNOWN_ERROR");
      });

      test("Errors with the code `MALFORMED_COLLECTION` if the supplied collection export file content is malformed", async () => {
        const args = `test ${getTestJsonFilePath("malformed-coll-2.json", "collection")}`;
        const {stderr} = await runCLI(args);

        const out = getErrorCode(stderr);
        expect(out).toBe<HoppErrorCode>("MALFORMED_COLLECTION");
      });

      test("Errors with the code `INVALID_FILE_TYPE` if the supplied collection export file doesn't end with the `.json` extension", async () => {
        const args = `test ${getTestJsonFilePath("notjson-coll.txt", "collection")}`;
        const {stderr} = await runCLI(args);

        const out = getErrorCode(stderr);
        expect(out).toBe<HoppErrorCode>("INVALID_FILE_TYPE");
      });

      test("Fails if the collection file includes scripts with incorrect API usage and failed assertions", async () => {
        const args = `test ${getTestJsonFilePath("fails-coll.json", "collection")}`;
        const {error} = await runCLI(args);

        expect(error).not.toBeNull();
        expect(error).toMatchObject(<ExecException>{
          code: 1,
        });
      });
    });

    describe("Versioned entities", () => {
      describe("Collections & Requests", () => {
        const testFixtures = [
          {fileName: "coll-v1-req-v0.json", collVersion: 1, reqVersion: 0},
          {fileName: "coll-v1-req-v1.json", collVersion: 1, reqVersion: 1},
          {fileName: "coll-v2-req-v2.json", collVersion: 2, reqVersion: 2},
          {fileName: "coll-v2-req-v3.json", collVersion: 2, reqVersion: 3},
        ];

        testFixtures.forEach(({collVersion, fileName, reqVersion}) => {
          test(`Successfully processes a supplied collection export file where the collection is based on the "v${collVersion}" schema and the request following the "v${reqVersion}" schema`, async () => {
            const args = `test ${getTestJsonFilePath(fileName, "collection")}`;
            const {error} = await runCLI(args);

            expect(error).toBeNull();
          });
        });
      });

      describe("Environments", () => {
        const testFixtures = [
          {fileName: "env-v0.json", version: 0},
          {fileName: "env-v1.json", version: 1},
        ];

        testFixtures.forEach(({fileName, version}) => {
          test(`Successfully processes the supplied collection and environment export files where the environment is based on the "v${version}" schema`, async () => {
            const ENV_PATH = getTestJsonFilePath(fileName, "environment");
            const args = `test ${getTestJsonFilePath("sample-coll.json", "collection")} --env ${ENV_PATH}`;
            const {error} = await runCLI(args);

            expect(error).toBeNull();
          });
        });
      });
    });

    test("Successfully processes a supplied collection export file of the expected format", async () => {
      const args = `test ${getTestJsonFilePath("passes-coll.json", "collection")}`;
      const {error} = await runCLI(args);

      expect(error).toBeNull();
    });

    test("Successfully inherits/overrides authorization and headers specified at the root collection at deeply nested collections", async () => {
      const args = `test ${getTestJsonFilePath(
        "collection-level-auth-headers-coll.json",
        "collection"
      )}`;
      const {error} = await runCLI(args);

      expect(error).toBeNull();
    });

<<<<<<< HEAD
    test(
      "Successfully inherits/overrides authorization and headers at each level with multiple child collections",
      async () => {
        const args = `test ${getTestJsonFilePath(
          "multiple-child-collections-auth-headers-coll.json",
          "collection"
        )}`;
        const {error} = await runCLI(args);

        expect(error).toBeNull();
      },
      {timeout: 100000}
    );
=======
    test("Successfully inherits/overrides authorization and headers at each level with multiple child collections", async () => {
      const args = `test ${getTestJsonFilePath(
        "multiple-child-collections-auth-headers-coll.json",
        "collection"
      )}`;
      const { error } = await runCLI(args);

      expect(error).toBeNull();
    });
>>>>>>> 908f936f

    test("Persists environment variables set in the pre-request script for consumption in the test script", async () => {
      const args = `test ${getTestJsonFilePath(
        "pre-req-script-env-var-persistence-coll.json",
        "collection"
      )}`;
      const {error} = await runCLI(args);

      expect(error).toBeNull();
    });

    test("The `Content-Type` header takes priority over the value set at the request body", async () => {
      const args = `test ${getTestJsonFilePath(
        "content-type-header-scenarios.json",
        "collection"
      )}`;
      const {error} = await runCLI(args);

      expect(error).toBeNull();
    });

    describe("OAuth 2 Authorization type with Authorization Code Grant Type", () => {
      test("Successfully translates the authorization information to headers/query params and sends it along with the request", async () => {
        const args = `test ${getTestJsonFilePath(
          "oauth2-auth-code-coll.json",
          "collection"
        )}`;
        const {error} = await runCLI(args);

        expect(error).toBeNull();
      });
    });

    describe("multipart/form-data content type", () => {
      test("Successfully derives the relevant headers based and sends the form data in the request body", async () => {
        const args = `test ${getTestJsonFilePath(
          "oauth2-auth-code-coll.json",
          "collection"
        )}`;
        const {error} = await runCLI(args);

        expect(error).toBeNull();
      });
    });
    test("Ensures tests are running in sequence order based on folder name", async () => {
        const args = `test ${getTestJsonFilePath("multiple-child-collections-auth-headers-coll.json", "collection")}`;
        const {stdout, error} = await runCLI(args);

        // Extract folder names from the collection
        const expectedOrder = [
          "root-collection-request",
          "folder-1/folder-1-request",
          "folder-1/folder-11/folder-11-request",
          "folder-1/folder-12/folder-12-request",
          "folder-1/folder-13/folder-13-request",
          "folder-2/folder-2-request",
          "folder-2/folder-21/folder-21-request",
          "folder-2/folder-22/folder-22-request",
          "folder-2/folder-23/folder-23-request",
          "folder-3/folder-3-request",
          "folder-3/folder-31/folder-31-request",
          "folder-3/folder-32/folder-32-request",
          "folder-3/folder-33/folder-33-request",
        ];

        // Helper function to extract the running order from stdout
        const extractRunningOrder = (stdout: string): string[] => {
          const regex = /Running:.*?\/(.*?)\n/g;
          const matches = [];
          let match;
          while ((match = regex.exec(stdout)) !== null) {
            // Clean up the extracted folder name
            const cleanedMatch = match[1].replace(/\x1b\[\d+m/g, '');
            matches.push(cleanedMatch);
          }
          return matches;
        };

        // Extract the actual order from stdout
        const actualOrder = extractRunningOrder(stdout);

        // Verify the order of tests based on folder names
        expect(actualOrder).toStrictEqual(expectedOrder);

        expect(error).toBeNull();
      },
      {timeout: 100000});
  });

  describe("Test `hopp test <file_path_or_id> --env <file_path_or_id>` command:", () => {
    describe("Supplied environment export file validations", () => {
      describe("Argument parsing", () => {
        test("Errors with the code `INVALID_ARGUMENT` if no file is supplied", async () => {
          const args = `${VALID_TEST_ARGS} --env`;
          const {stderr} = await runCLI(args);

          const out = getErrorCode(stderr);
          expect(out).toBe<HoppErrorCode>("INVALID_ARGUMENT");
        });
      });

      test("Errors with the code `INVALID_FILE_TYPE` if the supplied environment export file doesn't end with the `.json` extension", async () => {
        const args = `${VALID_TEST_ARGS} --env ${getTestJsonFilePath(
          "notjson-coll.txt",
          "collection"
        )}`;
        const {stderr} = await runCLI(args);

        const out = getErrorCode(stderr);
        expect(out).toBe<HoppErrorCode>("INVALID_FILE_TYPE");
      });

      test("Errors with the code `FILE_NOT_FOUND` if the supplied environment export file doesn't exist", async () => {
        const args = `${VALID_TEST_ARGS} --env notfound.json`;
        const {stderr} = await runCLI(args);

        const out = getErrorCode(stderr);
        expect(out).toBe<HoppErrorCode>("FILE_NOT_FOUND");
      });

      test("Errors with the code `MALFORMED_ENV_FILE` on supplying a malformed environment export file", async () => {
        const ENV_PATH = getTestJsonFilePath(
          "malformed-envs.json",
          "environment"
        );
        const args = `${VALID_TEST_ARGS} --env ${ENV_PATH}`;
        const {stderr} = await runCLI(args);

        const out = getErrorCode(stderr);
        expect(out).toBe<HoppErrorCode>("MALFORMED_ENV_FILE");
      });

      test("Errors with the code `BULK_ENV_FILE` on supplying an environment export file based on the bulk environment export format", async () => {
        const ENV_PATH = getTestJsonFilePath("bulk-envs.json", "environment");
        const args = `${VALID_TEST_ARGS} --env ${ENV_PATH}`;
        const {stderr} = await runCLI(args);

        const out = getErrorCode(stderr);
        expect(out).toBe<HoppErrorCode>("BULK_ENV_FILE");
      });
    });

    test("Successfully resolves values from the supplied environment export file", async () => {
      const TESTS_PATH = getTestJsonFilePath(
        "env-flag-tests-coll.json",
        "collection"
      );
      const ENV_PATH = getTestJsonFilePath("env-flag-envs.json", "environment");
      const args = `test ${TESTS_PATH} --env ${ENV_PATH}`;

      const {error} = await runCLI(args);
      expect(error).toBeNull();
    });

    test("Successfully resolves environment variables referenced in the request body", async () => {
      const COLL_PATH = getTestJsonFilePath(
        "req-body-env-vars-coll.json",
        "collection"
      );
      const ENVS_PATH = getTestJsonFilePath(
        "req-body-env-vars-envs.json",
        "environment"
      );
      const args = `test ${COLL_PATH} --env ${ENVS_PATH}`;

      const {error} = await runCLI(args);
      expect(error).toBeNull();
    });

    test("Works with short `-e` flag", async () => {
      const TESTS_PATH = getTestJsonFilePath(
        "env-flag-tests-coll.json",
        "collection"
      );
      const ENV_PATH = getTestJsonFilePath("env-flag-envs.json", "environment");
      const args = `test ${TESTS_PATH} -e ${ENV_PATH}`;

      const {error} = await runCLI(args);
      expect(error).toBeNull();
    });

<<<<<<< HEAD
    describe(
      "Secret environment variables",
      () => {
        // Reads secret environment values from system environment
        test("Successfully picks the values for secret environment variables from `process.env` and persists the variables set from the pre-request script", async () => {
          const env = {
            ...process.env,
            secretBearerToken: "test-token",
            secretBasicAuthUsername: "test-user",
            secretBasicAuthPassword: "test-pass",
            secretQueryParamValue: "secret-query-param-value",
            secretBodyValue: "secret-body-value",
            secretHeaderValue: "secret-header-value",
          };

          const COLL_PATH = getTestJsonFilePath(
            "secret-envs-coll.json",
            "collection"
          );
          const ENVS_PATH = getTestJsonFilePath(
            "secret-envs.json",
            "environment"
          );
          const args = `test ${COLL_PATH} --env ${ENVS_PATH}`;

          const {error, stdout} = await runCLI(args, {env});

          expect(stdout).toContain(
            "https://httpbin.org/basic-auth/*********/*********"
          );
          expect(error).toBeNull();
        });

        // Prefers values specified in the environment export file over values set in the system environment
        test("Successfully picks the values for secret environment variables set directly in the environment export file and persists the environment variables set from the pre-request script", async () => {
          const COLL_PATH = getTestJsonFilePath(
            "secret-envs-coll.json",
            "collection"
          );
          const ENVS_PATH = getTestJsonFilePath(
            "secret-supplied-values-envs.json",
            "environment"
          );
          const args = `test ${COLL_PATH} --env ${ENVS_PATH}`;

          const {error, stdout} = await runCLI(args);

          expect(stdout).toContain(
            "https://httpbin.org/basic-auth/*********/*********"
          );
          expect(error).toBeNull();
        });

        // Values set from the scripting context takes the highest precedence
        test("Setting values for secret environment variables from the pre-request script overrides values set at the supplied environment export file", async () => {
          const COLL_PATH = getTestJsonFilePath(
            "secret-envs-persistence-coll.json",
            "collection"
          );
          const ENVS_PATH = getTestJsonFilePath(
            "secret-supplied-values-envs.json",
            "environment"
          );
          const args = `test ${COLL_PATH} --env ${ENVS_PATH}`;

          const {error, stdout} = await runCLI(args);

          expect(stdout).toContain(
            "https://httpbin.org/basic-auth/*********/*********"
          );
          expect(error).toBeNull();
        });
=======
    describe("Secret environment variables", () => {
      // Reads secret environment values from system environment
      test("Successfully picks the values for secret environment variables from `process.env` and persists the variables set from the pre-request script", async () => {
        const env = {
          ...process.env,
          secretBearerToken: "test-token",
          secretBasicAuthUsername: "test-user",
          secretBasicAuthPassword: "test-pass",
          secretQueryParamValue: "secret-query-param-value",
          secretBodyValue: "secret-body-value",
          secretHeaderValue: "secret-header-value",
        };

        const COLL_PATH = getTestJsonFilePath(
          "secret-envs-coll.json",
          "collection"
        );
        const ENVS_PATH = getTestJsonFilePath(
          "secret-envs.json",
          "environment"
        );
        const args = `test ${COLL_PATH} --env ${ENVS_PATH}`;

        const { error, stdout } = await runCLI(args, { env });
>>>>>>> 908f936f

        expect(stdout).toContain(
          "https://httpbin.org/basic-auth/*********/*********"
        );
        expect(error).toBeNull();
      });

      // Prefers values specified in the environment export file over values set in the system environment
      test("Successfully picks the values for secret environment variables set directly in the environment export file and persists the environment variables set from the pre-request script", async () => {
        const COLL_PATH = getTestJsonFilePath(
          "secret-envs-coll.json",
          "collection"
        );
        const ENVS_PATH = getTestJsonFilePath(
          "secret-supplied-values-envs.json",
          "environment"
        );
        const args = `test ${COLL_PATH} --env ${ENVS_PATH}`;

<<<<<<< HEAD
          const {error} = await runCLI(args);
          expect(error).toBeNull();
        });
      },
      {timeout: 50000}
    );
=======
        const { error, stdout } = await runCLI(args);
>>>>>>> 908f936f

        expect(stdout).toContain(
          "https://httpbin.org/basic-auth/*********/*********"
        );
        expect(error).toBeNull();
      });

      // Values set from the scripting context takes the highest precedence
      test("Setting values for secret environment variables from the pre-request script overrides values set at the supplied environment export file", async () => {
        const COLL_PATH = getTestJsonFilePath(
          "secret-envs-persistence-coll.json",
          "collection"
        );
        const ENVS_PATH = getTestJsonFilePath(
          "secret-supplied-values-envs.json",
          "environment"
        );
        const args = `test ${COLL_PATH} --env ${ENVS_PATH}`;

        const { error, stdout } = await runCLI(args);

        expect(stdout).toContain(
          "https://httpbin.org/basic-auth/*********/*********"
        );
        expect(error).toBeNull();
      });

      test("Persists secret environment variable values set from the pre-request script for consumption in the request and post-request script context", async () => {
        const COLL_PATH = getTestJsonFilePath(
          "secret-envs-persistence-scripting-coll.json",
          "collection"
        );
        const ENVS_PATH = getTestJsonFilePath(
          "secret-envs-persistence-scripting-envs.json",
          "environment"
        );

        const args = `test ${COLL_PATH} --env ${ENVS_PATH}`;

        const {error} = await runCLI(args);
        expect(error).toBeNull();
      });
    });

    describe("Request variables", () => {
      test("Picks active request variables and ignores inactive entries alongside the usage of environment variables", async () => {
        const env = {
          ...process.env,
          secretBasicAuthPasswordEnvVar: "password",
        };

        const COLL_PATH = getTestJsonFilePath(
          "request-vars-coll.json",
          "collection"
        );
        const ENVS_PATH = getTestJsonFilePath(
          "request-vars-envs.json",
          "environment"
        );

        const args = `test ${COLL_PATH} --env ${ENVS_PATH}`;

        const {error, stdout} = await runCLI(args, {env});
        expect(stdout).toContain(
          "https://echo.hoppscotch.io/********/********"
        );
        expect(error).toBeNull();
      });
    });

    describe("AWS Signature Authorization type", () => {
      test("Successfully translates the authorization information to headers/query params and sends it along with the request", async () => {
        const env = {
          ...process.env,
          secretKey: "test-secret-key",
          serviceToken: "test-token",
        };

        const COLL_PATH = getTestJsonFilePath(
          "aws-signature-auth-coll.json",
          "collection"
        );
        const ENVS_PATH = getTestJsonFilePath(
          "aws-signature-auth-envs.json",
          "environment"
        );

        const args = `test ${COLL_PATH} -e ${ENVS_PATH}`;
        const {error} = await runCLI(args, {env});

        expect(error).toBeNull();
      });
    });

    describe("Digest Authorization type", () => {
      test("Successfully translates the authorization information to headers/query params and sends it along with the request", async () => {
        const COLL_PATH = getTestJsonFilePath(
          "digest-auth-success-coll.json",
          "collection"
        );
        const ENVS_PATH = getTestJsonFilePath(
          "digest-auth-envs.json",
          "environment"
        );

        const args = `test ${COLL_PATH} -e ${ENVS_PATH}`;
        const { error } = await runCLI(args);

        expect(error).toBeNull();
      });
    });

    test("Supports disabling request retries", async () => {
      const COLL_PATH = getTestJsonFilePath(
        "digest-auth-failure-coll.json",
        "collection"
      );
      const ENVS_PATH = getTestJsonFilePath(
        "digest-auth-envs.json",
        "environment"
      );

      const args = `test ${COLL_PATH} -e ${ENVS_PATH}`;
      const { error } = await runCLI(args);

      expect(error).toBeTruthy();
    });
  });

  describe("Test `hopp test <file_path_or_id> --delay <delay_in_ms>` command:", () => {
    describe("Argument parsing", () => {
      test("Errors with the code `INVALID_ARGUMENT` on not supplying a delay value", async () => {
        const args = `${VALID_TEST_ARGS} --delay`;
        const {stderr} = await runCLI(args);

        const out = getErrorCode(stderr);
        expect(out).toBe<HoppErrorCode>("INVALID_ARGUMENT");
      });

      test("Errors with the code `INVALID_ARGUMENT` on supplying an invalid delay value", async () => {
        const args = `${VALID_TEST_ARGS} --delay 'NaN'`;
        const {stderr} = await runCLI(args);

        const out = getErrorCode(stderr);
        expect(out).toBe<HoppErrorCode>("INVALID_ARGUMENT");
      });
    });

    test("Successfully performs delayed request execution for a valid delay value", async () => {
      const args = `${VALID_TEST_ARGS} --delay 1`;
      const {error} = await runCLI(args);

      expect(error).toBeNull();
    });

    test("Works with the short `-d` flag", async () => {
      const args = `${VALID_TEST_ARGS} -d 1`;
      const {error} = await runCLI(args);

      expect(error).toBeNull();
    });
  });

  // Future TODO: Enable once a proper e2e test environment is set up locally
  describe.skip("Test `hopp test <file_path_or_id> --env <file_path_or_id> --token <access_token> --server <server_url>` command:", () => {
    const {
      REQ_BODY_ENV_VARS_COLL_ID,
      COLLECTION_LEVEL_HEADERS_AUTH_COLL_ID,
      REQ_BODY_ENV_VARS_ENVS_ID,
      PERSONAL_ACCESS_TOKEN,
    } = process.env;

    if (
      !REQ_BODY_ENV_VARS_COLL_ID ||
      !COLLECTION_LEVEL_HEADERS_AUTH_COLL_ID ||
      !REQ_BODY_ENV_VARS_ENVS_ID ||
      !PERSONAL_ACCESS_TOKEN
    ) {
      return;
    }

    const SERVER_URL = "https://stage-shc.hoppscotch.io/backend";

    describe("Argument parsing", () => {
      test("Errors with the code `INVALID_ARGUMENT` on not supplying a value for the `--token` flag", async () => {
        const args = `test ${REQ_BODY_ENV_VARS_COLL_ID} --token`;
        const {stderr} = await runCLI(args);

        const out = getErrorCode(stderr);
        expect(out).toBe<HoppErrorCode>("INVALID_ARGUMENT");
      });

      test("Errors with the code `INVALID_ARGUMENT` on not supplying a value for the `--server` flag", async () => {
        const args = `test ${REQ_BODY_ENV_VARS_COLL_ID} --server`;
        const {stderr} = await runCLI(args);

        const out = getErrorCode(stderr);
        expect(out).toBe<HoppErrorCode>("INVALID_ARGUMENT");
      });
    });

    describe("Workspace access validations", () => {
      const INVALID_COLLECTION_ID = "invalid-coll-id";
      const INVALID_ENVIRONMENT_ID = "invalid-env-id";
      const INVALID_ACCESS_TOKEN = "invalid-token";

      test("Errors with the code `TOKEN_INVALID` if the supplied access token is invalid", async () => {
        const args = `test ${REQ_BODY_ENV_VARS_COLL_ID} --token ${INVALID_ACCESS_TOKEN} --server ${SERVER_URL}`;
        const {stderr} = await runCLI(args);

        const out = getErrorCode(stderr);
        expect(out).toBe<HoppErrorCode>("TOKEN_INVALID");
      });

      test("Errors with the code `INVALID_ID` if the supplied collection ID is invalid", async () => {
        const args = `test ${INVALID_COLLECTION_ID} --token ${PERSONAL_ACCESS_TOKEN} --server ${SERVER_URL}`;
        const {stderr} = await runCLI(args);

        const out = getErrorCode(stderr);
        expect(out).toBe<HoppErrorCode>("INVALID_ID");
      });

      test("Errors with the code `INVALID_ID` if the supplied environment ID is invalid", async () => {
        const args = `test ${REQ_BODY_ENV_VARS_COLL_ID} --env ${INVALID_ENVIRONMENT_ID} --token ${PERSONAL_ACCESS_TOKEN} --server ${SERVER_URL}`;
        const {stderr} = await runCLI(args);

        const out = getErrorCode(stderr);
        expect(out).toBe<HoppErrorCode>("INVALID_ID");
      });

      test("Errors with the code `INVALID_SERVER_URL` if not supplying a valid SH instance server URL", async () => {
        // FE URL of the staging SHC instance
        const INVALID_SERVER_URL = "https://stage-shc.hoppscotch.io";
        const args = `test ${REQ_BODY_ENV_VARS_COLL_ID} --env ${REQ_BODY_ENV_VARS_ENVS_ID} --token ${PERSONAL_ACCESS_TOKEN} --server ${INVALID_SERVER_URL}`;

        const {stderr} = await runCLI(args);

        const out = getErrorCode(stderr);
        expect(out).toBe<HoppErrorCode>("INVALID_SERVER_URL");
      });

      test("Errors with the code `SERVER_CONNECTION_REFUSED` if supplying an SH instance server URL that doesn't follow URL semantics", async () => {
        const INVALID_URL = "invalid-url";
        const args = `test ${REQ_BODY_ENV_VARS_COLL_ID} --env ${REQ_BODY_ENV_VARS_ENVS_ID} --token ${PERSONAL_ACCESS_TOKEN} --server ${INVALID_URL}`;
        const {stderr} = await runCLI(args);

        const out = getErrorCode(stderr);
        expect(out).toBe<HoppErrorCode>("SERVER_CONNECTION_REFUSED");
      });
    });

    test("Successfully retrieves a collection with the ID", async () => {
      const args = `test ${COLLECTION_LEVEL_HEADERS_AUTH_COLL_ID} --token ${PERSONAL_ACCESS_TOKEN} --server ${SERVER_URL}`;

      const {error} = await runCLI(args);
      expect(error).toBeNull();
    });

    test("Successfully retrieves collections and environments from a workspace using their respective IDs", async () => {
      const args = `test ${REQ_BODY_ENV_VARS_COLL_ID} --env ${REQ_BODY_ENV_VARS_ENVS_ID} --token ${PERSONAL_ACCESS_TOKEN} --server ${SERVER_URL}`;

      const {error} = await runCLI(args);
      expect(error).toBeNull();
    });

    test("Supports specifying collection file path along with environment ID", async () => {
      const TESTS_PATH = getTestJsonFilePath(
        "req-body-env-vars-coll.json",
        "collection"
      );
      const args = `test ${TESTS_PATH} --env ${REQ_BODY_ENV_VARS_ENVS_ID} --token ${PERSONAL_ACCESS_TOKEN} --server ${SERVER_URL}`;

      const {error} = await runCLI(args);
      expect(error).toBeNull();
    });

    test("Supports specifying environment file path along with collection ID", async () => {
      const ENV_PATH = getTestJsonFilePath(
        "req-body-env-vars-envs.json",
        "environment"
      );
      const args = `test ${REQ_BODY_ENV_VARS_COLL_ID} --env ${ENV_PATH} --token ${PERSONAL_ACCESS_TOKEN} --server ${SERVER_URL}`;

      const {error} = await runCLI(args);
      expect(error).toBeNull();
    });

    test("Supports specifying both collection and environment file paths", async () => {
      const TESTS_PATH = getTestJsonFilePath(
        "req-body-env-vars-coll.json",
        "collection"
      );
      const ENV_PATH = getTestJsonFilePath(
        "req-body-env-vars-envs.json",
        "environment"
      );
      const args = `test ${TESTS_PATH} --env ${ENV_PATH} --token ${PERSONAL_ACCESS_TOKEN}`;

      const {error} = await runCLI(args);
      expect(error).toBeNull();
    });
  });

  describe("Test`hopp test <file_path_or_id> --env <file_path_or_id> --reporter-junit [path]", () => {
    const genPath = path.resolve("hopp-cli-test");

    // Helper function to replace dynamic values before generating test snapshots
    // Currently scoped to JUnit report generation
    const replaceDynamicValuesInStr = (input: string): string =>
      input.replace(
        /(time|timestamp)="[^"]+"/g,
        (_, attr) => `${attr}="${attr}"`
      );

    beforeAll(() => {
      fs.mkdirSync(genPath);
    });

    afterAll(() => {
      fs.rmdirSync(genPath, {recursive: true});
    });

    test("Report export fails with the code `REPORT_EXPORT_FAILED` while encountering an error during path creation", async () => {
      const exportPath = "hopp-junit-report.xml";

      const COLL_PATH = getTestJsonFilePath("passes-coll.json", "collection");

      const invalidPath = process.platform === 'win32'
        ? 'Z:/non-existent-path/report.xml'
        : '/non-existent/report.xml';

      const args = `test ${COLL_PATH} --reporter-junit ${invalidPath}`;

      const {stdout, stderr} = await runCLI(args, {
        cwd: path.resolve("hopp-cli-test"),
      });

      const out = getErrorCode(stderr);
      expect(out).toBe<HoppErrorCode>("REPORT_EXPORT_FAILED");

      expect(stdout).not.toContain(
        `Successfully exported the JUnit report to: ${exportPath}`
      );
    });

    test("Generates a JUnit report at the default path", async () => {
      const exportPath = "hopp-junit-report.xml";

      const COLL_PATH = getTestJsonFilePath(
        "test-junit-report-export-coll.json",
        "collection"
      );

      const args = `test ${COLL_PATH} --reporter-junit`;

      const {stdout} = await runCLI(args, {
        cwd: path.resolve("hopp-cli-test"),
      });

      expect(stdout).not.toContain(
        `Overwriting the pre-existing path: ${exportPath}`
      );

      expect(stdout).toContain(
        `Successfully exported the JUnit report to: ${exportPath}`
      );

      const fileContents = fs
        .readFileSync(path.resolve(genPath, exportPath))
        .toString();

      expect(replaceDynamicValuesInStr(fileContents)).toMatchSnapshot();
    });

    test("Generates a JUnit report at the specified path", async () => {
      const exportPath = "outer-dir/inner-dir/report.xml";

      const COLL_PATH = getTestJsonFilePath(
        "test-junit-report-export-coll.json",
        "collection"
      );

      const args = `test ${COLL_PATH} --reporter-junit ${exportPath}`;

      const {stdout} = await runCLI(args, {
        cwd: path.resolve("hopp-cli-test"),
      });

      expect(stdout).not.toContain(
        `Overwriting the pre-existing path: ${exportPath}`
      );

      expect(stdout).toContain(
        `Successfully exported the JUnit report to: ${exportPath}`
      );

      const fileContents = fs
        .readFileSync(path.resolve(genPath, exportPath))
        .toString();

      expect(replaceDynamicValuesInStr(fileContents)).toMatchSnapshot();
    });

    test("Generates a JUnit report for a collection with authorization/headers set at the collection level", async () => {
      const exportPath = "hopp-junit-report.xml";

      const COLL_PATH = getTestJsonFilePath(
        "collection-level-auth-headers-coll.json",
        "collection"
      );

      const args = `test ${COLL_PATH} --reporter-junit`;

      const {stdout} = await runCLI(args, {
        cwd: path.resolve("hopp-cli-test"),
      });

      expect(stdout).toContain(
        `Overwriting the pre-existing path: ${exportPath}`
      );

      expect(stdout).toContain(
        `Successfully exported the JUnit report to: ${exportPath}`
      );

      const fileContents = fs
        .readFileSync(path.resolve(genPath, exportPath))
        .toString();

      expect(replaceDynamicValuesInStr(fileContents)).toMatchSnapshot();
    });

    test("Generates a JUnit report for a collection referring to environment variables", async () => {
      const exportPath = "hopp-junit-report.xml";

      const COLL_PATH = getTestJsonFilePath(
        "req-body-env-vars-coll.json",
        "collection"
      );
      const ENV_PATH = getTestJsonFilePath(
        "req-body-env-vars-envs.json",
        "environment"
      );

      const args = `test ${COLL_PATH} --env ${ENV_PATH} --reporter-junit`;

      const {stdout} = await runCLI(args, {
        cwd: path.resolve("hopp-cli-test"),
      });

      expect(stdout).toContain(
        `Overwriting the pre-existing path: ${exportPath}`
      );

      expect(stdout).toContain(
        `Successfully exported the JUnit report to: ${exportPath}`
      );

      const fileContents = fs
        .readFileSync(path.resolve(genPath, exportPath))
        .toString();

      expect(replaceDynamicValuesInStr(fileContents)).toMatchSnapshot();
    });

  });

  describe("Test `hopp test <file> --iterations <iterations_in_ms>` command:", () => {
    const VALID_TEST_ARGS = `test ${getTestJsonFilePath("passes-coll.json", "collection")}`;

    test("Errors with the code `INVALID_ARGUMENT` on not supplying a iterations value", async () => {
      const args = `${VALID_TEST_ARGS} --iterations`;
      const {stderr} = await runCLI(args);

      const out = getErrorCode(stderr);
      expect(out).toBe<HoppErrorCode>("INVALID_ARGUMENT");
    });

    test("Errors with the code `INVALID_ARGUMENT` on supplying an invalid iteration value", async () => {
      const args = `${VALID_TEST_ARGS} --iterations 'NaN'`;
      try {
        await runCLIIteration(args);
      } catch (error) {
        if (error instanceof Error) {
          const errorCode = getErrorCodeFn(error.message);
          expect(errorCode).toBe("INVALID_ARGUMENT");
        }
      }
    });


    test("Successfully performs iteration request execution for a valid iteration value", async () => {
      const args = `${VALID_TEST_ARGS} --iterations 1`;
      const {error} = await runCLI(args);

      expect(error).toBeNull();
    });

    test("Works with the short `-i` flag", async () => {
      const args = `${VALID_TEST_ARGS} -i 1`;
      const {error} = await runCLI(args);

      expect(error).toBeNull();
    });
  });

  describe("Test `hopp test <file> --data <file>` command:", () => {
    describe("Supplied data export file validations", () => {
      const VALID_TEST_ARGS = `test ${getTestJsonFilePath("passes-coll.json", "collection")}`;

      test("Errors with the code `INVALID_ARGUMENT` if no file is supplied", async () => {
        const args = `${VALID_TEST_ARGS} --data`;
        const {stderr} = await runCLI(args);

        const out = getErrorCode(stderr);
        expect(out).toBe<HoppErrorCode>("INVALID_ARGUMENT");
      });

      test("Errors with the code `INVALID_DATA_FILE_TYPE` if the supplied data file doesn't end with the `.csv` extension", async () => {
        const args = `${VALID_TEST_ARGS} --data ${getTestJsonFilePath(
          "notjson-coll.txt",
          "collection"
        )}`;
        const {stderr} = await runCLI(args);

        const out = getErrorCode(stderr);
        expect(out).toBe<HoppErrorCode>("INVALID_DATA_FILE_TYPE");
      });

      test("Errors with the code `FILE_NOT_FOUND` if the supplied data export file doesn't exist", async () => {

        const args = `${VALID_TEST_ARGS} --data notfound.csv`;
        const {stderr} = await runCLI(args);

        const out = getErrorCode(stderr);
        expect(out).toBe<HoppErrorCode>("FILE_NOT_FOUND");
      });
    });

    test("Successfully resolves values from the supplied data export file", async () => {
      const TESTS_PATH = getTestJsonFilePath(
        "data-flag-tests-coll.json",
        "collection"
      );
      const ENV_PATH = getTestJsonFilePath("data-envs.csv", "environment");
      const args = `test ${TESTS_PATH} --data ${ENV_PATH}`;

      const {error} = await runCLI(args);

      expect(error).toBeNull();
    });

    test("Successfully resolves data variables referenced in the request body", async () => {
      const COLL_PATH = getTestJsonFilePath(
        "data-flag-tests-coll.json",
        "collection"
      );
      const ENVS_PATH = getTestJsonFilePath(
        "data-envs.csv",
        "environment"
      );
      const args = `test ${COLL_PATH} --data ${ENVS_PATH}`;
      const {error} = await runCLI(args);

      expect(error).toBeNull();

    });

    test("Works with shorth `-data` flag", async () => {
      const TESTS_PATH = getTestJsonFilePath(
        "data-flag-tests-coll.json",
        "collection"
      );
      const ENV_PATH = getTestJsonFilePath("data-envs.csv", "environment");
      const args = `test ${TESTS_PATH} -data ${ENV_PATH}`;

      const {stdout, stderr, error} = await runCLI(args);

      expect(error).toBeNull();
    });
  });
});<|MERGE_RESOLUTION|>--- conflicted
+++ resolved
@@ -1,11 +1,10 @@
-import {ExecException} from "child_process";
-import {afterAll, beforeAll, describe, expect, test} from "vitest";
+import { ExecException } from "child_process";
+import { afterAll, beforeAll, describe, expect, test } from "vitest";
 import fs from "fs";
 import path from "path";
 
-import {HoppErrorCode} from "../../../types/errors";
-import {getErrorCode, getErrorCodeFn, getTestJsonFilePath, runCLI, runCLIIteration} from "../../utils";
-
+import { HoppErrorCode } from "../../../types/errors";
+import { getErrorCode, getTestJsonFilePath, runCLI } from "../../utils";
 
 describe("hopp test [options] <file_path_or_id>", { timeout: 100000 }, () => {
   const VALID_TEST_ARGS = `test ${getTestJsonFilePath("passes-coll.json", "collection")}`;
@@ -14,7 +13,7 @@
     describe("Argument parsing", () => {
       test("Errors with the code `INVALID_ARGUMENT` for not supplying enough arguments", async () => {
         const args = "test";
-        const {stderr} = await runCLI(args);
+        const { stderr } = await runCLI(args);
 
         const out = getErrorCode(stderr);
         expect(out).toBe<HoppErrorCode>("INVALID_ARGUMENT");
@@ -22,7 +21,7 @@
 
       test("Errors with the code `INVALID_ARGUMENT` for an invalid command", async () => {
         const args = "invalid-arg";
-        const {stderr} = await runCLI(args);
+        const { stderr } = await runCLI(args);
 
         const out = getErrorCode(stderr);
         expect(out).toBe<HoppErrorCode>("INVALID_ARGUMENT");
@@ -32,7 +31,7 @@
     describe("Supplied collection export file validations", () => {
       test("Errors with the code `FILE_NOT_FOUND` if the supplied collection export file doesn't exist", async () => {
         const args = "test notfound.json";
-        const {stderr} = await runCLI(args);
+        const { stderr } = await runCLI(args);
 
         const out = getErrorCode(stderr);
         expect(out).toBe<HoppErrorCode>("FILE_NOT_FOUND");
@@ -40,7 +39,7 @@
 
       test("Errors with the code UNKNOWN_ERROR if the supplied collection export file content isn't valid JSON", async () => {
         const args = `test ${getTestJsonFilePath("malformed-coll.json", "collection")}`;
-        const {stderr} = await runCLI(args);
+        const { stderr } = await runCLI(args);
 
         const out = getErrorCode(stderr);
         expect(out).toBe<HoppErrorCode>("UNKNOWN_ERROR");
@@ -48,7 +47,7 @@
 
       test("Errors with the code `MALFORMED_COLLECTION` if the supplied collection export file content is malformed", async () => {
         const args = `test ${getTestJsonFilePath("malformed-coll-2.json", "collection")}`;
-        const {stderr} = await runCLI(args);
+        const { stderr } = await runCLI(args);
 
         const out = getErrorCode(stderr);
         expect(out).toBe<HoppErrorCode>("MALFORMED_COLLECTION");
@@ -56,7 +55,7 @@
 
       test("Errors with the code `INVALID_FILE_TYPE` if the supplied collection export file doesn't end with the `.json` extension", async () => {
         const args = `test ${getTestJsonFilePath("notjson-coll.txt", "collection")}`;
-        const {stderr} = await runCLI(args);
+        const { stderr } = await runCLI(args);
 
         const out = getErrorCode(stderr);
         expect(out).toBe<HoppErrorCode>("INVALID_FILE_TYPE");
@@ -64,7 +63,7 @@
 
       test("Fails if the collection file includes scripts with incorrect API usage and failed assertions", async () => {
         const args = `test ${getTestJsonFilePath("fails-coll.json", "collection")}`;
-        const {error} = await runCLI(args);
+        const { error } = await runCLI(args);
 
         expect(error).not.toBeNull();
         expect(error).toMatchObject(<ExecException>{
@@ -76,16 +75,16 @@
     describe("Versioned entities", () => {
       describe("Collections & Requests", () => {
         const testFixtures = [
-          {fileName: "coll-v1-req-v0.json", collVersion: 1, reqVersion: 0},
-          {fileName: "coll-v1-req-v1.json", collVersion: 1, reqVersion: 1},
-          {fileName: "coll-v2-req-v2.json", collVersion: 2, reqVersion: 2},
-          {fileName: "coll-v2-req-v3.json", collVersion: 2, reqVersion: 3},
+          { fileName: "coll-v1-req-v0.json", collVersion: 1, reqVersion: 0 },
+          { fileName: "coll-v1-req-v1.json", collVersion: 1, reqVersion: 1 },
+          { fileName: "coll-v2-req-v2.json", collVersion: 2, reqVersion: 2 },
+          { fileName: "coll-v2-req-v3.json", collVersion: 2, reqVersion: 3 },
         ];
 
-        testFixtures.forEach(({collVersion, fileName, reqVersion}) => {
+        testFixtures.forEach(({ collVersion, fileName, reqVersion }) => {
           test(`Successfully processes a supplied collection export file where the collection is based on the "v${collVersion}" schema and the request following the "v${reqVersion}" schema`, async () => {
             const args = `test ${getTestJsonFilePath(fileName, "collection")}`;
-            const {error} = await runCLI(args);
+            const { error } = await runCLI(args);
 
             expect(error).toBeNull();
           });
@@ -94,15 +93,15 @@
 
       describe("Environments", () => {
         const testFixtures = [
-          {fileName: "env-v0.json", version: 0},
-          {fileName: "env-v1.json", version: 1},
+          { fileName: "env-v0.json", version: 0 },
+          { fileName: "env-v1.json", version: 1 },
         ];
 
-        testFixtures.forEach(({fileName, version}) => {
+        testFixtures.forEach(({ fileName, version }) => {
           test(`Successfully processes the supplied collection and environment export files where the environment is based on the "v${version}" schema`, async () => {
             const ENV_PATH = getTestJsonFilePath(fileName, "environment");
             const args = `test ${getTestJsonFilePath("sample-coll.json", "collection")} --env ${ENV_PATH}`;
-            const {error} = await runCLI(args);
+            const { error } = await runCLI(args);
 
             expect(error).toBeNull();
           });
@@ -112,7 +111,7 @@
 
     test("Successfully processes a supplied collection export file of the expected format", async () => {
       const args = `test ${getTestJsonFilePath("passes-coll.json", "collection")}`;
-      const {error} = await runCLI(args);
+      const { error } = await runCLI(args);
 
       expect(error).toBeNull();
     });
@@ -122,26 +121,11 @@
         "collection-level-auth-headers-coll.json",
         "collection"
       )}`;
-      const {error} = await runCLI(args);
-
-      expect(error).toBeNull();
-    });
-
-<<<<<<< HEAD
-    test(
-      "Successfully inherits/overrides authorization and headers at each level with multiple child collections",
-      async () => {
-        const args = `test ${getTestJsonFilePath(
-          "multiple-child-collections-auth-headers-coll.json",
-          "collection"
-        )}`;
-        const {error} = await runCLI(args);
-
-        expect(error).toBeNull();
-      },
-      {timeout: 100000}
-    );
-=======
+      const { error } = await runCLI(args);
+
+      expect(error).toBeNull();
+    });
+
     test("Successfully inherits/overrides authorization and headers at each level with multiple child collections", async () => {
       const args = `test ${getTestJsonFilePath(
         "multiple-child-collections-auth-headers-coll.json",
@@ -151,14 +135,13 @@
 
       expect(error).toBeNull();
     });
->>>>>>> 908f936f
 
     test("Persists environment variables set in the pre-request script for consumption in the test script", async () => {
       const args = `test ${getTestJsonFilePath(
         "pre-req-script-env-var-persistence-coll.json",
         "collection"
       )}`;
-      const {error} = await runCLI(args);
+      const { error } = await runCLI(args);
 
       expect(error).toBeNull();
     });
@@ -168,7 +151,7 @@
         "content-type-header-scenarios.json",
         "collection"
       )}`;
-      const {error} = await runCLI(args);
+      const { error } = await runCLI(args);
 
       expect(error).toBeNull();
     });
@@ -179,7 +162,7 @@
           "oauth2-auth-code-coll.json",
           "collection"
         )}`;
-        const {error} = await runCLI(args);
+        const { error } = await runCLI(args);
 
         expect(error).toBeNull();
       });
@@ -191,7 +174,7 @@
           "oauth2-auth-code-coll.json",
           "collection"
         )}`;
-        const {error} = await runCLI(args);
+        const { error } = await runCLI(args);
 
         expect(error).toBeNull();
       });
@@ -246,7 +229,7 @@
       describe("Argument parsing", () => {
         test("Errors with the code `INVALID_ARGUMENT` if no file is supplied", async () => {
           const args = `${VALID_TEST_ARGS} --env`;
-          const {stderr} = await runCLI(args);
+          const { stderr } = await runCLI(args);
 
           const out = getErrorCode(stderr);
           expect(out).toBe<HoppErrorCode>("INVALID_ARGUMENT");
@@ -258,7 +241,7 @@
           "notjson-coll.txt",
           "collection"
         )}`;
-        const {stderr} = await runCLI(args);
+        const { stderr } = await runCLI(args);
 
         const out = getErrorCode(stderr);
         expect(out).toBe<HoppErrorCode>("INVALID_FILE_TYPE");
@@ -266,7 +249,7 @@
 
       test("Errors with the code `FILE_NOT_FOUND` if the supplied environment export file doesn't exist", async () => {
         const args = `${VALID_TEST_ARGS} --env notfound.json`;
-        const {stderr} = await runCLI(args);
+        const { stderr } = await runCLI(args);
 
         const out = getErrorCode(stderr);
         expect(out).toBe<HoppErrorCode>("FILE_NOT_FOUND");
@@ -278,7 +261,7 @@
           "environment"
         );
         const args = `${VALID_TEST_ARGS} --env ${ENV_PATH}`;
-        const {stderr} = await runCLI(args);
+        const { stderr } = await runCLI(args);
 
         const out = getErrorCode(stderr);
         expect(out).toBe<HoppErrorCode>("MALFORMED_ENV_FILE");
@@ -287,7 +270,7 @@
       test("Errors with the code `BULK_ENV_FILE` on supplying an environment export file based on the bulk environment export format", async () => {
         const ENV_PATH = getTestJsonFilePath("bulk-envs.json", "environment");
         const args = `${VALID_TEST_ARGS} --env ${ENV_PATH}`;
-        const {stderr} = await runCLI(args);
+        const { stderr } = await runCLI(args);
 
         const out = getErrorCode(stderr);
         expect(out).toBe<HoppErrorCode>("BULK_ENV_FILE");
@@ -302,7 +285,7 @@
       const ENV_PATH = getTestJsonFilePath("env-flag-envs.json", "environment");
       const args = `test ${TESTS_PATH} --env ${ENV_PATH}`;
 
-      const {error} = await runCLI(args);
+      const { error } = await runCLI(args);
       expect(error).toBeNull();
     });
 
@@ -317,7 +300,7 @@
       );
       const args = `test ${COLL_PATH} --env ${ENVS_PATH}`;
 
-      const {error} = await runCLI(args);
+      const { error } = await runCLI(args);
       expect(error).toBeNull();
     });
 
@@ -329,84 +312,10 @@
       const ENV_PATH = getTestJsonFilePath("env-flag-envs.json", "environment");
       const args = `test ${TESTS_PATH} -e ${ENV_PATH}`;
 
-      const {error} = await runCLI(args);
-      expect(error).toBeNull();
-    });
-
-<<<<<<< HEAD
-    describe(
-      "Secret environment variables",
-      () => {
-        // Reads secret environment values from system environment
-        test("Successfully picks the values for secret environment variables from `process.env` and persists the variables set from the pre-request script", async () => {
-          const env = {
-            ...process.env,
-            secretBearerToken: "test-token",
-            secretBasicAuthUsername: "test-user",
-            secretBasicAuthPassword: "test-pass",
-            secretQueryParamValue: "secret-query-param-value",
-            secretBodyValue: "secret-body-value",
-            secretHeaderValue: "secret-header-value",
-          };
-
-          const COLL_PATH = getTestJsonFilePath(
-            "secret-envs-coll.json",
-            "collection"
-          );
-          const ENVS_PATH = getTestJsonFilePath(
-            "secret-envs.json",
-            "environment"
-          );
-          const args = `test ${COLL_PATH} --env ${ENVS_PATH}`;
-
-          const {error, stdout} = await runCLI(args, {env});
-
-          expect(stdout).toContain(
-            "https://httpbin.org/basic-auth/*********/*********"
-          );
-          expect(error).toBeNull();
-        });
-
-        // Prefers values specified in the environment export file over values set in the system environment
-        test("Successfully picks the values for secret environment variables set directly in the environment export file and persists the environment variables set from the pre-request script", async () => {
-          const COLL_PATH = getTestJsonFilePath(
-            "secret-envs-coll.json",
-            "collection"
-          );
-          const ENVS_PATH = getTestJsonFilePath(
-            "secret-supplied-values-envs.json",
-            "environment"
-          );
-          const args = `test ${COLL_PATH} --env ${ENVS_PATH}`;
-
-          const {error, stdout} = await runCLI(args);
-
-          expect(stdout).toContain(
-            "https://httpbin.org/basic-auth/*********/*********"
-          );
-          expect(error).toBeNull();
-        });
-
-        // Values set from the scripting context takes the highest precedence
-        test("Setting values for secret environment variables from the pre-request script overrides values set at the supplied environment export file", async () => {
-          const COLL_PATH = getTestJsonFilePath(
-            "secret-envs-persistence-coll.json",
-            "collection"
-          );
-          const ENVS_PATH = getTestJsonFilePath(
-            "secret-supplied-values-envs.json",
-            "environment"
-          );
-          const args = `test ${COLL_PATH} --env ${ENVS_PATH}`;
-
-          const {error, stdout} = await runCLI(args);
-
-          expect(stdout).toContain(
-            "https://httpbin.org/basic-auth/*********/*********"
-          );
-          expect(error).toBeNull();
-        });
-=======
+      const { error } = await runCLI(args);
+      expect(error).toBeNull();
+    });
+
     describe("Secret environment variables", () => {
       // Reads secret environment values from system environment
       test("Successfully picks the values for secret environment variables from `process.env` and persists the variables set from the pre-request script", async () => {
@@ -431,7 +340,6 @@
         const args = `test ${COLL_PATH} --env ${ENVS_PATH}`;
 
         const { error, stdout } = await runCLI(args, { env });
->>>>>>> 908f936f
 
         expect(stdout).toContain(
           "https://httpbin.org/basic-auth/*********/*********"
@@ -451,16 +359,7 @@
         );
         const args = `test ${COLL_PATH} --env ${ENVS_PATH}`;
 
-<<<<<<< HEAD
-          const {error} = await runCLI(args);
-          expect(error).toBeNull();
-        });
-      },
-      {timeout: 50000}
-    );
-=======
         const { error, stdout } = await runCLI(args);
->>>>>>> 908f936f
 
         expect(stdout).toContain(
           "https://httpbin.org/basic-auth/*********/*********"
@@ -500,7 +399,7 @@
 
         const args = `test ${COLL_PATH} --env ${ENVS_PATH}`;
 
-        const {error} = await runCLI(args);
+        const { error } = await runCLI(args);
         expect(error).toBeNull();
       });
     });
@@ -523,7 +422,7 @@
 
         const args = `test ${COLL_PATH} --env ${ENVS_PATH}`;
 
-        const {error, stdout} = await runCLI(args, {env});
+        const { error, stdout } = await runCLI(args, { env });
         expect(stdout).toContain(
           "https://echo.hoppscotch.io/********/********"
         );
@@ -549,7 +448,7 @@
         );
 
         const args = `test ${COLL_PATH} -e ${ENVS_PATH}`;
-        const {error} = await runCLI(args, {env});
+        const { error } = await runCLI(args, { env });
 
         expect(error).toBeNull();
       });
@@ -594,7 +493,7 @@
     describe("Argument parsing", () => {
       test("Errors with the code `INVALID_ARGUMENT` on not supplying a delay value", async () => {
         const args = `${VALID_TEST_ARGS} --delay`;
-        const {stderr} = await runCLI(args);
+        const { stderr } = await runCLI(args);
 
         const out = getErrorCode(stderr);
         expect(out).toBe<HoppErrorCode>("INVALID_ARGUMENT");
@@ -602,7 +501,7 @@
 
       test("Errors with the code `INVALID_ARGUMENT` on supplying an invalid delay value", async () => {
         const args = `${VALID_TEST_ARGS} --delay 'NaN'`;
-        const {stderr} = await runCLI(args);
+        const { stderr } = await runCLI(args);
 
         const out = getErrorCode(stderr);
         expect(out).toBe<HoppErrorCode>("INVALID_ARGUMENT");
@@ -611,14 +510,14 @@
 
     test("Successfully performs delayed request execution for a valid delay value", async () => {
       const args = `${VALID_TEST_ARGS} --delay 1`;
-      const {error} = await runCLI(args);
+      const { error } = await runCLI(args);
 
       expect(error).toBeNull();
     });
 
     test("Works with the short `-d` flag", async () => {
       const args = `${VALID_TEST_ARGS} -d 1`;
-      const {error} = await runCLI(args);
+      const { error } = await runCLI(args);
 
       expect(error).toBeNull();
     });
@@ -647,7 +546,7 @@
     describe("Argument parsing", () => {
       test("Errors with the code `INVALID_ARGUMENT` on not supplying a value for the `--token` flag", async () => {
         const args = `test ${REQ_BODY_ENV_VARS_COLL_ID} --token`;
-        const {stderr} = await runCLI(args);
+        const { stderr } = await runCLI(args);
 
         const out = getErrorCode(stderr);
         expect(out).toBe<HoppErrorCode>("INVALID_ARGUMENT");
@@ -655,7 +554,7 @@
 
       test("Errors with the code `INVALID_ARGUMENT` on not supplying a value for the `--server` flag", async () => {
         const args = `test ${REQ_BODY_ENV_VARS_COLL_ID} --server`;
-        const {stderr} = await runCLI(args);
+        const { stderr } = await runCLI(args);
 
         const out = getErrorCode(stderr);
         expect(out).toBe<HoppErrorCode>("INVALID_ARGUMENT");
@@ -669,7 +568,7 @@
 
       test("Errors with the code `TOKEN_INVALID` if the supplied access token is invalid", async () => {
         const args = `test ${REQ_BODY_ENV_VARS_COLL_ID} --token ${INVALID_ACCESS_TOKEN} --server ${SERVER_URL}`;
-        const {stderr} = await runCLI(args);
+        const { stderr } = await runCLI(args);
 
         const out = getErrorCode(stderr);
         expect(out).toBe<HoppErrorCode>("TOKEN_INVALID");
@@ -677,7 +576,7 @@
 
       test("Errors with the code `INVALID_ID` if the supplied collection ID is invalid", async () => {
         const args = `test ${INVALID_COLLECTION_ID} --token ${PERSONAL_ACCESS_TOKEN} --server ${SERVER_URL}`;
-        const {stderr} = await runCLI(args);
+        const { stderr } = await runCLI(args);
 
         const out = getErrorCode(stderr);
         expect(out).toBe<HoppErrorCode>("INVALID_ID");
@@ -685,7 +584,7 @@
 
       test("Errors with the code `INVALID_ID` if the supplied environment ID is invalid", async () => {
         const args = `test ${REQ_BODY_ENV_VARS_COLL_ID} --env ${INVALID_ENVIRONMENT_ID} --token ${PERSONAL_ACCESS_TOKEN} --server ${SERVER_URL}`;
-        const {stderr} = await runCLI(args);
+        const { stderr } = await runCLI(args);
 
         const out = getErrorCode(stderr);
         expect(out).toBe<HoppErrorCode>("INVALID_ID");
@@ -696,7 +595,7 @@
         const INVALID_SERVER_URL = "https://stage-shc.hoppscotch.io";
         const args = `test ${REQ_BODY_ENV_VARS_COLL_ID} --env ${REQ_BODY_ENV_VARS_ENVS_ID} --token ${PERSONAL_ACCESS_TOKEN} --server ${INVALID_SERVER_URL}`;
 
-        const {stderr} = await runCLI(args);
+        const { stderr } = await runCLI(args);
 
         const out = getErrorCode(stderr);
         expect(out).toBe<HoppErrorCode>("INVALID_SERVER_URL");
@@ -705,7 +604,7 @@
       test("Errors with the code `SERVER_CONNECTION_REFUSED` if supplying an SH instance server URL that doesn't follow URL semantics", async () => {
         const INVALID_URL = "invalid-url";
         const args = `test ${REQ_BODY_ENV_VARS_COLL_ID} --env ${REQ_BODY_ENV_VARS_ENVS_ID} --token ${PERSONAL_ACCESS_TOKEN} --server ${INVALID_URL}`;
-        const {stderr} = await runCLI(args);
+        const { stderr } = await runCLI(args);
 
         const out = getErrorCode(stderr);
         expect(out).toBe<HoppErrorCode>("SERVER_CONNECTION_REFUSED");
@@ -715,14 +614,14 @@
     test("Successfully retrieves a collection with the ID", async () => {
       const args = `test ${COLLECTION_LEVEL_HEADERS_AUTH_COLL_ID} --token ${PERSONAL_ACCESS_TOKEN} --server ${SERVER_URL}`;
 
-      const {error} = await runCLI(args);
+      const { error } = await runCLI(args);
       expect(error).toBeNull();
     });
 
     test("Successfully retrieves collections and environments from a workspace using their respective IDs", async () => {
       const args = `test ${REQ_BODY_ENV_VARS_COLL_ID} --env ${REQ_BODY_ENV_VARS_ENVS_ID} --token ${PERSONAL_ACCESS_TOKEN} --server ${SERVER_URL}`;
 
-      const {error} = await runCLI(args);
+      const { error } = await runCLI(args);
       expect(error).toBeNull();
     });
 
@@ -733,7 +632,7 @@
       );
       const args = `test ${TESTS_PATH} --env ${REQ_BODY_ENV_VARS_ENVS_ID} --token ${PERSONAL_ACCESS_TOKEN} --server ${SERVER_URL}`;
 
-      const {error} = await runCLI(args);
+      const { error } = await runCLI(args);
       expect(error).toBeNull();
     });
 
@@ -744,7 +643,7 @@
       );
       const args = `test ${REQ_BODY_ENV_VARS_COLL_ID} --env ${ENV_PATH} --token ${PERSONAL_ACCESS_TOKEN} --server ${SERVER_URL}`;
 
-      const {error} = await runCLI(args);
+      const { error } = await runCLI(args);
       expect(error).toBeNull();
     });
 
@@ -759,7 +658,7 @@
       );
       const args = `test ${TESTS_PATH} --env ${ENV_PATH} --token ${PERSONAL_ACCESS_TOKEN}`;
 
-      const {error} = await runCLI(args);
+      const { error } = await runCLI(args);
       expect(error).toBeNull();
     });
   });
@@ -780,7 +679,7 @@
     });
 
     afterAll(() => {
-      fs.rmdirSync(genPath, {recursive: true});
+      fs.rmdirSync(genPath, { recursive: true });
     });
 
     test("Report export fails with the code `REPORT_EXPORT_FAILED` while encountering an error during path creation", async () => {
@@ -794,7 +693,7 @@
 
       const args = `test ${COLL_PATH} --reporter-junit ${invalidPath}`;
 
-      const {stdout, stderr} = await runCLI(args, {
+      const { stdout, stderr } = await runCLI(args, {
         cwd: path.resolve("hopp-cli-test"),
       });
 
@@ -816,7 +715,7 @@
 
       const args = `test ${COLL_PATH} --reporter-junit`;
 
-      const {stdout} = await runCLI(args, {
+      const { stdout } = await runCLI(args, {
         cwd: path.resolve("hopp-cli-test"),
       });
 
@@ -845,7 +744,7 @@
 
       const args = `test ${COLL_PATH} --reporter-junit ${exportPath}`;
 
-      const {stdout} = await runCLI(args, {
+      const { stdout } = await runCLI(args, {
         cwd: path.resolve("hopp-cli-test"),
       });
 
@@ -874,7 +773,7 @@
 
       const args = `test ${COLL_PATH} --reporter-junit`;
 
-      const {stdout} = await runCLI(args, {
+      const { stdout } = await runCLI(args, {
         cwd: path.resolve("hopp-cli-test"),
       });
 
@@ -907,7 +806,7 @@
 
       const args = `test ${COLL_PATH} --env ${ENV_PATH} --reporter-junit`;
 
-      const {stdout} = await runCLI(args, {
+      const { stdout } = await runCLI(args, {
         cwd: path.resolve("hopp-cli-test"),
       });
 
