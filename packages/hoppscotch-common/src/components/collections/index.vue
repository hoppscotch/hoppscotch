--- conflicted
+++ resolved
@@ -587,27 +587,9 @@
   const filteredCollections = []
 
   const isMatch = (text: string) => text.toLowerCase().includes(filterText)
-<<<<<<< HEAD
   const isRequestMatch = (request: HoppRESTRequest) =>
     request.name.toLowerCase().includes(filterText) ||
     request.endpoint.toLowerCase().includes(filterText)
-=======
-  const isRequestMatch = (request: HoppRESTRequest) => {
-    switch (searchType.value) {
-      case "name":
-        return request.name.toLowerCase().includes(filterText)
-      case "url":
-        return request.endpoint.toLowerCase().includes(filterText)
-      case "both":
-        return (
-          request.name.toLowerCase().includes(filterText) ||
-          request.endpoint.toLowerCase().includes(filterText)
-        )
-      default:
-        return request.name.toLowerCase().includes(filterText)
-    }
-  }
->>>>>>> 6a3e1285
 
   for (const collection of collections) {
     const filteredRequests = []
