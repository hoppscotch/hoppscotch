datasource db {
  provider = "postgresql"
  url      = env("DATABASE_URL")
}

generator client {
  provider      = "prisma-client-js"
  binaryTargets = ["native", "debian-openssl-1.1.x", "debian-openssl-3.0.x"]
}

model Team {
  id              String            @id @default(cuid())
  name            String
  members         TeamMember[]
  TeamInvitation  TeamInvitation[]
  TeamCollection  TeamCollection[]
  TeamRequest     TeamRequest[]
  TeamEnvironment TeamEnvironment[]
}

model TeamMember {
  id      String         @id @default(uuid()) // Membership ID
  role    TeamMemberRole
  userUid String
  teamID  String
  team    Team           @relation(fields: [teamID], references: [id], onDelete: Cascade)

  @@unique([teamID, userUid])
}

model TeamInvitation {
  id           String         @id @default(cuid())
  teamID       String
  team         Team           @relation(fields: [teamID], references: [id], onDelete: Cascade)
  creatorUid   String
  inviteeEmail String
  inviteeRole  TeamMemberRole

  @@unique([teamID, inviteeEmail])
  @@index([teamID])
}

model TeamCollection {
  id         String           @id @default(cuid())
  parentID   String?
  data       Json?
  parent     TeamCollection?  @relation("TeamCollectionChildParent", fields: [parentID], references: [id])
  children   TeamCollection[] @relation("TeamCollectionChildParent")
  requests   TeamRequest[]
  teamID     String
  team       Team             @relation(fields: [teamID], references: [id], onDelete: Cascade)
  title      String
  orderIndex Int
  createdOn  DateTime         @default(now()) @db.Timestamp(3)
  updatedOn  DateTime         @updatedAt @db.Timestamp(3)
}

model TeamRequest {
  id           String         @id @default(cuid())
  collectionID String
  collection   TeamCollection @relation(fields: [collectionID], references: [id], onDelete: Cascade)
  teamID       String
  team         Team           @relation(fields: [teamID], references: [id], onDelete: Cascade)
  title        String
  request      Json
  orderIndex   Int
  createdOn    DateTime       @default(now()) @db.Timestamp(3)
  updatedOn    DateTime       @updatedAt @db.Timestamp(3)
}

model Shortcode {
  id              String   @id @unique
  request         Json
  embedProperties Json?
  creatorUid      String?
  User            User?    @relation(fields: [creatorUid], references: [uid])
  createdOn       DateTime @default(now())
  updatedOn       DateTime @default(now()) @updatedAt

  @@unique(fields: [id, creatorUid], name: "creator_uid_shortcode_unique")
}

model TeamEnvironment {
  id        String @id @default(cuid())
  teamID    String
  team      Team   @relation(fields: [teamID], references: [id], onDelete: Cascade)
  name      String
  variables Json
}

model User {
  uid                  String                @id @default(cuid())
  displayName          String?
  email                String?               @unique
  photoURL             String?
  isAdmin              Boolean               @default(false)
  refreshToken         String?
  providerAccounts     Account[]
  VerificationToken    VerificationToken[]
  settings             UserSettings?
  UserHistory          UserHistory[]
  UserEnvironments     UserEnvironment[]
  userCollections      UserCollection[]
  userRequests         UserRequest[]
  currentRESTSession   Json?
  currentGQLSession    Json?
  lastLoggedOn         DateTime?             @db.Timestamp(3)
  lastActiveOn         DateTime?             @db.Timestamp(3)
  createdOn            DateTime              @default(now()) @db.Timestamp(3)
  invitedUsers         InvitedUsers[]
  shortcodes           Shortcode[]
  personalAccessTokens PersonalAccessToken[]
}

model Account {
  id                   String   @id @default(cuid())
  userId               String
  user                 User     @relation(fields: [userId], references: [uid], onDelete: Cascade)
  provider             String
  providerAccountId    String
  providerRefreshToken String?
  providerAccessToken  String?
  providerScope        String?
  loggedIn             DateTime @default(now()) @db.Timestamp(3)

  @@unique(fields: [provider, providerAccountId], name: "verifyProviderAccount")
}

model VerificationToken {
  deviceIdentifier String
  token            String   @unique @default(cuid())
  userUid          String
  user             User     @relation(fields: [userUid], references: [uid], onDelete: Cascade)
  expiresOn        DateTime @db.Timestamp(3)

  @@unique(fields: [deviceIdentifier, token], name: "passwordless_deviceIdentifier_tokens")
}

model UserSettings {
  id         String   @id @default(cuid())
  userUid    String   @unique
  user       User     @relation(fields: [userUid], references: [uid], onDelete: Cascade)
  properties Json
  updatedOn  DateTime @updatedAt @db.Timestamp(3)
}

model UserHistory {
  id               String   @id @default(cuid())
  userUid          String
  user             User     @relation(fields: [userUid], references: [uid], onDelete: Cascade)
  reqType          ReqType
  request          Json
  responseMetadata Json
  isStarred        Boolean
  executedOn       DateTime @default(now()) @db.Timestamp(3)
}

enum ReqType {
  REST
  GQL
}

model UserEnvironment {
  id        String  @id @default(cuid())
  userUid   String
  user      User    @relation(fields: [userUid], references: [uid], onDelete: Cascade)
  name      String?
  variables Json
  isGlobal  Boolean
}

model InvitedUsers {
  adminUid     String
  user         User     @relation(fields: [adminUid], references: [uid], onDelete: Cascade)
  adminEmail   String
  inviteeEmail String   @unique
  invitedOn    DateTime @default(now()) @db.Timestamp(3)
}

model UserRequest {
  id             String         @id @default(cuid())
  userCollection UserCollection @relation(fields: [collectionID], references: [id])
  collectionID   String
  userUid        String
  user           User           @relation(fields: [userUid], references: [uid], onDelete: Cascade)
  title          String
  request        Json
  type           ReqType
  orderIndex     Int
  createdOn      DateTime       @default(now()) @db.Timestamp(3)
  updatedOn      DateTime       @updatedAt @db.Timestamp(3)
}

model UserCollection {
  id         String           @id @default(cuid())
  parentID   String?
  parent     UserCollection?  @relation("ParentUserCollection", fields: [parentID], references: [id], onDelete: Cascade)
  children   UserCollection[] @relation("ParentUserCollection")
  requests   UserRequest[]
  userUid    String
  user       User             @relation(fields: [userUid], references: [uid], onDelete: Cascade)
  title      String
  data       Json?
  orderIndex Int
  type       ReqType
  createdOn  DateTime         @default(now()) @db.Timestamp(3)
  updatedOn  DateTime         @updatedAt @db.Timestamp(3)
<<<<<<< HEAD
  isFavorite Boolean?         @default(false)
=======
  favorited  Boolean?
>>>>>>> 45e1793f
}

enum TeamMemberRole {
  OWNER
  VIEWER
  EDITOR
}

model InfraConfig {
  id                     String   @id @default(cuid())
  name                   String   @unique
  value                  String?
  lastSyncedEnvFileValue String?
  isEncrypted            Boolean  @default(false) // Use case: Let's say, Admin wants to store a Secret Key, but doesn't want to store it in plain text in `value` column
  createdOn              DateTime @default(now()) @db.Timestamp(3)
  updatedOn              DateTime @updatedAt @db.Timestamp(3)
}

model PersonalAccessToken {
  id        String    @id @default(cuid())
  userUid   String
  user      User      @relation(fields: [userUid], references: [uid], onDelete: Cascade)
  label     String
  token     String    @unique @default(uuid())
  expiresOn DateTime? @db.Timestamp(3)
  createdOn DateTime  @default(now()) @db.Timestamp(3)
  updatedOn DateTime  @updatedAt @db.Timestamp(3)
}

model InfraToken {
  id         String    @id @default(cuid())
  creatorUid String
  label      String
  token      String    @unique @default(uuid())
  expiresOn  DateTime? @db.Timestamp(3)
  createdOn  DateTime  @default(now()) @db.Timestamp(3)
  updatedOn  DateTime  @default(now()) @db.Timestamp(3)
}<|MERGE_RESOLUTION|>--- conflicted
+++ resolved
@@ -205,11 +205,7 @@
   type       ReqType
   createdOn  DateTime         @default(now()) @db.Timestamp(3)
   updatedOn  DateTime         @updatedAt @db.Timestamp(3)
-<<<<<<< HEAD
-  isFavorite Boolean?         @default(false)
-=======
   favorited  Boolean?
->>>>>>> 45e1793f
 }
 
 enum TeamMemberRole {
