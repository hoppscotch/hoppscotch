<template>
  <div class="flex flex-col" :class="[{ 'bg-primaryLight': dragging }]">
    <div
<<<<<<< HEAD
      class="flex items-stretch items-center group"
=======
      class="flex items-stretch group"
>>>>>>> e7535d50
      @dragover.prevent
      @drop.prevent="dropEvent"
      @dragover="dragging = true"
      @drop="dragging = false"
      @dragleave="dragging = false"
      @dragend="dragging = false"
    >
      <span
        class="cursor-pointer flex px-4 items-center justify-center"
        @click="toggleShowChildren()"
      >
        <SmartIcon
          class="svg-icons"
          :class="{ 'text-green-500': isSelected }"
          :name="getCollectionIcon"
        />
      </span>
      <span
        class="cursor-pointer flex flex-1 min-w-0 py-2 pr-2 transition group-hover:text-secondaryDark"
        @click="toggleShowChildren()"
      >
        <span class="truncate"> {{ collection.name }} </span>
      </span>
      <div class="flex">
        <ButtonSecondary
          v-if="doc && !selected"
          v-tippy="{ theme: 'tooltip' }"
          :title="$t('import.title')"
          svg="circle"
          color="green"
          @click.native="$emit('select-collection')"
        />
        <ButtonSecondary
          v-if="doc && selected"
          v-tippy="{ theme: 'tooltip' }"
          :title="$t('action.remove')"
          svg="check-circle"
          color="green"
          @click.native="$emit('unselect-collection')"
        />
        <ButtonSecondary
          v-if="!doc"
          v-tippy="{ theme: 'tooltip' }"
          svg="folder-plus"
          :title="$t('folder.new')"
          class="hidden group-hover:inline-flex"
          @click.native="
            $emit('add-folder', {
              folder: collection,
              path: `${collectionIndex}`,
            })
          "
        />
        <span>
          <tippy
            ref="options"
            interactive
            trigger="click"
            theme="popover"
            arrow
          >
            <template #trigger>
              <ButtonSecondary
                v-tippy="{ theme: 'tooltip' }"
                :title="$t('action.more')"
                svg="more-vertical"
              />
            </template>
            <SmartItem
              svg="folder-plus"
              :label="$t('folder.new')"
              @click.native="
                () => {
                  $emit('add-folder', {
                    folder: collection,
                    path: `${collectionIndex}`,
                  })
                  $refs.options.tippy().hide()
                }
              "
            />
            <SmartItem
              svg="edit"
              :label="$t('action.edit')"
              @click.native="
                () => {
                  $emit('edit-collection')
                  $refs.options.tippy().hide()
                }
              "
            />
            <SmartItem
              svg="trash-2"
              color="red"
              :label="$t('action.delete')"
              @click.native="
                () => {
                  confirmRemove = true
                  $refs.options.tippy().hide()
                }
              "
            />
          </tippy>
        </span>
      </div>
    </div>
    <div v-if="showChildren || isFiltered" class="flex">
      <div
        class="bg-dividerLight cursor-nsResize flex ml-5.5 transform transition w-1 hover:bg-dividerDark hover:scale-x-125"
        @click="toggleShowChildren()"
      ></div>
      <div class="flex flex-col flex-1 truncate">
        <CollectionsMyFolder
          v-for="(folder, index) in collection.folders"
          :key="`folder-${index}`"
          :folder="folder"
          :folder-index="index"
          :folder-path="`${collectionIndex}/${index}`"
          :collection-index="collectionIndex"
          :doc="doc"
          :save-request="saveRequest"
          :collections-type="collectionsType"
          :is-filtered="isFiltered"
          :picked="picked"
          @add-folder="$emit('add-folder', $event)"
          @edit-folder="$emit('edit-folder', $event)"
          @edit-request="$emit('edit-request', $event)"
          @duplicate-request="$emit('duplicate-request', $event)"
          @select="$emit('select', $event)"
          @remove-request="$emit('remove-request', $event)"
        />
        <CollectionsMyRequest
          v-for="(request, index) in collection.requests"
          :key="`request-${index}`"
          :request="request"
          :collection-index="collectionIndex"
          :folder-index="-1"
          :folder-name="collection.name"
          :folder-path="`${collectionIndex}`"
          :request-index="index"
          :doc="doc"
          :save-request="saveRequest"
          :collections-type="collectionsType"
          :picked="picked"
          @edit-request="$emit('edit-request', $event)"
          @duplicate-request="$emit('duplicate-request', $event)"
          @select="$emit('select', $event)"
          @remove-request="$emit('remove-request', $event)"
        />
        <div
          v-if="
            (collection.folders == undefined ||
              collection.folders.length === 0) &&
            (collection.requests == undefined ||
              collection.requests.length === 0)
          "
          class="flex flex-col text-secondaryLight p-4 items-center justify-center"
        >
          <img
            :src="`/images/states/${$colorMode.value}/pack.svg`"
            loading="lazy"
            class="flex-col object-contain object-center h-16 mb-4 w-16 inline-flex"
            :alt="$t('empty.collection')"
          />
          <span class="text-center">
            {{ $t("empty.collection") }}
          </span>
        </div>
      </div>
    </div>
    <SmartConfirmModal
      :show="confirmRemove"
      :title="$t('confirm.remove_collection')"
      @hide-modal="confirmRemove = false"
      @resolve="removeCollection"
    />
  </div>
</template>

<script>
import { defineComponent } from "@nuxtjs/composition-api"
import { moveRESTRequest } from "~/newstore/collections"

export default defineComponent({
  props: {
    collectionIndex: { type: Number, default: null },
    collection: { type: Object, default: () => {} },
    doc: Boolean,
    isFiltered: Boolean,
    selected: Boolean,
    saveRequest: Boolean,
    collectionsType: { type: Object, default: () => {} },
    picked: { type: Object, default: () => {} },
  },
  data() {
    return {
      showChildren: false,
      dragging: false,
      selectedFolder: {},
      confirmRemove: false,
      prevCursor: "",
      cursor: "",
      pageNo: 0,
    }
  },
  computed: {
    isSelected() {
      return (
        this.picked &&
        this.picked.pickedType === "my-collection" &&
        this.picked.collectionIndex === this.collectionIndex
      )
    },
    getCollectionIcon() {
      if (this.isSelected) return "check-circle"
      else if (!this.showChildren && !this.isFiltered) return "folder"
      else if (this.showChildren || this.isFiltered) return "folder-open"
      else return "folder"
    },
  },
  methods: {
    toggleShowChildren() {
      if (this.$props.saveRequest)
        this.$emit("select", {
          picked: {
            pickedType: "my-collection",
            collectionIndex: this.collectionIndex,
          },
        })

      this.$emit("expand-collection", this.collection.id)
      this.showChildren = !this.showChildren
    },
    removeCollection() {
      this.$emit("remove-collection", {
        collectionsType: this.collectionsType,
        collectionIndex: this.collectionIndex,
        collectionID: this.collection.id,
      })
    },
    dropEvent({ dataTransfer }) {
      this.dragging = !this.dragging
      const folderPath = dataTransfer.getData("folderPath")
      const requestIndex = dataTransfer.getData("requestIndex")
      moveRESTRequest(folderPath, requestIndex, `${this.collectionIndex}`)
    },
  },
})
</script><|MERGE_RESOLUTION|>--- conflicted
+++ resolved
@@ -1,11 +1,7 @@
 <template>
   <div class="flex flex-col" :class="[{ 'bg-primaryLight': dragging }]">
     <div
-<<<<<<< HEAD
-      class="flex items-stretch items-center group"
-=======
       class="flex items-stretch group"
->>>>>>> e7535d50
       @dragover.prevent
       @drop.prevent="dropEvent"
       @dragover="dragging = true"
