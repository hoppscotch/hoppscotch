<template>
  <div
    :class="{
      'rounded border border-divider': saveRequest,
      'bg-primaryDark':
        draggingToRoot && currentReorderingStatus.type !== 'request',
    }"
    class="flex-1"
    @drop.prevent="dropToRoot"
    @dragover.prevent="draggingToRoot = true"
    @dragend="draggingToRoot = false"
  >
    <div
      class="sticky z-10 flex flex-shrink-0 flex-col overflow-x-auto bg-primary border-b border-dividerLight"
      :class="{ 'rounded-t': saveRequest }"
      :style="
        saveRequest ? 'top: calc(-1 * var(--line-height-body))' : 'top: 0'
      "
    >
      <WorkspaceCurrent :section="t('tab.collections')" />
      <input
        v-model="filterTexts"
        type="search"
        autocomplete="off"
        class="flex w-full bg-transparent px-4 py-2 h-8"
        :placeholder="t('action.search')"
      />
    </div>
    <CollectionsMyCollections
      v-if="collectionsType.type === 'my-collections'"
      :collections-type="collectionsType"
      :filtered-collections="filteredCollections"
      :filter-text="filterTexts"
      :save-request="saveRequest"
      :picked="picked"
      @run-collection="
        runCollectionHandler({
          type: 'my-collections',
          collectionID: $event.collection._ref_id,
          collectionIndex: $event.collectionIndex,
        })
      "
      @add-folder="addFolder"
      @add-request="addRequest"
      @edit-request="editRequest"
      @edit-collection="editCollection"
      @edit-folder="editFolder"
      @edit-response="editResponse"
      @drop-request="dropRequest"
      @drop-collection="dropCollection"
      @display-modal-add="displayModalAdd(true)"
      @display-modal-import-export="
        displayModalImportExport(true, 'my-collections')
      "
      @duplicate-collection="duplicateCollection"
      @duplicate-request="duplicateRequest"
      @duplicate-response="duplicateResponse"
      @edit-properties="editProperties"
      @export-data="exportData"
      @remove-collection="removeCollection"
      @remove-folder="removeFolder"
      @remove-request="removeRequest"
      @remove-response="removeResponse"
      @share-request="shareRequest"
      @select="selectPicked"
      @select-response="selectResponse"
      @select-request="selectRequest"
      @update-request-order="updateRequestOrder"
      @update-collection-order="updateCollectionOrder"
    />
    <CollectionsTeamCollections
      v-else
      :collections-type="collectionsType"
      :team-collection-list="
        filterTexts.length > 0 ? teamsSearchResults : teamCollectionList
      "
      :team-loading-collections="
        filterTexts.length > 0
          ? collectionsBeingLoadedFromSearch
          : teamLoadingCollections
      "
      :filter-text="filterTexts"
      :export-loading="exportLoading"
      :duplicate-request-loading="duplicateRequestLoading"
      :duplicate-collection-loading="duplicateCollectionLoading"
      :save-request="saveRequest"
      :picked="picked"
      :collection-move-loading="collectionMoveLoading"
      :request-move-loading="requestMoveLoading"
      @add-request="addRequest"
      @add-folder="addFolder"
      @collection-click="handleCollectionClick"
      @duplicate-collection="duplicateCollection"
      @duplicate-request="duplicateRequest"
      @duplicate-response="duplicateResponse"
      @drop-request="dropRequest"
      @drop-collection="dropCollection"
      @display-modal-add="displayModalAdd(true)"
      @display-modal-import-export="displayModalImportExport(true)"
      @edit-collection="editCollection"
      @edit-folder="editFolder"
      @edit-request="editRequest"
      @edit-response="editResponse"
      @edit-properties="editProperties"
      @export-data="exportData"
      @expand-team-collection="expandTeamCollection"
      @remove-collection="removeCollection"
      @remove-folder="removeFolder"
      @remove-request="removeRequest"
      @remove-response="removeResponse"
      @run-collection="
        runCollectionHandler({
          type: 'team-collections',
          collectionID: $event.collectionID,
          path: $event.path,
        })
      "
      @share-request="shareRequest"
      @select-request="selectRequest"
      @select-response="selectResponse"
      @select="selectPicked"
      @update-request-order="updateRequestOrder"
      @update-collection-order="updateCollectionOrder"
    />
    <div
      class="py-15 hidden flex-1 flex-col items-center justify-center bg-primaryDark px-4 text-secondaryLight"
      :class="{
        '!flex': draggingToRoot && currentReorderingStatus.type !== 'request',
      }"
    >
      <icon-lucide-list-end class="svg-icons !h-8 !w-8" />
    </div>
    <CollectionsAdd
      :show="showModalAdd"
      :loading-state="modalLoadingState"
      @submit="addNewRootCollection"
      @hide-modal="displayModalAdd(false)"
    />
    <CollectionsAddRequest
      :show="showModalAddRequest"
      :loading-state="modalLoadingState"
      @add-request="onAddRequest"
      @hide-modal="displayModalAddRequest(false)"
    />
    <CollectionsAddFolder
      :show="showModalAddFolder"
      :loading-state="modalLoadingState"
      @add-folder="onAddFolder"
      @hide-modal="displayModalAddFolder(false)"
    />
    <CollectionsEdit
      :show="showModalEditCollection"
      :editing-collection-name="editingCollectionName ?? ''"
      :loading-state="modalLoadingState"
      @hide-modal="displayModalEditCollection(false)"
      @submit="updateEditingCollection"
    />
    <CollectionsEditFolder
      :show="showModalEditFolder"
      :editing-folder-name="editingFolderName ?? ''"
      :loading-state="modalLoadingState"
      @submit="updateEditingFolder"
      @hide-modal="displayModalEditFolder(false)"
    />
    <CollectionsEditRequest
      v-model="editingRequestName"
      :show="showModalEditRequest"
      :request-context="editingRequest"
      :loading-state="modalLoadingState"
      @submit="updateEditingRequest"
      @hide-modal="displayModalEditRequest(false)"
    />
    <CollectionsEditResponse
      v-model="editingResponseName"
      :show="showModalEditResponse"
      :request-context="editingRequest"
      :loading-state="modalLoadingState"
      @submit="updateEditingResponse"
      @hide-modal="displayModalEditResponse(false)"
    />
    <HoppSmartConfirmModal
      :show="showConfirmModal"
      :title="confirmModalTitle"
      :loading-state="modalLoadingState"
      @hide-modal="showConfirmModal = false"
      @resolve="resolveConfirmModal"
    />

    <CollectionsImportExport
      v-if="showModalImportExport"
      :collections-type="collectionsType"
      @hide-modal="displayModalImportExport(false)"
    />

    <TeamsAdd
      :show="showTeamModalAdd"
      @hide-modal="displayTeamModalAdd(false)"
    />
    <CollectionsProperties
      v-model="collectionPropertiesModalActiveTab"
      :show="showModalEditProperties"
      :editing-properties="editingProperties"
      :show-details="
        collectionsType.type === 'team-collections' && hasTeamWriteAccess
      "
      :has-team-write-access="
        collectionsType.type === 'team-collections' ? hasTeamWriteAccess : true
      "
      source="REST"
      @hide-modal="displayModalEditProperties(false)"
      @set-collection-properties="setCollectionProperties"
    />

    <!-- `selectedCollectionID` is guaranteed to be a string when `showCollectionsRunnerModal` is `true` -->
    <HttpTestRunnerModal
      v-if="showCollectionsRunnerModal && collectionRunnerData"
      :collection-runner-data="collectionRunnerData"
      @hide-modal="showCollectionsRunnerModal = false"
    />
  </div>
</template>

<script setup lang="ts">
import { useI18n } from "@composables/i18n"
import { useToast } from "@composables/toast"
import {
  getDefaultRESTRequest,
  HoppCollection,
  HoppRESTAuth,
  HoppRESTHeaders,
  HoppRESTRequest,
  makeCollection,
} from "@hoppscotch/data"
import { useService } from "dioc/vue"

import * as TE from "fp-ts/TaskEither"
import { pipe } from "fp-ts/function"
import * as A from "fp-ts/Array"
import * as O from "fp-ts/Option"
import { flow } from "fp-ts/function"

import { cloneDeep, debounce, isEqual } from "lodash-es"
import { PropType, computed, nextTick, onMounted, ref, watch } from "vue"
import { useReadonlyStream } from "~/composables/stream"
import { defineActionHandler, invokeAction } from "~/helpers/actions"
import { GQLError } from "~/helpers/backend/GQLClient"
import {
  getCompleteCollectionTree,
  teamCollToHoppRESTColl,
} from "~/helpers/backend/helpers"
import { isValidUser } from "~/helpers/auth/isValidUser"
import {
  createChildCollection,
  createNewRootCollection,
  deleteCollection,
  duplicateTeamCollection,
  moveRESTTeamCollection,
  updateOrderRESTTeamCollection,
  updateTeamCollection,
} from "~/helpers/backend/mutations/TeamCollection"
import {
  createRequestInCollection,
  deleteTeamRequest,
  moveRESTTeamRequest,
  updateOrderRESTTeamRequest,
  updateTeamRequest,
} from "~/helpers/backend/mutations/TeamRequest"
import {
  getFoldersByPath,
  resetTeamRequestsContext,
  resolveSaveContextOnCollectionReorder,
  updateInheritedPropertiesForAffectedRequests,
  updateSaveContextForAffectedRequests,
} from "~/helpers/collection/collection"
import {
  getRequestsByPath,
  resolveSaveContextOnRequestReorder,
} from "~/helpers/collection/request"
import { TeamCollection } from "~/helpers/teams/TeamCollection"
import TeamCollectionAdapter from "~/helpers/teams/TeamCollectionAdapter"
import TeamEnvironmentAdapter from "~/helpers/teams/TeamEnvironmentAdapter"
import { TeamSearchService } from "~/helpers/teams/TeamsSearch.service"
import { HoppInheritedProperty } from "~/helpers/types/HoppInheritedProperties"
import { Picked } from "~/helpers/types/HoppPicked"
import {
  addRESTCollection,
  addRESTFolder,
  cascadeParentCollectionForProperties,
  duplicateRESTCollection,
  editRESTCollection,
  editRESTFolder,
  editRESTRequest,
  moveRESTFolder,
  moveRESTRequest,
  navigateToFolderWithIndexPath,
  removeRESTCollection,
  removeRESTFolder,
  removeRESTRequest,
  restCollectionStore,
  restCollections$,
  saveRESTRequestAs,
  updateRESTCollectionOrder,
  updateRESTRequestOrder,
} from "~/newstore/collections"

import { useLocalState } from "~/newstore/localstate"
import { currentReorderingStatus$ } from "~/newstore/reordering"
import { platform } from "~/platform"
import { PersistedOAuthConfig } from "~/services/oauth/oauth.service"
import { PersistenceService } from "~/services/persistence"
import { RESTTabService } from "~/services/tab/rest"
import { TeamWorkspace, WorkspaceService } from "~/services/workspace.service"
import { RESTOptionTabs } from "../http/RequestOptions.vue"
import { Collection as NodeCollection } from "./MyCollections.vue"
import { EditingProperties } from "./Properties.vue"
import { CollectionRunnerData } from "../http/test/RunnerModal.vue"
import { HoppCollectionVariable } from "@hoppscotch/data"
import { SecretEnvironmentService } from "~/services/secret-environment.service"
import { CurrentValueService } from "~/services/current-environment-value.service"

const t = useI18n()
const toast = useToast()
const tabs = useService(RESTTabService)

const props = defineProps({
  saveRequest: {
    type: Boolean,
    default: false,
    required: false,
  },
  picked: {
    type: Object as PropType<Picked | null>,
    default: null,
    required: false,
  },
})

const emit = defineEmits<{
  (event: "select", payload: Picked | null): void
  (event: "update-team", team: TeamWorkspace): void
  (event: "update-collection-type", type: CollectionType["type"]): void
}>()

type CollectionType =
  | {
      type: "team-collections"
      selectedTeam: TeamWorkspace
    }
  | { type: "my-collections"; selectedTeam: undefined }

const collectionsType = ref<CollectionType>({
  type: "my-collections",
  selectedTeam: undefined,
})

// Collection Data
const editingCollection = ref<HoppCollection | TeamCollection | null>(null)
const editingCollectionName = ref<string | null>(null)
const editingCollectionIndex = ref<number | null>(null)
const editingCollectionID = ref<string | null>(null)
const editingFolder = ref<HoppCollection | TeamCollection | null>(null)
const editingFolderName = ref<string | null>(null)
const editingFolderPath = ref<string | null>(null)
const editingRequest = ref<HoppRESTRequest | null>(null)
const editingRequestName = ref("")
const editingResponseName = ref("")
const editingResponseOldName = ref("")
const editingRequestIndex = ref<number | null>(null)
const editingRequestID = ref<string | null>(null)
const editingResponseID = ref<string | null>(null)

const editingProperties = ref<EditingProperties>({
  collection: null,
  isRootCollection: false,
  path: "",
  inheritedProperties: undefined,
})

const confirmModalTitle = ref<string | null>(null)

const filterTexts = ref("")

const currentUser = useReadonlyStream(
  platform.auth.getCurrentUserStream(),
  platform.auth.getCurrentUser()
)

const handleTokenValidation = async () => {
  const { valid, error } = await isValidUser()
  if (!valid) toast.error(error)
  return valid
}

const myCollections = useReadonlyStream(restCollections$, [], "deep")

// Dragging
const draggingToRoot = ref(false)
const collectionMoveLoading = ref<string[]>([])
const requestMoveLoading = ref<string[]>([])

//collection variables current value and secret value
const secretEnvironmentService = useService(SecretEnvironmentService)
const currentEnvironmentValueService = useService(CurrentValueService)

// TeamList-Adapter
const workspaceService = useService(WorkspaceService)
const teamListAdapter = workspaceService.acquireTeamListAdapter(null)
const REMEMBERED_TEAM_ID = useLocalState("REMEMBERED_TEAM_ID")

// Team Collection Adapter
const teamCollectionAdapter = new TeamCollectionAdapter(null)
const teamCollectionList = useReadonlyStream(
  teamCollectionAdapter.collections$,
  []
)
const teamLoadingCollections = useReadonlyStream(
  teamCollectionAdapter.loadingCollections$,
  []
)
const teamEnvironmentAdapter = new TeamEnvironmentAdapter(undefined)

const {
  cascadeParentCollectionForPropertiesForSearchResults,
  searchTeams,
  teamsSearchResults,
  teamsSearchResultsLoading,
  expandCollection,
  expandingCollections,
} = useService(TeamSearchService)

watch(teamsSearchResults, (newSearchResults) => {
  if (newSearchResults.length === 1 && filterTexts.value.length > 0) {
    expandCollection(newSearchResults[0].id)
  }
})

const debouncedSearch = debounce(searchTeams, 400)

const collectionsBeingLoadedFromSearch = computed(() => {
  const collections = []

  if (teamsSearchResultsLoading.value) {
    collections.push("root")
  }

  collections.push(...expandingCollections.value)

  return collections
})

watch(
  filterTexts,
  (newFilterText) => {
    if (collectionsType.value.type === "team-collections") {
      const selectedTeamID = collectionsType.value.selectedTeam?.teamID

      selectedTeamID &&
        debouncedSearch(newFilterText, selectedTeamID)?.catch(() => {})
    }
  },
  {
    immediate: true,
  }
)
const persistenceService = useService(PersistenceService)

const collectionPropertiesModalActiveTab = ref<RESTOptionTabs>("headers")

onMounted(async () => {
  const localOAuthTempConfig =
    await persistenceService.getLocalConfig("oauth_temp_config")

  if (!localOAuthTempConfig) {
    return
  }

  const { context, source, token, refresh_token }: PersistedOAuthConfig =
    JSON.parse(localOAuthTempConfig)

  if (source === "GraphQL") {
    return
  }

  if (context?.type === "collection-properties") {
    // load the unsaved editing properties
    const unsavedCollectionPropertiesString =
      await persistenceService.getLocalConfig("unsaved_collection_properties")

    if (unsavedCollectionPropertiesString) {
      const unsavedCollectionProperties: EditingProperties = JSON.parse(
        unsavedCollectionPropertiesString
      )

      const auth = unsavedCollectionProperties.collection?.auth

      if (auth?.authType === "oauth-2") {
        const grantTypeInfo = auth.grantTypeInfo

        grantTypeInfo && (grantTypeInfo.token = token ?? "")

        if (refresh_token && grantTypeInfo.grantType === "AUTHORIZATION_CODE") {
          grantTypeInfo.refreshToken = refresh_token
        }
      }

      editingProperties.value = unsavedCollectionProperties
    }

    await persistenceService.removeLocalConfig("oauth_temp_config")
    collectionPropertiesModalActiveTab.value = "authorization"
    showModalEditProperties.value = true
  }
})

const switchToMyCollections = () => {
  collectionsType.value.type = "my-collections"
  collectionsType.value.selectedTeam = undefined
  teamCollectionAdapter.changeTeamID(null)
}

/**
 * right now, for search results, we rely on collection click + isOpen to expand the collection
 */
const handleCollectionClick = (payload: {
  collectionID: string
  isOpen: boolean
}) => {
  if (
    filterTexts.value.length > 0 &&
    teamsSearchResults.value.length &&
    payload.isOpen
  ) {
    expandCollection(payload.collectionID)
    return
  }
}

const expandTeamCollection = (collectionID: string) => {
  if (filterTexts.value.length > 0 && teamsSearchResults.value) {
    return
  }

  teamCollectionAdapter.expandCollection(collectionID)
}

const updateSelectedTeam = (team: TeamWorkspace) => {
  if (team) {
    collectionsType.value.type = "team-collections"
    teamCollectionAdapter.changeTeamID(team.teamID)
    collectionsType.value.selectedTeam = team
    REMEMBERED_TEAM_ID.value = team.teamID
    emit("update-team", team)
    emit("update-collection-type", "team-collections")
  }
}

const workspace = workspaceService.currentWorkspace

// Used to switch collection type and team when user switch workspace in the global workspace switcher
watch(
  workspace,
  (newWorkspace) => {
    if (newWorkspace.type === "personal") {
      switchToMyCollections()
    } else if (newWorkspace.type === "team") {
      updateSelectedTeam(newWorkspace)

      teamEnvironmentAdapter.changeTeamID(newWorkspace.teamID)
    }
  },
  {
    immediate: true,
  }
)

// Switch to my-collections and reset the team collection when user logout
watch(
  () => currentUser.value,
  (user) => {
    if (!user) {
      switchToMyCollections()
    }
  }
)

const currentReorderingStatus = useReadonlyStream(currentReorderingStatus$, {
  type: "collection",
  id: "",
  parentID: "",
})

const hasTeamWriteAccess = computed(() => {
  if (collectionsType.value.type !== "team-collections") {
    return false
  }

  const role = collectionsType.value.selectedTeam?.role
  return role === "OWNER" || role === "EDITOR"
})

const filteredCollections = computed(() => {
  const collections =
    collectionsType.value.type === "my-collections" ? myCollections.value : []

  if (filterTexts.value === "") return collections

  if (collectionsType.value.type === "team-collections") return []

  const filterText = filterTexts.value.toLowerCase()
  const filteredCollections = []

  const isMatch = (text: string) => text.toLowerCase().includes(filterText)

  const isRequestMatch = (request: HoppRESTRequest) =>
    isMatch(request.name) || isMatch(request.endpoint)

  for (const collection of collections) {
    const filteredRequests = []
    const filteredFolders = []
    for (const request of collection.requests) {
      if (isRequestMatch(request as HoppRESTRequest))
        filteredRequests.push(request)
    }
    for (const folder of collection.folders) {
      if (isMatch(folder.name)) filteredFolders.push(folder)
      const filteredFolderRequests = []
      for (const request of folder.requests) {
        if (isRequestMatch(request)) filteredFolderRequests.push(request)
      }
      if (filteredFolderRequests.length > 0) {
        const filteredFolder = Object.assign({}, folder)
        filteredFolder.requests = filteredFolderRequests
        filteredFolders.push(filteredFolder)
      }
    }

    if (
      filteredRequests.length + filteredFolders.length > 0 ||
      isMatch(collection.name)
    ) {
      const filteredCollection = Object.assign({}, collection)
      filteredCollection.requests = filteredRequests
      filteredCollection.folders = filteredFolders
      filteredCollections.push(filteredCollection)
    }
  }

  return filteredCollections
})

const isSelected = ({
  collectionIndex,
  folderPath,
  requestIndex,
  collectionID,
  folderID,
  requestID,
}: {
  collectionIndex?: number | undefined
  folderPath?: string | undefined
  requestIndex?: number | undefined
  collectionID?: string | undefined
  folderID?: string | undefined
  requestID?: string | undefined
}) => {
  if (collectionIndex !== undefined) {
    return (
      props.picked &&
      props.picked.pickedType === "my-collection" &&
      props.picked.collectionIndex === collectionIndex
    )
  } else if (requestIndex !== undefined && folderPath !== undefined) {
    return (
      props.picked &&
      props.picked.pickedType === "my-request" &&
      props.picked.folderPath === folderPath &&
      props.picked.requestIndex === requestIndex
    )
  } else if (folderPath !== undefined) {
    return (
      props.picked &&
      props.picked.pickedType === "my-folder" &&
      props.picked.folderPath === folderPath
    )
  } else if (collectionID !== undefined) {
    return (
      props.picked &&
      props.picked.pickedType === "teams-collection" &&
      props.picked.collectionID === collectionID
    )
  } else if (requestID !== undefined) {
    return (
      props.picked &&
      props.picked.pickedType === "teams-request" &&
      props.picked.requestID === requestID
    )
  } else if (folderID !== undefined) {
    return (
      props.picked &&
      props.picked.pickedType === "teams-folder" &&
      props.picked.folderID === folderID
    )
  }
}

const modalLoadingState = ref(false)
const exportLoading = ref(false)
const duplicateRequestLoading = ref(false)
const duplicateCollectionLoading = ref(false)

const showModalAdd = ref(false)
const showModalAddRequest = ref(false)
const showModalAddFolder = ref(false)
const showModalEditCollection = ref(false)
const showModalEditFolder = ref(false)
const showModalEditRequest = ref(false)
const showModalEditResponse = ref(false)
const showModalImportExport = ref(false)
const showModalEditProperties = ref(false)
const showConfirmModal = ref(false)
const showTeamModalAdd = ref(false)

const showCollectionsRunnerModal = ref(false)
const collectionRunnerData = ref<CollectionRunnerData | null>(null)

const displayModalAdd = (show: boolean) => {
  showModalAdd.value = show

  if (!show) resetSelectedData()
}

const displayModalAddRequest = (show: boolean) => {
  showModalAddRequest.value = show

  if (!show) resetSelectedData()
}

const displayModalAddFolder = (show: boolean) => {
  showModalAddFolder.value = show

  if (!show) resetSelectedData()
}

const displayModalEditCollection = (show: boolean) => {
  showModalEditCollection.value = show

  if (!show) resetSelectedData()
}

const displayModalEditFolder = (show: boolean) => {
  showModalEditFolder.value = show

  if (!show) resetSelectedData()
}

const displayModalEditRequest = (show: boolean) => {
  showModalEditRequest.value = show

  if (!show) resetSelectedData()
}

const displayModalEditResponse = (show: boolean) => {
  showModalEditResponse.value = show

  if (!show) resetSelectedData()
}

const displayModalImportExport = async (
  show: boolean,
  collectionType?: string
) => {
  if (collectionType === "my-collections") {
    const isValidToken = await handleTokenValidation()
    if (!isValidToken) return
  }
  showModalImportExport.value = show

  if (!show) resetSelectedData()
}

const displayModalEditProperties = (show: boolean) => {
  showModalEditProperties.value = show

  if (!show) resetSelectedData()
}

const displayConfirmModal = (show: boolean) => {
  showConfirmModal.value = show

  if (!show) resetSelectedData()
}

const displayTeamModalAdd = (show: boolean) => {
  showTeamModalAdd.value = show

  teamListAdapter.fetchList()
}

const addNewRootCollection = async (name: string) => {
  if (collectionsType.value.type === "my-collections") {
    modalLoadingState.value = true
    const isValidToken = await handleTokenValidation()
    if (!isValidToken) {
      modalLoadingState.value = false
      return
    }
    addRESTCollection(
      makeCollection({
        name,
        folders: [],
        requests: [],
        headers: [],
        auth: {
          authType: "none",
          authActive: true,
        },
        variables: [],
      })
    )

    platform.analytics?.logEvent({
      type: "HOPP_CREATE_COLLECTION",
      platform: "rest",
      workspaceType: "personal",
      isRootCollection: true,
    })

    modalLoadingState.value = false
    displayModalAdd(false)
  } else if (hasTeamWriteAccess.value) {
    if (!collectionsType.value.selectedTeam) return
    modalLoadingState.value = true

    platform.analytics?.logEvent({
      type: "HOPP_CREATE_COLLECTION",
      platform: "rest",
      workspaceType: "team",
      isRootCollection: true,
    })

    pipe(
      createNewRootCollection(name, collectionsType.value.selectedTeam.teamID),
      TE.match(
        (err: GQLError<string>) => {
          toast.error(`${getErrorMessage(err)}`)
          modalLoadingState.value = false
        },
        () => {
          modalLoadingState.value = false
          toast.success(t("collection.created"))
          displayModalAdd(false)
        }
      )
    )()
  }
}

const addRequest = (payload: {
  path: string
  folder: HoppCollection | TeamCollection
}) => {
  const { path, folder } = payload
  editingFolder.value = folder
  editingFolderPath.value = path
  displayModalAddRequest(true)
}

const onAddRequest = async (requestName: string) => {
  const newRequest = {
    ...getDefaultRESTRequest(),
    name: requestName,
  }

  const path = editingFolderPath.value
  if (!path) return
  if (collectionsType.value.type === "my-collections") {
    const isValidToken = await handleTokenValidation()
    if (!isValidToken) return

    const insertionIndex = saveRESTRequestAs(path, newRequest)

    tabs.createNewTab({
      type: "request",
      request: newRequest,
      isDirty: false,
      saveContext: {
        originLocation: "user-collection",
        folderPath: path,
        requestIndex: insertionIndex,
      },
      inheritedProperties: cascadeParentCollectionForProperties(path, "rest"),
    })

    platform.analytics?.logEvent({
      type: "HOPP_SAVE_REQUEST",
      workspaceType: "personal",
      createdNow: true,
      platform: "rest",
    })

    displayModalAddRequest(false)
  } else if (hasTeamWriteAccess.value) {
    const folder = editingFolder.value

    if (!folder || !collectionsType.value.selectedTeam) return
    if (!folder.id) return

    modalLoadingState.value = true

    const data = {
      request: JSON.stringify(newRequest),
      teamID: collectionsType.value.selectedTeam.teamID,
      title: requestName,
    }

    platform.analytics?.logEvent({
      type: "HOPP_SAVE_REQUEST",
      workspaceType: "team",
      platform: "rest",
      createdNow: true,
    })

    pipe(
      createRequestInCollection(folder.id, data),
      TE.match(
        (err: GQLError<string>) => {
          toast.error(`${getErrorMessage(err)}`)
          modalLoadingState.value = false
        },
        (result) => {
          const { createRequestInCollection } = result

          tabs.createNewTab({
            type: "request",
            request: newRequest,
            isDirty: false,
            saveContext: {
              originLocation: "team-collection",
              requestID: createRequestInCollection.id,
              collectionID: path,
              teamID: createRequestInCollection.collection.team.id,
            },
            inheritedProperties:
              teamCollectionAdapter.cascadeParentCollectionForProperties(path),
          })

          modalLoadingState.value = false
          displayModalAddRequest(false)
        }
      )
    )()
  }
}

const addFolder = (payload: {
  path: string
  folder: HoppCollection | TeamCollection
}) => {
  const { path, folder } = payload
  editingFolder.value = folder
  editingFolderPath.value = path
  displayModalAddFolder(true)
}

const onAddFolder = async (folderName: string) => {
  const path = editingFolderPath.value

  if (collectionsType.value.type === "my-collections") {
    if (!path) return
    const isValidToken = await handleTokenValidation()
    if (!isValidToken) return
    addRESTFolder(folderName, path)

    platform.analytics?.logEvent({
      type: "HOPP_CREATE_COLLECTION",
      workspaceType: "personal",
      isRootCollection: false,
      platform: "rest",
    })

    displayModalAddFolder(false)
  } else if (hasTeamWriteAccess.value) {
    const folder = editingFolder.value
    if (!folder || !folder.id) return

    modalLoadingState.value = true

    platform.analytics?.logEvent({
      type: "HOPP_CREATE_COLLECTION",
      workspaceType: "personal",
      isRootCollection: false,
      platform: "rest",
    })

    pipe(
      createChildCollection(folderName, folder.id),
      TE.match(
        (err: GQLError<string>) => {
          if (err.error === "team_coll/short_title") {
            toast.error(t("folder.name_length_insufficient"))
          } else {
            toast.error(`${getErrorMessage(err)}`)
          }
          modalLoadingState.value = false
        },
        () => {
          toast.success(t("folder.created"))
          modalLoadingState.value = false
          displayModalAddFolder(false)
        }
      )
    )()
  }
}

const editCollection = (payload: {
  collectionIndex: string
  collection: HoppCollection | TeamCollection
}) => {
  const { collectionIndex, collection } = payload
  editingCollection.value = collection
  if (collectionsType.value.type === "my-collections") {
    editingCollectionIndex.value = parseInt(collectionIndex)
    editingCollectionName.value = (collection as HoppCollection).name
  } else {
    editingCollectionName.value = (collection as TeamCollection).title
  }

  displayModalEditCollection(true)
}

const updateEditingCollection = async (newName: string) => {
  if (!editingCollection.value) return

  if (!newName) {
    toast.error(t("collection.invalid_name"))
    return
  }

  if (collectionsType.value.type === "my-collections") {
    const isValidToken = await handleTokenValidation()
    if (!isValidToken) return
    const collectionIndex = editingCollectionIndex.value
    if (collectionIndex === null) return

    const collectionUpdated = {
      ...editingCollection.value,
      name: newName,
    }

    editRESTCollection(
      collectionIndex,
      collectionUpdated as NodeCollection["data"]["data"]
    )
    displayModalEditCollection(false)
  } else if (hasTeamWriteAccess.value) {
    if (!editingCollection.value.id) return
    modalLoadingState.value = true

    pipe(
      updateTeamCollection(editingCollection.value.id, undefined, newName),
      TE.match(
        (err: GQLError<string>) => {
          toast.error(`${getErrorMessage(err)}`)
          modalLoadingState.value = false
        },
        () => {
          modalLoadingState.value = false
          toast.success(t("collection.renamed"))
          displayModalEditCollection(false)
        }
      )
    )()
  }
}

const editFolder = (payload: {
  folderPath: string | undefined
  folder: HoppCollection | TeamCollection
}) => {
  const { folderPath, folder } = payload
  editingFolder.value = folder
  if (collectionsType.value.type === "my-collections" && folderPath) {
    editingFolderPath.value = folderPath
    editingFolderName.value = (folder as HoppCollection).name
  } else {
    editingFolderName.value = (folder as TeamCollection).title
  }
  displayModalEditFolder(true)
}

const updateEditingFolder = async (newName: string) => {
  if (!editingFolder.value) return

  if (collectionsType.value.type === "my-collections") {
    const isValidToken = await handleTokenValidation()
    if (!isValidToken) return
    if (!editingFolderPath.value) return

    editRESTFolder(editingFolderPath.value, {
      ...(editingFolder.value as HoppCollection),
      name: newName,
    })
    displayModalEditFolder(false)
  } else if (hasTeamWriteAccess.value) {
    if (!editingFolder.value.id) return
    modalLoadingState.value = true

    /* renameCollection can be used to rename both collections and folders
     since folder is treated as collection in the BE. */
    pipe(
      updateTeamCollection(editingFolder.value.id, undefined, newName),
      TE.match(
        (err: GQLError<string>) => {
          if (err.error === "team_coll/short_title") {
            toast.error(t("folder.name_length_insufficient"))
          } else {
            toast.error(`${getErrorMessage(err)}`)
          }
          modalLoadingState.value = false
        },
        () => {
          modalLoadingState.value = false
          toast.success(t("folder.renamed"))
          displayModalEditFolder(false)
        }
      )
    )()
  }
}

const duplicateCollection = async ({
  pathOrID,
  collectionSyncID,
}: {
  pathOrID: string
  collectionSyncID?: string
}) => {
  if (collectionsType.value.type === "my-collections") {
    const isValidToken = await handleTokenValidation()
    if (!isValidToken) return
    duplicateRESTCollection(pathOrID, collectionSyncID)
  } else if (hasTeamWriteAccess.value) {
    duplicateCollectionLoading.value = true

    await pipe(
      duplicateTeamCollection(pathOrID),
      TE.match(
        (err: GQLError<string>) => {
          toast.error(`${getErrorMessage(err)}`)
          duplicateCollectionLoading.value = false
        },
        () => {
          toast.success(t("collection.duplicated"))
          duplicateCollectionLoading.value = false
        }
      )
    )()
  }
}

const editRequest = (payload: {
  folderPath: string | undefined
  requestIndex: string
  request: HoppRESTRequest
}) => {
  const { folderPath, requestIndex, request } = payload
  editingRequest.value = request
  editingRequestName.value = request.name ?? ""
  if (collectionsType.value.type === "my-collections" && folderPath) {
    editingFolderPath.value = folderPath
    editingRequestIndex.value = parseInt(requestIndex)
  } else {
    editingRequestID.value = requestIndex
  }
  displayModalEditRequest(true)
}

const updateEditingRequest = async (newName: string) => {
  const request = editingRequest.value
  if (!request) return

  const requestUpdated = {
    ...request,
    name: newName || request.name,
  }
  if (collectionsType.value.type === "my-collections") {
    const isValidToken = await handleTokenValidation()
    if (!isValidToken) return

    const folderPath = editingFolderPath.value
    const requestIndex = editingRequestIndex.value

    if (folderPath === null || requestIndex === null) return

    const possibleActiveTab = tabs.getTabRefWithSaveContext({
      originLocation: "user-collection",
      requestIndex,
      folderPath,
    })

    editRESTRequest(folderPath, requestIndex, requestUpdated)

    if (
      possibleActiveTab &&
      possibleActiveTab.value.document.type === "request"
    ) {
      possibleActiveTab.value.document.request.name = requestUpdated.name
      nextTick(() => {
        possibleActiveTab.value.document.isDirty = false
      })
    }

    displayModalEditRequest(false)
  } else if (hasTeamWriteAccess.value) {
    modalLoadingState.value = true

    const requestID = editingRequestID.value
    const requestName = newName || request.name

    if (!requestID) return

    const data = {
      request: JSON.stringify(requestUpdated),
      title: requestName,
    }

    pipe(
      updateTeamRequest(requestID, data),
      TE.match(
        (err: GQLError<string>) => {
          toast.error(`${getErrorMessage(err)}`)
          modalLoadingState.value = false
        },
        () => {
          modalLoadingState.value = false
          toast.success(t("request.renamed"))
          displayModalEditRequest(false)
        }
      )
    )()

    const possibleTab = tabs.getTabRefWithSaveContext({
      originLocation: "team-collection",
      requestID,
    })

    if (possibleTab && possibleTab.value.document.type === "request") {
      possibleTab.value.document.request.name = requestName
      nextTick(() => {
        possibleTab.value.document.isDirty = false
      })
    }
  }
}

type ResponseConfigPayload = {
  folderPath: string | undefined
  requestIndex: string
  request: HoppRESTRequest
  responseName: string
  responseID: string
}

const editResponse = (payload: ResponseConfigPayload) => {
  const { folderPath, requestIndex, request, responseID, responseName } =
    payload

  editingRequest.value = request
  editingRequestName.value = request.name ?? ""
  editingResponseID.value = responseID
  editingResponseName.value = responseName

  //need to store the old name for updating the response key
  editingResponseOldName.value = responseName
  if (collectionsType.value.type === "my-collections" && folderPath) {
    editingFolderPath.value = folderPath
    editingRequestIndex.value = parseInt(requestIndex)
  } else {
    editingRequestID.value = requestIndex
  }
  displayModalEditResponse(true)
}

const updateEditingResponse = (newName: string) => {
  const request = cloneDeep(editingRequest.value)
  if (!request) return

  const responseOldName = editingResponseOldName.value

  if (!responseOldName) return

  if (responseOldName !== newName) {
    // Convert object to entries array (preserving order)
    const entries = Object.entries(request.responses)

    // Replace the old key with the new key in the array
    const updatedEntries = entries.map(([key, value]) =>
      key === responseOldName
        ? [newName, { ...value, name: newName }]
        : [key, value]
    )

    // Convert the array back into an object
    request.responses = Object.fromEntries(updatedEntries)
  }

  if (collectionsType.value.type === "my-collections") {
    const folderPath = editingFolderPath.value
    const requestIndex = editingRequestIndex.value

    if (folderPath === null || requestIndex === null) return

    const possibleExampleActiveTab = tabs.getTabRefWithSaveContext({
      originLocation: "user-collection",
      requestIndex,
      folderPath,
      exampleID: editingResponseID.value ?? undefined,
    })

    const possibleRequestActiveTab = tabs.getTabRefWithSaveContext({
      originLocation: "user-collection",
      requestIndex,
      folderPath,
    })

    editRESTRequest(folderPath, requestIndex, request)

    if (
      possibleExampleActiveTab &&
      possibleExampleActiveTab.value.document.type === "example-response"
    ) {
      possibleExampleActiveTab.value.document.response.name = newName

      nextTick(() => {
        const doc = possibleExampleActiveTab.value.document
        if (doc.type === "example-response") {
          doc.isDirty = false
          doc.saveContext = {
            originLocation: "user-collection",
            folderPath: folderPath,
            requestIndex: requestIndex,
            exampleID: editingResponseID.value!,
          }
        }
      })
    }

    // update the request tab responses if it's open
    if (
      possibleRequestActiveTab &&
      possibleRequestActiveTab.value.document.type === "request"
    ) {
      possibleRequestActiveTab.value.document.request.responses =
        request.responses
    }

    displayModalEditResponse(false)

    toast.success(t("response.renamed"))
  } else if (hasTeamWriteAccess.value) {
    modalLoadingState.value = true

    const requestID = editingRequestID.value

    if (!requestID) return

    const data = {
      request: JSON.stringify(request),
      title: request.name,
    }

    pipe(
      updateTeamRequest(requestID, data),
      TE.match(
        (err: GQLError<string>) => {
          toast.error(`${getErrorMessage(err)}`)
          modalLoadingState.value = false
        },
        () => {
          modalLoadingState.value = false
          toast.success(t("response.renamed"))
          displayModalEditResponse(false)
        }
      )
    )()

    const possibleActiveResponseTab = tabs.getTabRefWithSaveContext({
      originLocation: "team-collection",
      requestID,
      exampleID: editingResponseID.value ?? undefined,
    })

    const possibleRequestActiveTab = tabs.getTabRefWithSaveContext({
      originLocation: "team-collection",
      requestID,
    })

    if (
      possibleActiveResponseTab &&
      possibleActiveResponseTab.value.document.type === "example-response"
    ) {
      possibleActiveResponseTab.value.document.response.name = newName
      nextTick(() => {
        const doc = possibleActiveResponseTab.value.document
        if (doc.type === "example-response") {
          doc.isDirty = false
          doc.saveContext = {
            originLocation: "team-collection",
            requestID,
            exampleID: editingResponseID.value!,
          }
        }
      })
    }

    // update the request tab responses if it's open
    if (
      possibleRequestActiveTab &&
      possibleRequestActiveTab.value.document.type === "request"
    ) {
      possibleRequestActiveTab.value.document.request.responses =
        request.responses
    }
  }
}

const duplicateRequest = async (payload: {
  folderPath: string
  request: HoppRESTRequest
}) => {
  const { folderPath, request } = payload
  if (!folderPath) return

  const newRequest = {
    ...cloneDeep(request),
    name: `${request.name} - ${t("action.duplicate")}`,
  }

  if (collectionsType.value.type === "my-collections") {
    const isValidToken = await handleTokenValidation()
    if (!isValidToken) return
    saveRESTRequestAs(folderPath, newRequest)
    toast.success(t("request.duplicated"))
  } else if (hasTeamWriteAccess.value) {
    duplicateRequestLoading.value = true

    if (!collectionsType.value.selectedTeam) return

    const data = {
      request: JSON.stringify(newRequest),
      teamID: collectionsType.value.selectedTeam.teamID,
      title: `${request.name} - ${t("action.duplicate")}`,
    }

    pipe(
      createRequestInCollection(folderPath, data),
      TE.match(
        (err: GQLError<string>) => {
          toast.error(`${getErrorMessage(err)}`)
          duplicateRequestLoading.value = false
        },
        () => {
          duplicateRequestLoading.value = false
          toast.success(t("request.duplicated"))
          displayModalAddRequest(false)
        }
      )
    )()
  }
}

const duplicateResponse = async (payload: ResponseConfigPayload) => {
  const { folderPath, requestIndex, request, responseName } = payload

  const response = request.responses[responseName]

  if (!response || !folderPath || !requestIndex) return

  const newName = `${responseName} - ${t("action.duplicate")}`

  // if the new name is already taken, show a toast and return
  if (Object.keys(request.responses).includes(newName)) {
    toast.error(t("response.duplicate_name_error"))
    return
  }

  const newResponse = {
    ...cloneDeep(response),
    name: newName,
  }

  const updatedRequest = {
    ...request,
    responses: {
      ...request.responses,
      [newResponse.name]: newResponse,
    },
  }

  if (collectionsType.value.type === "my-collections") {
    const isValidToken = await handleTokenValidation()
    if (!isValidToken) return
    editRESTRequest(folderPath, parseInt(requestIndex), updatedRequest)
    toast.success(t("response.duplicated"))

    const possibleRequestActiveTab = tabs.getTabRefWithSaveContext({
      originLocation: "user-collection",
      requestIndex: parseInt(requestIndex),
      folderPath,
    })

    // update the request tab responses if it's open
    if (
      possibleRequestActiveTab &&
      possibleRequestActiveTab.value.document.type === "request"
    ) {
      possibleRequestActiveTab.value.document.request.responses =
        updatedRequest.responses
    }
  } else if (hasTeamWriteAccess.value) {
    duplicateRequestLoading.value = true

    if (!collectionsType.value.selectedTeam) return

    const data = {
      request: JSON.stringify(updatedRequest),
      title: request.name,
    }

    pipe(
      updateTeamRequest(requestIndex, data),
      TE.match(
        (err: GQLError<string>) => {
          toast.error(`${getErrorMessage(err)}`)
          modalLoadingState.value = false
        },
        () => {
          modalLoadingState.value = false
          toast.success(t("response.duplicated"))
          displayModalEditResponse(false)
        }
      )
    )()

    // update the request tab responses if it's open
    const possibleRequestActiveTab = tabs.getTabRefWithSaveContext({
      originLocation: "team-collection",
      requestID: requestIndex,
    })

    if (
      possibleRequestActiveTab &&
      possibleRequestActiveTab.value.document.type === "request"
    ) {
      possibleRequestActiveTab.value.document.request.responses =
        updatedRequest.responses
    }
  }
}

const removeCollection = (id: string) => {
  if (collectionsType.value.type === "my-collections")
    editingCollectionIndex.value = parseInt(id)
  else editingCollectionID.value = id

  confirmModalTitle.value = `${t("confirm.remove_collection")}`
  displayConfirmModal(true)
}

/**
 * Used to delete both collections and folders
 * since folder is treated as collection in the BE.
 * @param collectionID - ID of the collection or folder to be deleted.
 */
const removeTeamCollectionOrFolder = async (collectionID: string) => {
  modalLoadingState.value = true

  await pipe(
    deleteCollection(collectionID),
    TE.match(
      (err: GQLError<string>) => {
        toast.error(`${getErrorMessage(err)}`)
        modalLoadingState.value = false
      },
      () => {
        modalLoadingState.value = false
        toast.success(t("state.deleted"))
        displayConfirmModal(false)
      }
    )
  )()
}

const onRemoveCollection = async () => {
  if (collectionsType.value.type === "my-collections") {
    const isValidToken = await handleTokenValidation()
    if (!isValidToken) return
    const collectionIndex = editingCollectionIndex.value

    const collectionToRemove =
      collectionIndex || collectionIndex === 0
        ? navigateToFolderWithIndexPath(restCollectionStore.value.state, [
            collectionIndex,
          ])
        : undefined

    if (collectionIndex === null) return

    if (
      isSelected({
        collectionIndex,
      })
    ) {
      emit("select", null)
    }

    removeRESTCollection(
      collectionIndex,
      collectionToRemove ? collectionToRemove.id : undefined
    )

    resolveSaveContextOnCollectionReorder({
      lastIndex: collectionIndex,
      newIndex: -1,
      folderPath: "", // root folder
      length: myCollections.value.length,
    })

    toast.success(t("state.deleted"))
    displayConfirmModal(false)

    // delete the secret collection variables
    // and current collection variables value if the collection is removed
    if (collectionToRemove) {
      secretEnvironmentService.deleteSecretEnvironment(
        collectionToRemove._ref_id ?? `${collectionIndex}`
      )
      currentEnvironmentValueService.deleteEnvironment(
        collectionToRemove._ref_id ?? `${collectionIndex}`
      )
    }
  } else if (hasTeamWriteAccess.value) {
    const collectionID = editingCollectionID.value

    if (!collectionID) return

    if (
      isSelected({
        collectionID,
      })
    ) {
      emit("select", null)
    }

    removeTeamCollectionOrFolder(collectionID).then(() => {
      resetTeamRequestsContext()

      // delete the secret collection variables
      // and current collection variables value if the collection is removed
      if (collectionID) {
        secretEnvironmentService.deleteSecretEnvironment(collectionID)
        currentEnvironmentValueService.deleteEnvironment(collectionID)
      }
    })
  }
}

const removeFolder = (id: string) => {
  if (collectionsType.value.type === "my-collections")
    editingFolderPath.value = id
  else editingCollectionID.value = id

  confirmModalTitle.value = `${t("confirm.remove_folder")}`
  displayConfirmModal(true)
}

const onRemoveFolder = async () => {
  if (collectionsType.value.type === "my-collections") {
    const isValidToken = await handleTokenValidation()
    if (!isValidToken) return
    const folderPath = editingFolderPath.value

    if (!folderPath) return

    if (
      isSelected({
        folderPath,
      })
    ) {
      emit("select", null)
    }

    const folderIndex = pathToLastIndex(folderPath)

    const folderToRemove = folderPath
      ? navigateToFolderWithIndexPath(
          restCollectionStore.value.state,
          folderPath.split("/").map((i) => parseInt(i))
        )
      : undefined

    removeRESTFolder(folderPath, folderToRemove ? folderToRemove.id : undefined)

    const parentFolder = folderPath.split("/").slice(0, -1).join("/") // remove last folder to get parent folder
    resolveSaveContextOnCollectionReorder({
      lastIndex: pathToLastIndex(folderPath),
      newIndex: -1,
      folderPath: parentFolder,
      length: getFoldersByPath(myCollections.value, parentFolder).length,
    })

    toast.success(t("state.deleted"))
    displayConfirmModal(false)

    // delete the secret collection variables
    // and current collection variables value if the collection is removed
    if (folderToRemove) {
      secretEnvironmentService.deleteSecretEnvironment(
        folderToRemove.id ?? `${folderIndex}`
      )
      currentEnvironmentValueService.deleteEnvironment(
        folderToRemove.id ?? `${folderIndex}`
      )
    }
  } else if (hasTeamWriteAccess.value) {
    const collectionID = editingCollectionID.value

    if (!collectionID) return

    if (
      isSelected({
        collectionID,
      })
    ) {
      emit("select", null)
    }

    removeTeamCollectionOrFolder(collectionID).then(() => {
      resetTeamRequestsContext()

      // delete the secret collection variables
      // and current collection variables value if the collection is removed
      if (collectionID) {
        secretEnvironmentService.deleteSecretEnvironment(collectionID)
        currentEnvironmentValueService.deleteEnvironment(collectionID)
      }
    })
  }
}

const removeRequest = (payload: {
  folderPath: string | null
  requestIndex: string
}) => {
  const { folderPath, requestIndex } = payload
  if (collectionsType.value.type === "my-collections" && folderPath) {
    editingFolderPath.value = folderPath
    editingRequestIndex.value = parseInt(requestIndex)
  } else {
    editingRequestID.value = requestIndex
  }
  confirmModalTitle.value = `${t("confirm.remove_request")}`
  displayConfirmModal(true)
}

const onRemoveRequest = async () => {
  if (collectionsType.value.type === "my-collections") {
    const isValidToken = await handleTokenValidation()
    if (!isValidToken) return
    const folderPath = editingFolderPath.value
    const requestIndex = editingRequestIndex.value

    if (folderPath === null || requestIndex === null) return

    if (
      isSelected({
        folderPath,
        requestIndex,
      })
    ) {
      emit("select", null)
    }

    const possibleTab = tabs.getTabRefWithSaveContext({
      originLocation: "user-collection",
      folderPath,
      requestIndex,
    })

    // If there is a tab attached to this request, dissociate its state and mark it dirty
    if (possibleTab && possibleTab.value.document.type === "request") {
      possibleTab.value.document.saveContext = null
      possibleTab.value.document.isDirty = true

      // since the request is deleted, we need to remove the saved responses as well
      possibleTab.value.document.request.responses = {}
    }

    const requestToRemove = navigateToFolderWithIndexPath(
      restCollectionStore.value.state,
      folderPath.split("/").map((i) => parseInt(i))
    )?.requests[requestIndex]

    removeRESTRequest(folderPath, requestIndex, requestToRemove?.id)

    // the same function is used to reorder requests since after removing, it's basically doing reorder
    resolveSaveContextOnRequestReorder({
      lastIndex: requestIndex,
      newIndex: -1,
      folderPath,
      length: getRequestsByPath(myCollections.value, folderPath).length,
    })

    toast.success(t("state.deleted"))
    displayConfirmModal(false)
  } else if (hasTeamWriteAccess.value) {
    const requestID = editingRequestID.value

    if (!requestID) return

    if (
      isSelected({
        requestID,
      })
    ) {
      emit("select", null)
    }

    modalLoadingState.value = true

    pipe(
      deleteTeamRequest(requestID),
      TE.match(
        (err: GQLError<string>) => {
          toast.error(`${getErrorMessage(err)}`)
          modalLoadingState.value = false
        },
        () => {
          modalLoadingState.value = false
          toast.success(t("state.deleted"))
          displayConfirmModal(false)
        }
      )
    )()

    // If there is a tab attached to this request, dissociate its state and mark it dirty
    const possibleTab = tabs.getTabRefWithSaveContext({
      originLocation: "team-collection",
      requestID,
    })

    if (possibleTab && possibleTab.value.document.type === "request") {
      possibleTab.value.document.saveContext = null
      possibleTab.value.document.isDirty = true

      // since the request is deleted, we need to remove the saved responses as well
      possibleTab.value.document.request.responses = {}
    }
  }
}

const removeResponse = (payload: ResponseConfigPayload) => {
  const { folderPath, requestIndex, request, responseID, responseName } =
    payload
  if (collectionsType.value.type === "my-collections" && folderPath) {
    editingFolderPath.value = folderPath
    editingRequestIndex.value = parseInt(requestIndex)
    editingResponseID.value = responseID
    editingRequest.value = request
    editingResponseName.value = responseName
  } else {
    editingRequestID.value = requestIndex
    editingResponseID.value = payload.responseID
    editingRequest.value = request
    editingResponseName.value = responseName
  }
  confirmModalTitle.value = `${t("confirm.remove_response")}`
  displayConfirmModal(true)
}

const onRemoveResponse = async () => {
  const request = cloneDeep(editingRequest.value)

  if (!request) return

  const responseName = editingResponseName.value
  const responseID = editingResponseID.value

  delete request.responses[responseName]

  const requestUpdated: HoppRESTRequest = {
    ...request,
  }

  if (collectionsType.value.type === "my-collections") {
    const isValidToken = await handleTokenValidation()
    if (!isValidToken) return
    const folderPath = editingFolderPath.value
    const requestIndex = editingRequestIndex.value

    if (folderPath === null || requestIndex === null) return

    editRESTRequest(folderPath, requestIndex, requestUpdated)

    const possibleActiveResponseTab = tabs.getTabRefWithSaveContext({
      originLocation: "user-collection",
      folderPath,
      requestIndex,
      exampleID: responseID ?? undefined,
    })

    const possibleRequestActiveTab = tabs.getTabRefWithSaveContext({
      originLocation: "user-collection",
      requestIndex,
      folderPath,
    })

    // If there is a tab attached to this request, close it and set the active tab to the first one
    if (
      possibleActiveResponseTab &&
      possibleActiveResponseTab.value.document.type === "example-response"
    ) {
      const activeTabs = tabs.getActiveTabs()

      // if the last tab is the one we are closing, we need to create a new tab
      if (
        activeTabs.value.length === 1 &&
        activeTabs.value[0].id === possibleActiveResponseTab.value.id
      ) {
        tabs.createNewTab({
          request: getDefaultRESTRequest(),
          isDirty: false,
          type: "request",
          saveContext: undefined,
        })
        tabs.closeTab(possibleActiveResponseTab.value.id)
      } else {
        tabs.closeTab(possibleActiveResponseTab.value.id)
        tabs.setActiveTab(activeTabs.value[0].id)
      }
    }

    // update the request tab responses if it's open
    if (
      possibleRequestActiveTab &&
      possibleRequestActiveTab.value.document.type === "request"
    ) {
      possibleRequestActiveTab.value.document.request.responses =
        requestUpdated.responses
    }

    toast.success(t("state.deleted"))
    displayConfirmModal(false)
  } else if (hasTeamWriteAccess.value) {
    const requestID = editingRequestID.value

    if (!requestID) return

    modalLoadingState.value = true

    const data = {
      request: JSON.stringify(requestUpdated),
      title: request.name,
    }

    pipe(
      updateTeamRequest(requestID, data),
      TE.match(
        (err: GQLError<string>) => {
          toast.error(`${getErrorMessage(err)}`)
          modalLoadingState.value = false
        },
        () => {
          modalLoadingState.value = false
          toast.success(t("state.deleted"))
          displayConfirmModal(false)
        }
      )
    )()

    const possibleActiveResponseTab = tabs.getTabRefWithSaveContext({
      originLocation: "team-collection",
      requestID,
      exampleID: responseID ?? undefined,
    })

    const possibleRequestActiveTab = tabs.getTabRefWithSaveContext({
      originLocation: "team-collection",
      requestID,
    })

    // If there is a tab attached to this request, close it and set the active tab to the first one
    if (
      possibleActiveResponseTab &&
      possibleActiveResponseTab.value.document.type === "example-response"
    ) {
      const activeTabs = tabs.getActiveTabs()

      // if the last tab is the one we are closing, we need to create a new tab
      if (
        activeTabs.value.length === 1 &&
        activeTabs.value[0].id === possibleActiveResponseTab.value.id
      ) {
        tabs.createNewTab({
          request: getDefaultRESTRequest(),
          isDirty: false,
          type: "request",
          saveContext: undefined,
        })
        tabs.closeTab(possibleActiveResponseTab.value.id)
      } else {
        tabs.closeTab(possibleActiveResponseTab.value.id)
        tabs.setActiveTab(activeTabs.value[0].id)
      }
    }

    // update the request tab responses if it's open
    if (
      possibleRequestActiveTab &&
      possibleRequestActiveTab.value.document.type === "request"
    ) {
      possibleRequestActiveTab.value.document.request.responses =
        requestUpdated.responses
    }
  }
}

// The request is picked in the save request as modal
const selectPicked = (payload: Picked | null) => {
  emit("select", payload)
}

/**
 * This function is called when the user clicks on a request
 * @param selectedRequest The request that the user clicked on emitted from the collection tree
 */
const selectRequest = (selectedRequest: {
  request: HoppRESTRequest
  folderPath: string
  requestIndex: string
  isActive: boolean
}) => {
  const { request, folderPath, requestIndex } = selectedRequest
  // If there is a request with this save context, switch into it
  let possibleTab = null

  if (collectionsType.value.type === "team-collections") {
    let inheritedProperties: HoppInheritedProperty | undefined = undefined

    if (filterTexts.value.length > 0) {
      const collectionID = folderPath.split("/").at(-1)

      if (!collectionID) return

      inheritedProperties =
        cascadeParentCollectionForPropertiesForSearchResults(collectionID)
    } else {
      inheritedProperties =
        teamCollectionAdapter.cascadeParentCollectionForProperties(folderPath)
    }

    const possibleTab = tabs.getTabRefWithSaveContext({
      originLocation: "team-collection",
      requestID: requestIndex,
    })

    if (possibleTab && possibleTab.value.document.type === "request") {
      tabs.setActiveTab(possibleTab.value.id)
    } else {
      tabs.createNewTab({
        type: "request",
        request: cloneDeep(request),
        isDirty: false,
        saveContext: {
          originLocation: "team-collection",
          requestID: requestIndex,
          collectionID: folderPath,
          exampleID: undefined,
        },
        inheritedProperties: inheritedProperties,
      })
    }
  } else {
    possibleTab = tabs.getTabRefWithSaveContext({
      originLocation: "user-collection",
      requestIndex: parseInt(requestIndex),
      folderPath: folderPath!,
    })
    if (possibleTab) {
      tabs.setActiveTab(possibleTab.value.id)
    } else {
      // If not, open the request in a new tab
      tabs.createNewTab({
        type: "request",
        request: cloneDeep(request),
        isDirty: false,
        saveContext: {
          originLocation: "user-collection",
          folderPath: folderPath!,
          requestIndex: parseInt(requestIndex),
        },
        inheritedProperties: cascadeParentCollectionForProperties(
          folderPath,
          "rest"
        ),
      })
    }
  }
}

const selectResponse = (payload: {
  folderPath: string
  requestIndex: string
  responseName: string
  request: HoppRESTRequest
  responseID: string
}) => {
  const { folderPath, requestIndex, responseName, request, responseID } =
    payload

  const response = request.responses[responseName]

  if (collectionsType.value.type === "my-collections") {
    const possibleTab = tabs.getTabRefWithSaveContext({
      originLocation: "user-collection",
      requestIndex: parseInt(requestIndex),
      folderPath: folderPath!,
      exampleID: responseID,
    })

    if (possibleTab) {
      tabs.setActiveTab(possibleTab.value.id)
    } else {
      tabs.createNewTab({
        response: {
          ...cloneDeep(response),
          name: responseName,
        },
        isDirty: false,
        type: "example-response",
        saveContext: {
          originLocation: "user-collection",
          folderPath: folderPath!,
          requestIndex: parseInt(requestIndex),
          exampleID: responseID,
        },
        inheritedProperties: cascadeParentCollectionForProperties(
          folderPath,
          "rest"
        ),
      })
    }
  } else {
    const possibleTab = tabs.getTabRefWithSaveContext({
      originLocation: "team-collection",
      requestID: requestIndex,
      exampleID: responseID,
    })

    if (possibleTab) {
      tabs.setActiveTab(possibleTab.value.id)
    } else {
      tabs.createNewTab({
        response: {
          ...cloneDeep(response),
          name: responseName,
        },
        isDirty: false,
        type: "example-response",
        saveContext: {
          originLocation: "team-collection",
          requestID: requestIndex,
          collectionID: folderPath,
          exampleID: responseID,
        },
        inheritedProperties:
          teamCollectionAdapter.cascadeParentCollectionForProperties(
            folderPath
          ),
      })
    }
  }
}

/**
 * Used to get the index of the request from the path
 * @param path The path of the request
 * @returns The index of the request
 */
const pathToLastIndex = (path: string) => {
  const pathArr = path.split("/")
  return parseInt(pathArr[pathArr.length - 1])
}

/**
 * This function is called when the user drops the request inside a collection
 * @param payload Object that contains the folder path, request index and the destination collection index
 */
const dropRequest = async (payload: {
  folderPath?: string | undefined
  requestIndex: string
  destinationCollectionIndex: string
}) => {
  const { folderPath, requestIndex, destinationCollectionIndex } = payload

  if (!requestIndex || !destinationCollectionIndex || !folderPath) return

  let possibleTab = null

  if (collectionsType.value.type === "my-collections") {
<<<<<<< HEAD
    const isValidToken = await handleTokenValidation()
    if (!isValidToken) return
    const { auth, headers } = cascadeParentCollectionForHeaderAuth(
      destinationCollectionIndex,
      "rest"
    )

=======
>>>>>>> bc2e5eb0
    possibleTab = tabs.getTabRefWithSaveContext({
      originLocation: "user-collection",
      folderPath,
      requestIndex: pathToLastIndex(requestIndex),
    })

    // If there is a tab attached to this request, change save its save context
    if (possibleTab && possibleTab.value.document.type === "request") {
      possibleTab.value.document.saveContext = {
        originLocation: "user-collection",
        folderPath: destinationCollectionIndex,
        requestIndex: getRequestsByPath(
          myCollections.value,
          destinationCollectionIndex
        ).length,
      }

      possibleTab.value.document.inheritedProperties =
        cascadeParentCollectionForProperties(destinationCollectionIndex, "rest")
    }

    // When it's drop it's basically getting deleted from last folder. reordering last folder accordingly
    resolveSaveContextOnRequestReorder({
      lastIndex: pathToLastIndex(requestIndex),
      newIndex: -1, // being deleted from last folder
      folderPath,
      length: getRequestsByPath(myCollections.value, folderPath).length,
    })
    moveRESTRequest(
      folderPath,
      pathToLastIndex(requestIndex),
      destinationCollectionIndex
    )

    toast.success(`${t("request.moved")}`)
    draggingToRoot.value = false
  } else if (hasTeamWriteAccess.value) {
    // add the request index to the loading array
    requestMoveLoading.value.push(requestIndex)

    pipe(
      moveRESTTeamRequest(destinationCollectionIndex, requestIndex),
      TE.match(
        (err: GQLError<string>) => {
          toast.error(`${getErrorMessage(err)}`)
          requestMoveLoading.value.splice(
            requestMoveLoading.value.indexOf(requestIndex),
            1
          )
        },
        () => {
          // remove the request index from the loading array
          requestMoveLoading.value.splice(
            requestMoveLoading.value.indexOf(requestIndex),
            1
          )

          possibleTab = tabs.getTabRefWithSaveContext({
            originLocation: "team-collection",
            requestID: requestIndex,
          })

          if (possibleTab && possibleTab.value.document.type === "request") {
            possibleTab.value.document.saveContext = {
              originLocation: "team-collection",
              requestID: requestIndex,
            }
            possibleTab.value.document.inheritedProperties =
              teamCollectionAdapter.cascadeParentCollectionForProperties(
                destinationCollectionIndex
              )
          }
          toast.success(`${t("request.moved")}`)
        }
      )
    )()
  }
}

/**
 * @param path The path of the collection or request
 * @returns The index of the collection or request
 */
const pathToIndex = (path: string) => {
  const pathArr = path.split("/")
  return pathArr
}

/**
 * Used to check if the collection exist as the parent of the childrens
 * @param collectionIndexDragged The index of the collection dragged
 * @param destinationCollectionIndex The index of the destination collection
 * @returns True if the collection exist as the parent of the childrens
 */
const checkIfCollectionIsAParentOfTheChildren = (
  collectionIndexDragged: string,
  destinationCollectionIndex: string
) => {
  const collectionDraggedPath = pathToIndex(collectionIndexDragged)
  const destinationCollectionPath = pathToIndex(destinationCollectionIndex)

  if (collectionDraggedPath.length < destinationCollectionPath.length) {
    const slicedDestinationCollectionPath = destinationCollectionPath.slice(
      0,
      collectionDraggedPath.length
    )
    if (isEqual(slicedDestinationCollectionPath, collectionDraggedPath)) {
      return true
    }
    return false
  }

  return false
}

const isMoveToSameLocation = (
  draggedItemPath: string,
  destinationPath: string
) => {
  const draggedItemPathArr = pathToIndex(draggedItemPath)
  const destinationPathArr = pathToIndex(destinationPath)

  if (draggedItemPathArr.length > 0) {
    const draggedItemParentPathArr = draggedItemPathArr.slice(
      0,
      draggedItemPathArr.length - 1
    )

    if (isEqual(draggedItemParentPathArr, destinationPathArr)) {
      return true
    }
    return false
  }
}

/**
 * This function is called when the user moves the collection
 * to a different collection or folder
 * @param payload - object containing the collection index dragged and the destination collection index
 */
const dropCollection = async (payload: {
  collectionIndexDragged: string
  destinationCollectionIndex: string
  destinationParentPath?: string
  currentParentIndex?: string
}) => {
  const {
    collectionIndexDragged,
    destinationCollectionIndex,
    destinationParentPath,
    currentParentIndex,
  } = payload
  if (!collectionIndexDragged || !destinationCollectionIndex) return
  if (collectionIndexDragged === destinationCollectionIndex) return

  if (collectionsType.value.type === "my-collections") {
    const isValidToken = await handleTokenValidation()
    if (!isValidToken) return
    if (
      checkIfCollectionIsAParentOfTheChildren(
        collectionIndexDragged,
        destinationCollectionIndex
      )
    ) {
      toast.error(`${t("team.parent_coll_move")}`)
      return
    }

    //check if the collection is being moved to its own parent
    if (
      isMoveToSameLocation(collectionIndexDragged, destinationCollectionIndex)
    ) {
      return
    }

    const parentFolder = collectionIndexDragged
      .split("/")
      .slice(0, -1)
      .join("/") // remove last folder to get parent folder
    const totalFoldersOfDestinationCollection =
      getFoldersByPath(myCollections.value, destinationCollectionIndex).length -
      (parentFolder === destinationCollectionIndex ? 1 : 0)

    moveRESTFolder(collectionIndexDragged, destinationCollectionIndex)

    resolveSaveContextOnCollectionReorder(
      {
        lastIndex: pathToLastIndex(collectionIndexDragged),
        newIndex: -1,
        folderPath: parentFolder,
        length: getFoldersByPath(myCollections.value, parentFolder).length,
      },
      "drop"
    )

    const newCollectionPath = `${destinationCollectionIndex}/${totalFoldersOfDestinationCollection}`

    updateSaveContextForAffectedRequests(
      collectionIndexDragged,
      newCollectionPath
    )

    const inheritedProperty = cascadeParentCollectionForProperties(
      newCollectionPath,
      "rest"
    )

    updateInheritedPropertiesForAffectedRequests(
      newCollectionPath,
      inheritedProperty,
      "rest"
    )

    draggingToRoot.value = false
    toast.success(`${t("collection.moved")}`)
  } else if (hasTeamWriteAccess.value) {
    // add the collection index to the loading array
    collectionMoveLoading.value.push(collectionIndexDragged)
    pipe(
      moveRESTTeamCollection(
        collectionIndexDragged,
        destinationCollectionIndex
      ),
      TE.match(
        (err: GQLError<string>) => {
          toast.error(`${getErrorMessage(err)}`)
          collectionMoveLoading.value.splice(
            collectionMoveLoading.value.indexOf(collectionIndexDragged),
            1
          )
        },
        () => {
          toast.success(`${t("collection.moved")}`)
          // remove the collection index from the loading array
          collectionMoveLoading.value.splice(
            collectionMoveLoading.value.indexOf(collectionIndexDragged),
            1
          )

          if (destinationParentPath && currentParentIndex) {
            updateSaveContextForAffectedRequests(
              currentParentIndex,
              `${destinationParentPath}`
            )
          }

          const inheritedProperty =
            teamCollectionAdapter.cascadeParentCollectionForProperties(
              `${destinationParentPath}/${collectionIndexDragged}`
            )

          setTimeout(() => {
            updateInheritedPropertiesForAffectedRequests(
              `${destinationParentPath}/${collectionIndexDragged}`,
              inheritedProperty,
              "rest"
            )
          }, 300)
        }
      )
    )()
  }
}

/**
 * Checks if the collection is already in the root
 * @param id - path of the collection
 * @returns boolean - true if the collection is already in the root
 */
const isAlreadyInRoot = (id: string) => {
  const indexPath = pathToIndex(id)
  return indexPath.length === 1
}

/**
 * This function is called when the user drops the collection
 * to the root
 * @param payload - object containing the collection index dragged
 */
const dropToRoot = async ({ dataTransfer }: DragEvent) => {
  if (dataTransfer) {
    const collectionIndexDragged = dataTransfer.getData("collectionIndex")
    if (!collectionIndexDragged) return
    if (collectionsType.value.type === "my-collections") {
      const isValidToken = await handleTokenValidation()
      if (!isValidToken) return
      // check if the collection is already in the root
      if (isAlreadyInRoot(collectionIndexDragged)) {
        toast.error(`${t("collection.invalid_root_move")}`)
      } else {
        moveRESTFolder(collectionIndexDragged, null)
        toast.success(`${t("collection.moved")}`)

        const rootLength = myCollections.value.length

        updateSaveContextForAffectedRequests(
          collectionIndexDragged,
          `${rootLength - 1}`
        )

        const inheritedProperty = cascadeParentCollectionForProperties(
          `${rootLength - 1}`,
          "rest"
        )

        updateInheritedPropertiesForAffectedRequests(
          `${rootLength - 1}`,
          inheritedProperty,
          "rest"
        )
      }

      draggingToRoot.value = false
    } else if (hasTeamWriteAccess.value) {
      // add the collection index to the loading array
      collectionMoveLoading.value.push(collectionIndexDragged)

      // destination collection index is null since we are moving to root
      pipe(
        moveRESTTeamCollection(collectionIndexDragged, null),
        TE.match(
          (err: GQLError<string>) => {
            collectionMoveLoading.value.splice(
              collectionMoveLoading.value.indexOf(collectionIndexDragged),
              1
            )
            toast.error(`${getErrorMessage(err)}`)
          },
          () => {
            // remove the collection index from the loading array
            collectionMoveLoading.value.splice(
              collectionMoveLoading.value.indexOf(collectionIndexDragged),
              1
            )
            toast.success(`${t("collection.moved")}`)
          }
        )
      )()
    }
  }
}

/**
 * Used to check if the request/collection is being moved to the same parent since reorder is only allowed within the same parent
 * @param draggedItem - path index of the dragged request
 * @param destinationItem - path index of the destination request
 * @param destinationCollectionIndex -  index of the destination collection
 * @returns boolean - true if the request is being moved to the same parent
 */
const isSameSameParent = (
  draggedItemPath: string,
  destinationItemPath: string | null,
  destinationCollectionIndex: string | null
) => {
  const draggedItemIndex = pathToIndex(draggedItemPath)

  // if the destinationItemPath and destinationCollectionIndex is null, it means the request is being moved to the root
  if (destinationItemPath === null && destinationCollectionIndex === null) {
    return draggedItemIndex.length === 1
  } else if (
    destinationItemPath === null &&
    destinationCollectionIndex !== null &&
    draggedItemIndex.length === 1
  ) {
    return draggedItemIndex[0] === destinationCollectionIndex
  } else if (
    destinationItemPath === null &&
    draggedItemIndex.length !== 1 &&
    destinationCollectionIndex !== null
  ) {
    const dragedItemParent = draggedItemIndex.slice(0, -1)

    return dragedItemParent.join("/") === destinationCollectionIndex
  }
  if (destinationItemPath === null) return false
  const destinationItemIndex = pathToIndex(destinationItemPath)

  // length of 1 means the request is in the root
  if (draggedItemIndex.length === 1 && destinationItemIndex.length === 1) {
    return true
  } else if (draggedItemIndex.length === destinationItemIndex.length) {
    const dragedItemParent = draggedItemIndex.slice(0, -1)
    const destinationItemParent = destinationItemIndex.slice(0, -1)
    if (isEqual(dragedItemParent, destinationItemParent)) {
      return true
    }
    return false
  }
  return false
}

/**
 * This function is called when the user updates the request order in a collection
 * @param payload - object containing the request index dragged and the destination request index
 *  with the destination collection index
 */
const updateRequestOrder = async (payload: {
  dragedRequestIndex: string
  destinationRequestIndex: string | null
  destinationCollectionIndex: string
}) => {
  const {
    dragedRequestIndex,
    destinationRequestIndex,
    destinationCollectionIndex,
  } = payload

  if (!dragedRequestIndex || !destinationCollectionIndex) return

  if (dragedRequestIndex === destinationRequestIndex) return

  if (collectionsType.value.type === "my-collections") {
    const isValidToken = await handleTokenValidation()
    if (!isValidToken) return
    if (
      !isSameSameParent(
        dragedRequestIndex,
        destinationRequestIndex,
        destinationCollectionIndex
      )
    ) {
      toast.error(`${t("collection.different_parent")}`)
    } else {
      updateRESTRequestOrder(
        pathToLastIndex(dragedRequestIndex),
        destinationRequestIndex
          ? pathToLastIndex(destinationRequestIndex)
          : null,
        destinationCollectionIndex
      )

      toast.success(`${t("request.order_changed")}`)
    }
  } else if (hasTeamWriteAccess.value) {
    // add the request index to the loading array
    requestMoveLoading.value.push(dragedRequestIndex)

    pipe(
      updateOrderRESTTeamRequest(
        dragedRequestIndex,
        destinationRequestIndex,
        destinationCollectionIndex
      ),
      TE.match(
        (err: GQLError<string>) => {
          toast.error(`${getErrorMessage(err)}`)
          requestMoveLoading.value.splice(
            requestMoveLoading.value.indexOf(dragedRequestIndex),
            1
          )
        },
        () => {
          toast.success(`${t("request.order_changed")}`)

          // remove the request index from the loading array
          requestMoveLoading.value.splice(
            requestMoveLoading.value.indexOf(dragedRequestIndex),
            1
          )
        }
      )
    )()
  }
}

/**
 * This function is called when the user updates the collection or folder order
 * @param payload - object containing the collection index dragged and the destination collection index
 */
const updateCollectionOrder = async (payload: {
  dragedCollectionIndex: string
  destinationCollection: {
    destinationCollectionIndex: string | null
    destinationCollectionParentIndex: string | null
  }
}) => {
  const { dragedCollectionIndex, destinationCollection } = payload
  const { destinationCollectionIndex, destinationCollectionParentIndex } =
    destinationCollection
  if (!dragedCollectionIndex) return
  if (dragedCollectionIndex === destinationCollectionIndex) return

  if (collectionsType.value.type === "my-collections") {
    const isValidToken = await handleTokenValidation()
    if (!isValidToken) return
    if (
      !isSameSameParent(
        dragedCollectionIndex,
        destinationCollectionIndex,
        destinationCollectionParentIndex
      )
    ) {
      toast.error(`${t("collection.different_parent")}`)
    } else {
      updateRESTCollectionOrder(
        dragedCollectionIndex,
        destinationCollectionIndex
      )
      resolveSaveContextOnCollectionReorder({
        lastIndex: pathToLastIndex(dragedCollectionIndex),
        newIndex: pathToLastIndex(
          destinationCollectionIndex ? destinationCollectionIndex : ""
        ),
        folderPath: dragedCollectionIndex.split("/").slice(0, -1).join("/"),
      })
      toast.success(`${t("collection.order_changed")}`)
    }
  } else if (hasTeamWriteAccess.value) {
    collectionMoveLoading.value.push(dragedCollectionIndex)
    pipe(
      updateOrderRESTTeamCollection(
        dragedCollectionIndex,
        destinationCollectionIndex
      ),
      TE.match(
        (err: GQLError<string>) => {
          toast.error(`${getErrorMessage(err)}`)
          collectionMoveLoading.value.splice(
            collectionMoveLoading.value.indexOf(dragedCollectionIndex),
            1
          )
        },
        () => {
          toast.success(`${t("collection.order_changed")}`)
          collectionMoveLoading.value.splice(
            collectionMoveLoading.value.indexOf(dragedCollectionIndex),
            1
          )
        }
      )
    )()
  }
}
// Import - Export Collection functions

/**
 * Create a downloadable file from a collection and prompts the user to download it.
 * @param collectionJSON - JSON string of the collection
 * @param name - Name of the collection set as the file name
 */
const initializeDownloadCollection = async (
  collectionJSON: string,
  name: string | null
) => {
  const result = await platform.kernelIO.saveFileWithDialog({
    data: collectionJSON,
    contentType: "application/json",
    suggestedFilename: `${name ?? "collection"}.json`,
    filters: [
      {
        name: "Hoppscotch Collection JSON file",
        extensions: ["json"],
      },
    ],
  })

  if (result.type === "unknown" || result.type === "saved") {
    toast.success(t("state.download_started").toString())
  }
}

/**
 * Export a specific collection or folder
 * Triggered by the export button in the tippy menu
 * @param collection - Collection or folder to be exported
 */
const exportData = async (collection: HoppCollection | TeamCollection) => {
  if (collectionsType.value.type === "my-collections") {
    const collectionJSON = JSON.stringify(collection, null, 2)

    const name = (collection as HoppCollection).name

    initializeDownloadCollection(collectionJSON, name)
  } else {
    if (!collection.id) return
    exportLoading.value = true

    pipe(
      getCompleteCollectionTree(collection.id),
      TE.match(
        (err: GQLError<string>) => {
          toast.error(`${getErrorMessage(err)}`)
          exportLoading.value = false
          return
        },
        async (coll) => {
          const hoppColl = teamCollToHoppRESTColl(coll)
          const collectionJSONString = JSON.stringify(hoppColl, null, 2)

          await initializeDownloadCollection(
            collectionJSONString,
            hoppColl.name
          )
          exportLoading.value = false
        }
      )
    )()
  }
}

const shareRequest = ({ request }: { request: HoppRESTRequest }) => {
  if (currentUser.value) {
    // opens the share request modal
    invokeAction("share.request", {
      request,
    })
  } else {
    invokeAction("modals.login.toggle")
  }
}

<<<<<<< HEAD
const editProperties = async (payload: {
=======
/**
 * Used to get the current value of a variable
 * It checks if the variable is a secret or not and returns the value accordingly.
 * @param isSecret If the variable is a secret
 * @param varIndex The index of the variable in the collection
 * @param collectionID The ID of the collection
 * @returns The current value of the variable, either from the secret environment or the current environment service
 */
const getCurrentValue = (
  isSecret: boolean,
  varIndex: number,
  collectionID: string
) => {
  if (isSecret) {
    return secretEnvironmentService.getSecretEnvironmentVariable(
      collectionID,
      varIndex
    )?.value
  }
  return currentEnvironmentValueService.getEnvironmentVariable(
    collectionID,
    varIndex
  )?.currentValue
}

const editProperties = (payload: {
>>>>>>> bc2e5eb0
  collectionIndex: string
  collection: HoppCollection | TeamCollection
}) => {
  const { collection, collectionIndex } = payload

  const collectionId = collection.id ?? collectionIndex.split("/").pop()

  if (collectionsType.value.type === "my-collections") {
    const isValidToken = await handleTokenValidation()
    if (!isValidToken) return
    const parentIndex = collectionIndex.split("/").slice(0, -1).join("/") // remove last folder to get parent folder

    let inheritedProperties: HoppInheritedProperty = {
      auth: {
        parentID: "",
        parentName: "",
        inheritedAuth: {
          authType: "inherit",
          authActive: true,
        },
      },
      headers: [],
      variables: [],
    }

    if (parentIndex) {
      inheritedProperties = cascadeParentCollectionForProperties(
        parentIndex,
        "rest"
      )
    }

    const collectionVariables = pipe(
      (collection as HoppCollection).variables ?? [],
      A.mapWithIndex((index, e) => {
        return {
          ...e,
          currentValue:
            getCurrentValue(
              e.secret,
              index,
              (collection as HoppCollection)._ref_id ?? collectionId!
            ) ?? e.currentValue,
        }
      })
    )

    editingProperties.value = {
      collection: {
        ...collection,
        variables: collectionVariables,
      } as Partial<HoppCollection>,
      isRootCollection: isAlreadyInRoot(collectionIndex),
      path: collectionIndex,
      inheritedProperties,
    }
  } else {
    const parentIndex = collectionIndex.split("/").slice(0, -1).join("/") // remove last folder to get parent folder

    const data = (collection as TeamCollection).data
      ? JSON.parse((collection as TeamCollection).data ?? "")
      : null

    let inheritedProperties = undefined
    let coll = {
      id: collection.id,
      name: (collection as TeamCollection).title,
      auth: {
        authType: "inherit",
        authActive: true,
      } as HoppRESTAuth,
      headers: [] as HoppRESTHeaders,
      variables: [] as HoppCollectionVariable[],
      folders: null,
      requests: null,
    }

    if (parentIndex) {
      const { auth, headers, variables } =
        teamCollectionAdapter.cascadeParentCollectionForProperties(parentIndex)

      inheritedProperties = {
        auth,
        headers,
        variables,
      }
    }

    if (data) {
      const collectionVariables = pipe(
        (data.variables ?? []) as HoppCollectionVariable[],
        A.mapWithIndex((index, e) => {
          return {
            ...e,
            currentValue:
              getCurrentValue(e.secret, index, collectionId!) ?? e.currentValue,
          }
        })
      )

      coll = {
        ...coll,
        auth: data.auth,
        headers: data.headers as HoppRESTHeaders,
        variables: collectionVariables as HoppCollectionVariable[],
      }
    }

    editingProperties.value = {
      collection: coll as unknown as Partial<HoppCollection>,
      isRootCollection: isAlreadyInRoot(collectionIndex),
      path: collectionIndex,
      inheritedProperties,
    }
  }

  displayModalEditProperties(true)
}

const setCollectionProperties = (newCollection: {
  collection: Partial<HoppCollection> | null
  isRootCollection: boolean
  path: string
}) => {
  const { collection, path, isRootCollection } = newCollection

  if (!collection) return

  // We default to using collection.id but during the callback to our application, collection.id is not being preserved.
  // Since path is being preserved, we extract the collectionId from path instead
  const collectionId = collection.id ?? path.split("/").pop()

  //setting current value and secret values to of collection variables
  if (collection.variables) {
    const filteredVariables = pipe(
      collection.variables,
      A.filterMap(
        flow(
          O.fromPredicate((e) => e.key !== ""),
          O.map((e) => e)
        )
      )
    )

    const secretVariables = pipe(
      filteredVariables,
      A.filterMapWithIndex((i, e) =>
        e.secret
          ? O.some({
              key: e.key,
              value: e.currentValue,
              varIndex: i,
            })
          : O.none
      )
    )

    const nonSecretVariables = pipe(
      filteredVariables,
      A.filterMapWithIndex((i, e) =>
        !e.secret
          ? O.some({
              key: e.key,
              currentValue: e.currentValue,
              varIndex: i,
              isSecret: e.secret ?? false,
            })
          : O.none
      )
    )

    secretEnvironmentService.addSecretEnvironment(
      collection._ref_id ?? collectionId!,
      secretVariables
    )

    currentEnvironmentValueService.addEnvironment(
      collection._ref_id ?? collectionId!,
      nonSecretVariables
    )

    //set current value and secret values to empty string
    collection.variables = pipe(
      filteredVariables,
      A.map((e) => ({
        ...e,
        currentValue: "",
      }))
    )
  }

  if (collectionsType.value.type === "my-collections") {
    if (isRootCollection) {
      editRESTCollection(parseInt(path), collection)
    } else {
      editRESTFolder(path, collection)
    }

    const inheritedProperty = cascadeParentCollectionForProperties(path, "rest")

    nextTick(() => {
      updateInheritedPropertiesForAffectedRequests(
        path,
        inheritedProperty,
        "rest",
        collection._ref_id ?? collectionId!
      )
    })
    toast.success(t("collection.properties_updated"))
  } else if (hasTeamWriteAccess.value && collectionId) {
    const data = {
      auth: collection.auth,
      headers: collection.headers,
      variables: collection.variables,
    }
    pipe(
      updateTeamCollection(collectionId, JSON.stringify(data), undefined),
      TE.match(
        (err: GQLError<string>) => {
          toast.error(`${getErrorMessage(err)}`)
        },
        () => {
          toast.success(t("collection.properties_updated"))
        }
      )
    )()

    //This is a hack to update the inherited properties of the requests if there an tab opened
    // since it takes a little bit of time to update the collection tree
    setTimeout(() => {
      const inheritedProperty =
        teamCollectionAdapter.cascadeParentCollectionForProperties(path)
      updateInheritedPropertiesForAffectedRequests(
        path,
        inheritedProperty,
        "rest",
        collectionId
      )
    }, 300)
  }

  displayModalEditProperties(false)
}

const runCollectionHandler = (
  payload: CollectionRunnerData & {
    path?: string
  }
) => {
  if (payload.path && collectionsType.value.type === "team-collections") {
    const inheritedProperties =
      teamCollectionAdapter.cascadeParentCollectionForProperties(payload.path)

    if (inheritedProperties) {
      collectionRunnerData.value = {
        type: "team-collections",
        collectionID: payload.collectionID,
        inheritedProperties: inheritedProperties,
      }
    }
  } else {
    collectionRunnerData.value = {
      type: "my-collections",
      collectionID: payload.collectionID,
    }
  }
  showCollectionsRunnerModal.value = true
}

const resolveConfirmModal = (title: string | null) => {
  if (title === `${t("confirm.remove_collection")}`) onRemoveCollection()
  else if (title === `${t("confirm.remove_request")}`) onRemoveRequest()
  else if (title === `${t("confirm.remove_folder")}`) onRemoveFolder()
  else if (title === `${t("confirm.remove_response")}`) onRemoveResponse()
  else {
    console.error(
      `Confirm modal title ${title} is not handled by the component`
    )
    toast.error(t("error.something_went_wrong"))
    displayConfirmModal(false)
  }
}

const resetSelectedData = () => {
  editingCollection.value = null
  editingCollectionIndex.value = null
  editingCollectionID.value = null
  editingFolder.value = null
  editingFolderPath.value = null
  editingRequest.value = null
  editingRequestIndex.value = null
  editingRequestID.value = null
  confirmModalTitle.value = null
}

const getErrorMessage = (err: GQLError<string>) => {
  console.error(err)
  if (err.type === "network_error") {
    return t("error.network_error")
  }
  switch (err.error) {
    case "team_coll/short_title":
      return t("collection.name_length_insufficient")
    case "team/invalid_coll_id":
    case "bug/team_coll/no_coll_id":
    case "team_req/invalid_target_id":
      return t("team.invalid_coll_id")
    case "team/not_required_role":
      return t("profile.no_permission")
    case "team_req/not_required_role":
      return t("profile.no_permission")
    case "Forbidden resource":
      return t("profile.no_permission")
    case "team_req/not_found":
      return t("team.no_request_found")
    case "bug/team_req/no_req_id":
      return t("team.no_request_found")
    case "team/collection_is_parent_coll":
      return t("team.parent_coll_move")
    case "team/target_and_destination_collection_are_same":
      return t("team.same_target_destination")
    case "team/target_collection_is_already_root_collection":
      return t("collection.invalid_root_move")
    case "team_req/requests_not_from_same_collection":
      return t("request.different_collection")
    case "team/team_collections_have_different_parents":
      return t("collection.different_parent")
    default:
      return t("error.something_went_wrong")
  }
}

defineActionHandler("collection.new", () => {
  displayModalAdd(true)
})
defineActionHandler("modals.collection.import", () => {
  displayModalImportExport(true)
})
</script><|MERGE_RESOLUTION|>--- conflicted
+++ resolved
@@ -2209,16 +2209,8 @@
   let possibleTab = null
 
   if (collectionsType.value.type === "my-collections") {
-<<<<<<< HEAD
     const isValidToken = await handleTokenValidation()
     if (!isValidToken) return
-    const { auth, headers } = cascadeParentCollectionForHeaderAuth(
-      destinationCollectionIndex,
-      "rest"
-    )
-
-=======
->>>>>>> bc2e5eb0
     possibleTab = tabs.getTabRefWithSaveContext({
       originLocation: "user-collection",
       folderPath,
@@ -2830,9 +2822,6 @@
   }
 }
 
-<<<<<<< HEAD
-const editProperties = async (payload: {
-=======
 /**
  * Used to get the current value of a variable
  * It checks if the variable is a secret or not and returns the value accordingly.
@@ -2859,7 +2848,6 @@
 }
 
 const editProperties = (payload: {
->>>>>>> bc2e5eb0
   collectionIndex: string
   collection: HoppCollection | TeamCollection
 }) => {
