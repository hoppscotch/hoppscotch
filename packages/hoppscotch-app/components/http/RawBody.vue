<template>
  <div>
    <div
      class="
        bg-primary
        border-b border-dividerLight
        flex flex-1
        top-upperTertiaryStickyFold
        pl-4
        z-10
        sticky
        items-center
        justify-between
      "
    >
      <label class="font-semibold text-secondaryLight">
        {{ $t("request.raw_body") }}
      </label>
      <div class="flex">
        <ButtonSecondary
          v-tippy="{ theme: 'tooltip' }"
          to="https://docs.hoppscotch.io/features/body"
          blank
          :title="$t('app.wiki')"
          svg="help-circle"
        />
        <ButtonSecondary
          v-tippy="{ theme: 'tooltip' }"
          :title="$t('state.linewrap')"
          :class="{ '!text-accent': linewrapEnabled }"
          svg="corner-down-left"
          @click.native.prevent="linewrapEnabled = !linewrapEnabled"
        />
        <ButtonSecondary
          v-tippy="{ theme: 'tooltip' }"
          :title="$t('action.clear')"
          svg="trash-2"
          @click.native="clearContent"
        />
        <ButtonSecondary
          v-if="contentType && contentType.endsWith('json')"
          ref="prettifyRequest"
          v-tippy="{ theme: 'tooltip' }"
          :title="$t('action.prettify')"
          :svg="prettifyIcon"
          @click.native="prettifyRequestBody"
        />
        <label for="payload">
          <ButtonSecondary
            v-tippy="{ theme: 'tooltip' }"
            :title="$t('import.json')"
            svg="file-plus"
            @click.native="$refs.payload.click()"
          />
        </label>
        <input
          ref="payload"
          class="input"
          name="payload"
          type="file"
          @change="uploadPayload"
        />
      </div>
    </div>
    <div ref="rawBodyParameters"></div>
  </div>
</template>

<script setup lang="ts">
import {
  computed,
  reactive,
  ref,
  useContext,
  watch,
} from "@nuxtjs/composition-api"
import { useCodemirror } from "~/helpers/editor/codemirror"
import { getEditorLangForMimeType } from "~/helpers/editorutils"
import { pluckRef, useReadonlyStream } from "~/helpers/utils/composables"
import { useRESTRequestBody } from "~/newstore/RESTSession"
import { aggregateEnvs$ } from "~/newstore/environments"
import "codemirror/mode/yaml/yaml"
import "codemirror/mode/xml/xml"
import "codemirror/mode/css/css"
import "codemirror/mode/htmlmixed/htmlmixed"
import "codemirror/mode/javascript/javascript"

const props = defineProps<{
  contentType: string
}>()

const {
  $toast,
  app: { i18n },
} = useContext()
const t = i18n.t.bind(i18n)

const rawParamsBody = pluckRef(useRESTRequestBody(), "body")
<<<<<<< HEAD
const prettifyIcon = ref("align-left")
const rawBodyData = ref("")
=======
const prettifyIcon = ref("wand")
>>>>>>> 40c88b3e

const rawInputEditorLang = computed(() =>
  getEditorLangForMimeType(props.contentType)
)
const linewrapEnabled = ref(true)
const rawBodyParameters = ref<any | null>(null)

useCodemirror(
  rawBodyParameters,
  rawBodyData,
  reactive({
    extendedEditorConfig: {
      lineWrapping: linewrapEnabled,
      mode: rawInputEditorLang,
      placeholder: t("request.raw_body"),
    },
    linter: null,
    completer: null,
  })
)

const envVariables = useReadonlyStream(aggregateEnvs$, [])

watch(rawBodyData, (newValue) => {
  newValue = newValue.replace(/<<\w+>>/g, (key) => {
    const found = envVariables.value.find(
      (envVar) => envVar.key === key.replace(/[<>]/g, "")
    )
    return found ? found.value : key
  })
  rawParamsBody.value = newValue
})

const clearContent = () => {
  rawParamsBody.value = ""
}

const uploadPayload = (e: InputEvent) => {
  const file = e.target.files[0]
  if (file !== undefined && file !== null) {
    const reader = new FileReader()
    reader.onload = ({ target }) => {
      rawParamsBody.value = target?.result
    }
    reader.readAsText(file)
    $toast.success(`${t("state.file_imported")}`, {
      icon: "attach_file",
    })
  } else {
    $toast.error(`${t("action.choose_file")}`, {
      icon: "attach_file",
    })
  }
}
const prettifyRequestBody = () => {
  try {
    const jsonObj = JSON.parse(rawParamsBody.value)
    rawParamsBody.value = JSON.stringify(jsonObj, null, 2)
    prettifyIcon.value = "check"
    setTimeout(() => (prettifyIcon.value = "wand"), 1000)
  } catch (e) {
    console.error(e)
    $toast.error(`${t("error.json_prettify_invalid_body")}`, {
      icon: "error_outline",
    })
  }
}
</script><|MERGE_RESOLUTION|>--- conflicted
+++ resolved
@@ -96,12 +96,8 @@
 const t = i18n.t.bind(i18n)
 
 const rawParamsBody = pluckRef(useRESTRequestBody(), "body")
-<<<<<<< HEAD
-const prettifyIcon = ref("align-left")
+const prettifyIcon = ref("wand")
 const rawBodyData = ref("")
-=======
-const prettifyIcon = ref("wand")
->>>>>>> 40c88b3e
 
 const rawInputEditorLang = computed(() =>
   getEditorLangForMimeType(props.contentType)
