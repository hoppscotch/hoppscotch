import {
  Cookie,
  CookieSchema,
  HoppRESTRequest,
  parseTemplateStringE,
} from "@hoppscotch/data"
import * as E from "fp-ts/Either"
import * as O from "fp-ts/Option"
import { pipe } from "fp-ts/lib/function"
import { cloneDeep } from "lodash-es"

import {
  Expectation,
  GlobalEnvItem,
  SelectedEnvItem,
  TestDescriptor,
  TestResult,
  SandboxValue,
} from "../types"

export type EnvSource = "active" | "global" | "all"
export type EnvAPIOptions = {
  fallbackToNull?: boolean
  source: EnvSource
}

const getEnv = (
  envName: string,
  envs: TestResult["envs"],
  options = { source: "all" }
) => {
  if (options.source === "active") {
    return O.fromNullable(
      envs.selected.find((x: SelectedEnvItem) => x.key === envName)
    )
  }

  if (options.source === "global") {
    return O.fromNullable(
      envs.global.find((x: GlobalEnvItem) => x.key === envName)
    )
  }

  return O.fromNullable(
    envs.selected.find((x: SelectedEnvItem) => x.key === envName) ??
      envs.global.find((x: GlobalEnvItem) => x.key === envName)
  )
}

const findEnvIndex = (
  envName: string,
  envList: SelectedEnvItem[] | GlobalEnvItem[]
): number => {
  return envList.findIndex(
    (envItem: SelectedEnvItem) => envItem.key === envName
  )
}

const setEnv = (
  envName: string,
  envValue: SandboxValue,
  envs: TestResult["envs"],
  options: { setInitialValue?: boolean; source: EnvSource } = {
    setInitialValue: false,
    source: "all",
  }
): TestResult["envs"] => {
  const { global, selected } = envs

  const indexInSelected = findEnvIndex(envName, selected)
  const indexInGlobal = findEnvIndex(envName, global)

  if (["all", "active"].includes(options.source) && indexInSelected >= 0) {
    const selectedEnv = selected[indexInSelected]
    const targetProperty = options.setInitialValue
      ? "initialValue"
      : "currentValue"

    selectedEnv[targetProperty] = envValue
  } else if (["all", "global"].includes(options.source) && indexInGlobal >= 0) {
    const globalEnv = global[indexInGlobal]
    const targetProperty = options.setInitialValue
      ? "initialValue"
      : "currentValue"

    globalEnv[targetProperty] = envValue
  } else if (["all", "active"].includes(options.source)) {
    selected.push({
      key: envName,
      currentValue: envValue,
      initialValue: envValue,
      secret: false,
    })
  } else if (["all", "global"].includes(options.source)) {
    global.push({
      key: envName,
      currentValue: envValue,
      initialValue: envValue,
      secret: false,
    })
  }

  return {
    global,
    selected,
  }
}

const unsetEnv = (
  envName: string,
  envs: TestResult["envs"],
  options = { source: "all" }
): TestResult["envs"] => {
  const { global, selected } = envs

  const indexInSelected = findEnvIndex(envName, selected)
  const indexInGlobal = findEnvIndex(envName, global)

  if (["all", "active"].includes(options.source) && indexInSelected >= 0) {
    selected.splice(indexInSelected, 1)
  } else if (["all", "global"].includes(options.source) && indexInGlobal >= 0) {
    global.splice(indexInGlobal, 1)
  }

  return {
    global,
    selected,
  }
}

/**
 * Compiles shared scripting API methods (scoped to environments) for use in both pre and post request scripts
 * Experimental sandbox version - Returns methods organized by namespace (`pw` and `hopp`)
 */
export function getSharedEnvMethods(
  envs: TestResult["envs"],
  isHoppNamespace: true
): {
  methods: {
    pw: {
      get: (key: string, options?: EnvAPIOptions) => string | null | undefined
      getResolve: (
        key: string,
        options?: EnvAPIOptions
      ) => string | null | undefined
      set: (key: string, value: string, options?: EnvAPIOptions) => void
      unset: (key: string, options?: EnvAPIOptions) => void
      resolve: (key: string) => string
    }
    hopp: {
      set: (key: string, value: string, options?: EnvAPIOptions) => void
      delete: (key: string, options?: EnvAPIOptions) => void
      reset: (key: string, options?: EnvAPIOptions) => void
      getInitialRaw: (key: string, options?: EnvAPIOptions) => string | null
      setInitial: (key: string, value: string, options?: EnvAPIOptions) => void
    }
  }
  pmSetAny: (key: string, value: SandboxValue, options?: EnvAPIOptions) => void
  updatedEnvs: TestResult["envs"]
}

/**
 * Legacy sandbox version - Methods pre-wrapped in `env` for direct `pw` namespace assignment
 * (Experimental sandbox powered by `faraday-cage` handles this wrapping via bootstrap code)
 */
export function getSharedEnvMethods(
  envs: TestResult["envs"],
  isHoppNamespace?: false
): {
  methods: {
    env: {
      get: (key: string, options?: EnvAPIOptions) => string | null | undefined
      getResolve: (
        key: string,
        options?: EnvAPIOptions
      ) => string | null | undefined
      set: (key: string, value: string, options?: EnvAPIOptions) => void
      unset: (key: string, options?: EnvAPIOptions) => void
      resolve: (key: string) => string
    }
  }
  updatedEnvs: TestResult["envs"]
}

export function getSharedEnvMethods(
  envs: TestResult["envs"],
  isHoppNamespace = false
): unknown {
  let updatedEnvs = envs

  const envGetFn = (
    key: unknown,
    options: EnvAPIOptions = { fallbackToNull: false, source: "all" }
  ) => {
    if (typeof key !== "string") {
      throw new Error("Expected key to be a string")
    }

    const result = pipe(
      getEnv(key, updatedEnvs, options),
      O.fold(
        () => (options.fallbackToNull ? null : undefined),
<<<<<<< HEAD
        (env) =>
          env.currentValue !== ""
            ? String(env.currentValue)
            : String(env.initialValue)
=======
        (env) => env.currentValue // Return value as-is (PM namespace preserves types)
>>>>>>> 453b5fc0
      )
    )

    return result
  }

  const envGetResolveFn = (
    key: unknown,
    options: EnvAPIOptions = { fallbackToNull: false, source: "all" }
  ) => {
    if (typeof key !== "string") {
      throw new Error("Expected key to be a string")
    }

    const shouldIncludeSelected = ["all", "active"].includes(options.source)
    const shouldIncludeGlobal = ["all", "global"].includes(options.source)

    const envVars = [
      ...(shouldIncludeSelected ? updatedEnvs.selected : []),
      ...(shouldIncludeGlobal ? updatedEnvs.global : []),
    ]

    const result = pipe(
      getEnv(key, updatedEnvs, options),
      E.fromOption(() => "INVALID_KEY" as const),

<<<<<<< HEAD
      E.map((e) =>
        pipe(
          parseTemplateStringE(
            e.currentValue !== undefined && e.currentValue !== ""
              ? e.currentValue
              : e.initialValue,
            envVars
          ), // If the recursive resolution failed, return the unresolved value
          E.getOrElse(() =>
            e.currentValue !== undefined && e.currentValue !== ""
              ? e.currentValue
              : e.initialValue
          )
        )
      ),
      E.map((x) => String(x)),
=======
      E.map((e) => {
        // Only resolve templates if the value is a string (PM namespace may have non-strings)
        if (typeof e.currentValue === "string") {
          return pipe(
            parseTemplateStringE(e.currentValue, envVars),
            E.getOrElse(() => e.currentValue)
          )
        }
        // Return non-string values as-is (arrays, objects, null, etc.)
        return e.currentValue
      }),
>>>>>>> 453b5fc0

      E.getOrElseW(() => (options.fallbackToNull ? null : undefined))
    )

    return result
  }

  const envSetFn = (
    key: unknown,
    value: unknown,
    options: EnvAPIOptions = { source: "all" }
  ) => {
    if (typeof key !== "string") {
      throw new Error("Expected key to be a string")
    }

    if (typeof value !== "string") {
      throw new Error("Expected value to be a string")
    }

    updatedEnvs = setEnv(key, value, updatedEnvs, options)

    return undefined
  }

  // PM namespace-specific setter that accepts any type (for Postman compatibility)
  const envSetAnyFn = (
    key: unknown,
    value: SandboxValue, // Intentionally SandboxValue for PM namespace type preservation
    options: EnvAPIOptions = { source: "all" }
  ) => {
    if (typeof key !== "string") {
      throw new Error("Expected key to be a string")
    }

    // PM namespace preserves ALL types (arrays, objects, primitives, null, undefined)
    updatedEnvs = setEnv(key, value, updatedEnvs, options)

    return undefined
  }

  const envUnsetFn = (
    key: unknown,
    options: EnvAPIOptions = { source: "all" }
  ) => {
    if (typeof key !== "string") {
      throw new Error("Expected key to be a string")
    }

    updatedEnvs = unsetEnv(key, updatedEnvs, options)

    return undefined
  }

  const envResolveFn = (value: unknown) => {
    if (typeof value !== "string") {
      throw new Error("Expected value to be a string")
    }

    const result = pipe(
      parseTemplateStringE(value, [
        ...updatedEnvs.selected,
        ...updatedEnvs.global,
      ]),
      E.getOrElse(() => value)
    )

    return String(result)
  }

  // Methods exclusive to the `hopp` namespace
  const envResetFn = (
    key: string,
    options: EnvAPIOptions = { source: "all" }
  ) => {
    if (typeof key !== "string") {
      throw new Error("Expected key to be a string")
    }

    // Always read from the live, mutated state. `updatedEnvs` is reassigned by setters,
    // while `envs` may point to an older object (stale snapshot) even if arrays were mutated.
    // Using `updatedEnvs` here avoids subtle drift if future changes replace arrays immutably.
    const { global, selected } = updatedEnvs

    const indexInSelected = findEnvIndex(key, selected)
    const indexInGlobal = findEnvIndex(key, global)

    if (["all", "active"].includes(options.source) && indexInSelected >= 0) {
      const selectedEnv = selected[indexInSelected]

      if ("currentValue" in selectedEnv) {
        selectedEnv.currentValue = selectedEnv.initialValue
      }
    } else if (
      ["all", "global"].includes(options.source) &&
      indexInGlobal >= 0
    ) {
      if ("currentValue" in global[indexInGlobal]) {
        global[indexInGlobal].currentValue = global[indexInGlobal].initialValue
      }
    }
  }

  const envGetInitialRawFn = (
    key: unknown,
    options: EnvAPIOptions = { source: "all" }
  ) => {
    if (typeof key !== "string") {
      throw new Error("Expected key to be a string")
    }

    const result = pipe(
      getEnv(key, updatedEnvs, options),
      O.fold(
        () => undefined,
        (env) => env.initialValue // Return as-is (PM namespace preserves types)
      )
    )

    return result ?? null
  }

  const envSetInitialFn = (
    key: string,
    value: string,
    options: EnvAPIOptions = { source: "all" }
  ) => {
    if (typeof key !== "string") {
      throw new Error("Expected key to be a string")
    }

    if (typeof value !== "string") {
      throw new Error("Expected value to be a string")
    }

    updatedEnvs = setEnv(key, value, updatedEnvs, {
      setInitialValue: true,
      source: options.source,
    })

    return undefined
  }

  // Experimental scripting sandbox (Both `pw` and `hopp` namespaces)
  if (isHoppNamespace) {
    return {
      methods: {
        pw: {
          get: envGetFn,
          getResolve: envGetResolveFn,
          set: envSetFn,
          unset: envUnsetFn,
          resolve: envResolveFn,
        },
        hopp: {
          set: envSetFn,
          delete: envUnsetFn,
          reset: envResetFn,
          getInitialRaw: envGetInitialRawFn,
          setInitial: envSetInitialFn,
        },
      },
      // Expose PM-specific setter that accepts any type
      pmSetAny: envSetAnyFn,
      updatedEnvs,
    }
  }

  // Legacy scripting sandbox (Only `pw` namespace)
  return {
    methods: {
      env: {
        get: envGetFn,
        getResolve: envGetResolveFn,
        set: envSetFn,
        unset: envUnsetFn,
        resolve: envResolveFn,
      },
    },
    updatedEnvs,
  }
}

export const getSharedCookieMethods = (cookies: Cookie[] | null) => {
  // Incoming `cookies` specified as `null` indicates unsupported platform
  const cookiesSupported = cookies !== null
  let updatedCookies: Cookie[] = cookies ?? []

  const throwIfCookiesUnsupported = () => {
    if (cookies === null) {
      throw new Error(
        "Cookies are not supported in the current platform and are exclusive to the Desktop App."
      )
    }
  }

  const cookieGetFn = (domain: unknown, name: unknown): Cookie | null => {
    throwIfCookiesUnsupported()

    if (typeof domain !== "string" || typeof name !== "string") {
      throw new Error("Expected domain and cookieName to be strings")
    }

    return (
      updatedCookies.find((c) => c.domain === domain && c.name === name) ?? null
    )
  }

  const cookieSetFn = (domain: string, cookie: Cookie): void => {
    throwIfCookiesUnsupported()

    if (typeof domain !== "string") {
      throw new Error("Expected domain to be a string")
    }

    const result = CookieSchema.safeParse(cookie)

    if (!result.success) {
      throw new Error("Invalid cookie")
    }

    updatedCookies = updatedCookies.filter(
      (c) => !(c.domain === domain && c.name === cookie.name)
    )
    updatedCookies.push(cookie)
  }

  const cookieHasFn = (domain: string, name: string): boolean => {
    throwIfCookiesUnsupported()

    if (typeof domain !== "string" || typeof name !== "string") {
      throw new Error("Expected domain and cookieName to be strings")
    }
    return updatedCookies.some((c) => c.domain === domain && c.name === name)
  }

  const cookieGetAllFn = (domain: string): Cookie[] => {
    throwIfCookiesUnsupported()

    if (typeof domain !== "string") {
      throw new Error("Expected domain to be a string")
    }
    return updatedCookies.filter((c) => c.domain === domain)
  }

  const cookieDeleteFn = (domain: string, name: string): void => {
    throwIfCookiesUnsupported()

    if (typeof domain !== "string" || typeof name !== "string") {
      throw new Error("Expected domain and cookieName to be strings")
    }
    updatedCookies = updatedCookies.filter(
      (c) => !(c.domain === domain && c.name === name)
    )
  }

  const cookieClearFn = (domain: string): void => {
    throwIfCookiesUnsupported()

    if (typeof domain !== "string") {
      throw new Error("Expected domain to be a string")
    }
    updatedCookies = updatedCookies.filter((c) => c.domain !== domain)
  }

  return {
    methods: {
      get: cookieGetFn,
      set: cookieSetFn,
      has: cookieHasFn,
      getAll: cookieGetAllFn,
      delete: cookieDeleteFn,
      clear: cookieClearFn,
    },
    // Use a function so we always read the latest `updatedCookies` (not a stale snapshot)
    getUpdatedCookies: () =>
      cookiesSupported ? cloneDeep(updatedCookies) : null,
  }
}

const getResolvedExpectValue = (expectVal: SandboxValue) => {
  if (typeof expectVal !== "string") {
    return expectVal
  }

  try {
    const parsedExpectVal = JSON.parse(expectVal)

    // Supplying non-primitive values is not permitted in the `isStringifiedWithinIsolate` property indicates that the object was stringified before executing the script from the isolate context
    // This is done to ensure a JSON string supplied as the "expectVal" is not parsed and preserved as is
    if (typeof parsedExpectVal === "object") {
      if (parsedExpectVal.isStringifiedWithinIsolate !== true) {
        return expectVal
      }

      // For an array, the contents are stored in the `arr` property
      if (Array.isArray(parsedExpectVal.arr)) {
        return parsedExpectVal.arr
      }

      delete parsedExpectVal.isStringifiedWithinIsolate
      return parsedExpectVal
    }

    return expectVal
  } catch (_) {
    return expectVal
  }
}

export function preventCyclicObjects<T extends object = Record<string, any>>(
  obj: T
): E.Left<string> | E.Right<T> {
  let jsonString

  try {
    jsonString = JSON.stringify(obj)
  } catch (_) {
    return E.left("Stringification failed")
  }

  try {
    const parsedJson = JSON.parse(jsonString)
    return E.right(parsedJson)
  } catch (_) {
    return E.left("Parsing failed")
  }
}

/**
 * Creates an Expectation object for use inside the sandbox
 * @param expectVal The expecting value of the expectation
 * @param negated Whether the expectation is negated (negative)
 * @param currTestStack The current state of the test execution stack
 * @returns Object with the expectation methods
 */
export const createExpectation = (
  expectVal: SandboxValue,
  negated: boolean,
  currTestStack: TestDescriptor[]
): Expectation => {
  // Non-primitive values supplied are stringified in the isolate context
  const resolvedExpectVal = getResolvedExpectValue(expectVal)

  const toBeFn = (expectedVal: SandboxValue) => {
    let assertion = resolvedExpectVal === expectedVal

    if (negated) {
      assertion = !assertion
    }

    const status = assertion ? "pass" : "fail"
    const message = `Expected '${resolvedExpectVal}' to${
      negated ? " not" : ""
    } be '${expectedVal}'`

    currTestStack[currTestStack.length - 1].expectResults.push({
      status,
      message,
    })

    return undefined
  }

  const toBeLevelXxx = (
    level: string,
    rangeStart: number,
    rangeEnd: number
  ) => {
    const parsedExpectVal = parseInt(resolvedExpectVal)

    if (!Number.isNaN(parsedExpectVal)) {
      let assertion =
        parsedExpectVal >= rangeStart && parsedExpectVal <= rangeEnd

      if (negated) {
        assertion = !assertion
      }

      const status = assertion ? "pass" : "fail"
      const message = `Expected '${parsedExpectVal}' to${
        negated ? " not" : ""
      } be ${level}-level status`

      currTestStack[currTestStack.length - 1].expectResults.push({
        status,
        message,
      })
    } else {
      const message = `Expected ${level}-level status but could not parse value '${resolvedExpectVal}'`
      currTestStack[currTestStack.length - 1].expectResults.push({
        status: "error",
        message,
      })
    }

    return undefined
  }

  const toBeLevel2xxFn = () => toBeLevelXxx("200", 200, 299)
  const toBeLevel3xxFn = () => toBeLevelXxx("300", 300, 399)
  const toBeLevel4xxFn = () => toBeLevelXxx("400", 400, 499)
  const toBeLevel5xxFn = () => toBeLevelXxx("500", 500, 599)

  const toBeTypeFn = (expectedType: SandboxValue) => {
    if (
      [
        "string",
        "boolean",
        "number",
        "object",
        "undefined",
        "bigint",
        "symbol",
        "function",
      ].includes(expectedType)
    ) {
      let assertion = typeof resolvedExpectVal === expectedType

      if (negated) {
        assertion = !assertion
      }

      const status = assertion ? "pass" : "fail"
      const message = `Expected '${resolvedExpectVal}' to${
        negated ? " not" : ""
      } be type '${expectedType}'`

      currTestStack[currTestStack.length - 1].expectResults.push({
        status,
        message,
      })
    } else {
      const message =
        'Argument for toBeType should be "string", "boolean", "number", "object", "undefined", "bigint", "symbol" or "function"'
      currTestStack[currTestStack.length - 1].expectResults.push({
        status: "error",
        message,
      })
    }

    return undefined
  }

  const toHaveLengthFn = (expectedLength: SandboxValue) => {
    if (
      !(
        Array.isArray(resolvedExpectVal) ||
        typeof resolvedExpectVal === "string"
      )
    ) {
      const message =
        "Expected toHaveLength to be called for an array or string"
      currTestStack[currTestStack.length - 1].expectResults.push({
        status: "error",
        message,
      })

      return undefined
    }

    if (typeof expectedLength === "number" && !Number.isNaN(expectedLength)) {
      let assertion = resolvedExpectVal.length === expectedLength

      if (negated) {
        assertion = !assertion
      }

      const status = assertion ? "pass" : "fail"
      const message = `Expected the array to${
        negated ? " not" : ""
      } be of length '${expectedLength}'`

      currTestStack[currTestStack.length - 1].expectResults.push({
        status,
        message,
      })
    } else {
      const message = "Argument for toHaveLength should be a number"
      currTestStack[currTestStack.length - 1].expectResults.push({
        status: "error",
        message,
      })
    }

    return undefined
  }

  const toIncludeFn = (needle: SandboxValue) => {
    if (
      !(
        Array.isArray(resolvedExpectVal) ||
        typeof resolvedExpectVal === "string"
      )
    ) {
      const message = "Expected toInclude to be called for an array or string"
      currTestStack[currTestStack.length - 1].expectResults.push({
        status: "error",
        message,
      })
      return undefined
    }

    if (needle === null) {
      const message = "Argument for toInclude should not be null"
      currTestStack[currTestStack.length - 1].expectResults.push({
        status: "error",
        message,
      })
      return undefined
    }

    if (needle === undefined) {
      const message = "Argument for toInclude should not be undefined"
      currTestStack[currTestStack.length - 1].expectResults.push({
        status: "error",
        message,
      })
      return undefined
    }

    let assertion = resolvedExpectVal.includes(needle)

    if (negated) {
      assertion = !assertion
    }

    const expectValPretty = JSON.stringify(resolvedExpectVal)
    const needlePretty = JSON.stringify(needle)
    const status = assertion ? "pass" : "fail"
    const message = `Expected ${expectValPretty} to${
      negated ? " not" : ""
    } include ${needlePretty}`

    currTestStack[currTestStack.length - 1].expectResults.push({
      status,
      message,
    })
    return undefined
  }

  const result = {
    toBe: toBeFn,
    toBeLevel2xx: toBeLevel2xxFn,
    toBeLevel3xx: toBeLevel3xxFn,
    toBeLevel4xx: toBeLevel4xxFn,
    toBeLevel5xx: toBeLevel5xxFn,
    toBeType: toBeTypeFn,
    toHaveLength: toHaveLengthFn,
    toInclude: toIncludeFn,
  } as Expectation

  Object.defineProperties(result, {
    not: {
      get: () => createExpectation(expectVal, !negated, currTestStack),
    },
  })

  return result
}

/**
 * Compiles methods for use under the `pw` namespace for pre request scripts
 * @param envs The current state of the environment variables
 * @returns Object with methods in the `pw` namespace
 */
export const getPreRequestScriptMethods = (envs: TestResult["envs"]) => {
  const { methods, updatedEnvs } = getSharedEnvMethods(cloneDeep(envs))
  return { pw: methods, updatedEnvs }
}

/**
 * Compiles methods for use under the `pw` namespace for post request scripts
 * @param envs The current state of the environment variables
 * @returns Object with methods in the `pw` namespace and test run stack
 */
export const getTestRunnerScriptMethods = (envs: TestResult["envs"]) => {
  const testRunStack: TestDescriptor[] = [
    { descriptor: "root", expectResults: [], children: [] },
  ]

  const testFn = (descriptor: string, testFunc: () => void) => {
    testRunStack.push({
      descriptor,
      expectResults: [],
      children: [],
    })

    testFunc()

    const child = testRunStack.pop() as TestDescriptor
    testRunStack[testRunStack.length - 1].children.push(child)
  }

  const expectFn = (expectVal: unknown) =>
    createExpectation(expectVal, false, testRunStack)

  const { methods, updatedEnvs } = getSharedEnvMethods(cloneDeep(envs))

  const pw = {
    ...methods,
    expect: expectFn,
    test: testFn,
  }

  return { pw, testRunStack, updatedEnvs }
}

/**
 * Compiles shared scripting API properties (scoped to requests) for use in both pre and post request scripts
 * Extracts shared properties from a request object
 * @param request The request object to extract shared properties from
 * @param getUpdatedRequest Optional function to get the updated request (for pre-request mutations)
 * @returns An object containing the shared properties of the request
 */
export const getSharedRequestProps = (
  request: HoppRESTRequest,
  getUpdatedRequest?: () => HoppRESTRequest
) => {
  return {
    get url() {
      // For pre-request scripts, read from updated request to see mutations
      const currentRequest = getUpdatedRequest ? getUpdatedRequest() : request
      return currentRequest.endpoint
    },
    get method() {
      const currentRequest = getUpdatedRequest ? getUpdatedRequest() : request
      return currentRequest.method
    },
    get params() {
      const currentRequest = getUpdatedRequest ? getUpdatedRequest() : request
      return currentRequest.params
    },
    get headers() {
      const currentRequest = getUpdatedRequest ? getUpdatedRequest() : request
      return currentRequest.headers
    },
    get body() {
      const currentRequest = getUpdatedRequest ? getUpdatedRequest() : request
      return currentRequest.body
    },
    get auth() {
      const currentRequest = getUpdatedRequest ? getUpdatedRequest() : request
      return currentRequest.auth
    },
    get requestVariables() {
      const currentRequest = getUpdatedRequest ? getUpdatedRequest() : request
      return currentRequest.requestVariables
    },
  }
}<|MERGE_RESOLUTION|>--- conflicted
+++ resolved
@@ -11,11 +11,11 @@
 
 import {
   Expectation,
-  GlobalEnvItem,
-  SelectedEnvItem,
   TestDescriptor,
   TestResult,
   SandboxValue,
+  SandboxEnvironmentVariable,
+  SandboxEnvs,
 } from "../types"
 
 export type EnvSource = "active" | "global" | "all"
@@ -26,45 +26,45 @@
 
 const getEnv = (
   envName: string,
-  envs: TestResult["envs"],
+  envs: SandboxEnvs,
   options = { source: "all" }
 ) => {
   if (options.source === "active") {
     return O.fromNullable(
-      envs.selected.find((x: SelectedEnvItem) => x.key === envName)
+      envs.selected.find((x: SandboxEnvironmentVariable) => x.key === envName)
     )
   }
 
   if (options.source === "global") {
     return O.fromNullable(
-      envs.global.find((x: GlobalEnvItem) => x.key === envName)
+      envs.global.find((x: SandboxEnvironmentVariable) => x.key === envName)
     )
   }
 
   return O.fromNullable(
-    envs.selected.find((x: SelectedEnvItem) => x.key === envName) ??
-      envs.global.find((x: GlobalEnvItem) => x.key === envName)
+    envs.selected.find((x: SandboxEnvironmentVariable) => x.key === envName) ??
+      envs.global.find((x: SandboxEnvironmentVariable) => x.key === envName)
   )
 }
 
 const findEnvIndex = (
   envName: string,
-  envList: SelectedEnvItem[] | GlobalEnvItem[]
+  envList: SandboxEnvironmentVariable[]
 ): number => {
   return envList.findIndex(
-    (envItem: SelectedEnvItem) => envItem.key === envName
+    (envItem: SandboxEnvironmentVariable) => envItem.key === envName
   )
 }
 
 const setEnv = (
   envName: string,
   envValue: SandboxValue,
-  envs: TestResult["envs"],
+  envs: SandboxEnvs,
   options: { setInitialValue?: boolean; source: EnvSource } = {
     setInitialValue: false,
     source: "all",
   }
-): TestResult["envs"] => {
+): SandboxEnvs => {
   const { global, selected } = envs
 
   const indexInSelected = findEnvIndex(envName, selected)
@@ -108,9 +108,9 @@
 
 const unsetEnv = (
   envName: string,
-  envs: TestResult["envs"],
+  envs: SandboxEnvs,
   options = { source: "all" }
-): TestResult["envs"] => {
+): SandboxEnvs => {
   const { global, selected } = envs
 
   const indexInSelected = findEnvIndex(envName, selected)
@@ -156,7 +156,7 @@
     }
   }
   pmSetAny: (key: string, value: SandboxValue, options?: EnvAPIOptions) => void
-  updatedEnvs: TestResult["envs"]
+  updatedEnvs: SandboxEnvs
 }
 
 /**
@@ -179,14 +179,36 @@
       resolve: (key: string) => string
     }
   }
-  updatedEnvs: TestResult["envs"]
+  updatedEnvs: SandboxEnvs
 }
 
 export function getSharedEnvMethods(
   envs: TestResult["envs"],
   isHoppNamespace = false
 ): unknown {
-  let updatedEnvs = envs
+  /**
+   * Type assertion explanation:
+   *
+   * The `envs` parameter is typed as `TestResult["envs"]` (with string values) for external API
+   * compatibility, but at runtime it contains `SandboxValue` types during script execution.
+   *
+   * Data flow:
+   * 1. Entry: External caller passes envs with string values
+   *    { global: [{ key: "count", currentValue: "5", initialValue: "0" }], selected: [] }
+   *
+   * 2. Execution: Scripts mutate with complex types (PM namespace compatibility)
+   *    pm.environment.set("users", [{ id: 1, name: "Alice" }, { id: 2, name: "Bob" }])
+   *    pm.environment.set("config", { debug: true, maxRetries: 3 })
+   *    // Now: currentValue is an array/object, not a string!
+   *
+   * 3. Exit: getUpdatedEnvs() serializes back to strings via JSON.stringify()
+   *    { global: [{ key: "users", currentValue: "[{...}]", initialValue: "[]" }], ... }
+   *
+   * The cast acknowledges that during execution (steps 1-3), the runtime type is SandboxEnvs,
+   * even though the declared type is TestResult["envs"] for API boundary compatibility.
+   */
+  // eslint-disable-next-line @typescript-eslint/no-unnecessary-type-assertion
+  let updatedEnvs = envs as unknown as SandboxEnvs
 
   const envGetFn = (
     key: unknown,
@@ -200,14 +222,19 @@
       getEnv(key, updatedEnvs, options),
       O.fold(
         () => (options.fallbackToNull ? null : undefined),
-<<<<<<< HEAD
-        (env) =>
-          env.currentValue !== ""
-            ? String(env.currentValue)
-            : String(env.initialValue)
-=======
-        (env) => env.currentValue // Return value as-is (PM namespace preserves types)
->>>>>>> 453b5fc0
+        (env) => {
+          // Get the value to use (currentValue or fallback to initialValue)
+          // Treat undefined, empty string, and null as "empty" and fallback to initialValue
+          const valueToUse =
+            env.currentValue !== undefined &&
+            env.currentValue !== "" &&
+            env.currentValue !== null
+              ? env.currentValue
+              : env.initialValue
+
+          // Preserve complex types (arrays, objects) for PM namespace compatibility
+          return valueToUse
+        }
       )
     )
 
@@ -234,36 +261,29 @@
       getEnv(key, updatedEnvs, options),
       E.fromOption(() => "INVALID_KEY" as const),
 
-<<<<<<< HEAD
-      E.map((e) =>
-        pipe(
-          parseTemplateStringE(
-            e.currentValue !== undefined && e.currentValue !== ""
-              ? e.currentValue
-              : e.initialValue,
-            envVars
-          ), // If the recursive resolution failed, return the unresolved value
-          E.getOrElse(() =>
-            e.currentValue !== undefined && e.currentValue !== ""
-              ? e.currentValue
-              : e.initialValue
-          )
+      E.map((e) => {
+        // Get the value to use (currentValue or fallback to initialValue)
+        // Treat undefined, empty string, and null as "empty" and fallback to initialValue
+        const valueToUse =
+          e.currentValue !== undefined &&
+          e.currentValue !== "" &&
+          e.currentValue !== null
+            ? e.currentValue
+            : e.initialValue
+
+        // Only resolve templates for string values
+        // Non-string values (arrays, objects, etc.) are returned as-is for PM namespace compatibility
+        if (typeof valueToUse !== "string") {
+          return valueToUse
+        }
+
+        // For string values, resolve templates
+        return pipe(
+          parseTemplateStringE(valueToUse, envVars),
+          // If the recursive resolution failed, return the unresolved value
+          E.getOrElse(() => valueToUse)
         )
-      ),
-      E.map((x) => String(x)),
-=======
-      E.map((e) => {
-        // Only resolve templates if the value is a string (PM namespace may have non-strings)
-        if (typeof e.currentValue === "string") {
-          return pipe(
-            parseTemplateStringE(e.currentValue, envVars),
-            E.getOrElse(() => e.currentValue)
-          )
-        }
-        // Return non-string values as-is (arrays, objects, null, etc.)
-        return e.currentValue
       }),
->>>>>>> 453b5fc0
 
       E.getOrElseW(() => (options.fallbackToNull ? null : undefined))
     )
