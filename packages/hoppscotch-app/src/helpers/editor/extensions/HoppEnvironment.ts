import { watch, Ref } from "vue"
import { Compartment } from "@codemirror/state"
import {
  Decoration,
  EditorView,
  MatchDecorator,
  ViewPlugin,
  hoverTooltip,
} from "@codemirror/view"
import * as E from "fp-ts/Either"
import { parseTemplateStringE } from "@hoppscotch/data"
import { StreamSubscriberFunc } from "@composables/stream"
import {
  AggregateEnvironment,
  aggregateEnvs$,
  getAggregateEnvs,
  getSelectedEnvironmentType,
} from "~/newstore/environments"
import { invokeAction } from "~/helpers/actions"

const HOPP_ENVIRONMENT_REGEX = /(<<[a-zA-Z0-9-_]+>>)/g

const HOPP_ENV_HIGHLIGHT =
  "cursor-help transition rounded px-1 focus:outline-none mx-0.5 env-highlight"
const HOPP_ENV_HIGHLIGHT_FOUND =
  "bg-accentDark text-accentContrast hover:bg-accent"
const HOPP_ENV_HIGHLIGHT_NOT_FOUND =
  "bg-red-500 text-accentContrast hover:bg-red-600"

const cursorTooltipField = (aggregateEnvs: AggregateEnvironment[]) =>
  hoverTooltip(
    (view, pos, side) => {
      const { from, to, text } = view.state.doc.lineAt(pos)

      // TODO: When Codemirror 6 allows this to work (not make the
      // popups appear half of the time) use this implementation
      // const wordSelection = view.state.wordAt(pos)
      // if (!wordSelection) return null
      // const word = view.state.doc.sliceString(
      //   wordSelection.from - 2,
      //   wordSelection.to + 2
      // )
      // if (!HOPP_ENVIRONMENT_REGEX.test(word)) return null

      // Tracking the start and the end of the words
      let start = pos
      let end = pos

      while (start > from && /[a-zA-Z0-9-_]+/.test(text[start - from - 1]))
        start--
      while (end < to && /[a-zA-Z0-9-_]+/.test(text[end - from])) end++

      if (
        (start === pos && side < 0) ||
        (end === pos && side > 0) ||
        !HOPP_ENVIRONMENT_REGEX.test(
          text.slice(start - from - 2, end - from + 2)
        )
      )
        return null

      const parsedEnvKey = text.slice(start - from, end - from)

      const tooltipEnv = aggregateEnvs.find((env) => env.key === parsedEnvKey)

      const envName = tooltipEnv?.sourceEnv ?? "Choose an Environment"

      const envValue = tooltipEnv?.value ?? "Not found"

      const result = parseTemplateStringE(envValue, aggregateEnvs)

      const finalEnv = E.isLeft(result) ? "error" : result.right

      const selectedEnvType = getSelectedEnvironmentType()

      const envTypeIcon = `<i class="inline-flex items-center px-1 mr-2 -my-1 text-base border-x material-icons border-secondary">${
        selectedEnvType === "TEAM_ENV" ? "people" : "person"
      }</i>`

      const appendEditAction = (tooltip: HTMLElement) => {
        const editIcon = document.createElement("span")
        editIcon.className = "env-icon"
        editIcon.addEventListener("click", () => {
          const isPersonalEnv =
            envName === "Global" || selectedEnvType !== "TEAM_ENV"
          const action = isPersonalEnv ? "my" : "team"
          invokeAction(`modals.${action}.environment.edit`, {
            envName,
            variableName: parsedEnvKey,
          })
        })
        editIcon.innerHTML = `<i class="inline-flex items-center px-1 ml-2 -my-1 text-base border-x material-icons border-secondary">edit</i>`
        tooltip.appendChild(editIcon)
      }

      return {
        pos: start,
        end: to,
        above: true,
        arrow: true,
        create() {
          const dom = document.createElement("span")
          const tooltipContainer = document.createElement("span")
          const kbd = document.createElement("kbd")
          const icon = document.createElement("span")
          icon.innerHTML = envTypeIcon
          icon.className = "env-icon"
          kbd.textContent = finalEnv
<<<<<<< HEAD
          dom.appendChild(icon)
          dom.appendChild(document.createTextNode(`${envName} `))
          dom.appendChild(kbd)
          if (tooltipEnv) appendEditAction(dom)
=======
          tooltipContainer.appendChild(icon)
          tooltipContainer.appendChild(document.createTextNode(`${envName} `))
          tooltipContainer.appendChild(kbd)
          tooltipContainer.className = "tippy-content"
>>>>>>> 696c6124
          dom.className = "tippy-box"
          dom.dataset.theme = "tooltip"
          dom.appendChild(tooltipContainer)
          return { dom }
        },
      }
    },
    // HACK: This is a hack to fix hover tooltip not coming half of the time
    // https://github.com/codemirror/tooltip/blob/765c463fc1d5afcc3ec93cee47d72606bed27e1d/src/tooltip.ts#L622
    // Still doesn't fix the not showing up some of the time issue, but this is atleast more consistent
    { hoverTime: 1 } as any
  )

function checkEnv(env: string, aggregateEnvs: AggregateEnvironment[]) {
  const className = aggregateEnvs.find(
    (k: { key: string }) => k.key === env.slice(2, -2)
  )
    ? HOPP_ENV_HIGHLIGHT_FOUND
    : HOPP_ENV_HIGHLIGHT_NOT_FOUND

  return Decoration.mark({
    class: `${HOPP_ENV_HIGHLIGHT} ${className}`,
  })
}

const getMatchDecorator = (aggregateEnvs: AggregateEnvironment[]) =>
  new MatchDecorator({
    regexp: HOPP_ENVIRONMENT_REGEX,
    decoration: (m) => checkEnv(m[0], aggregateEnvs),
  })

export const environmentHighlightStyle = (
  aggregateEnvs: AggregateEnvironment[]
) => {
  const decorator = getMatchDecorator(aggregateEnvs)

  return ViewPlugin.define(
    (view) => ({
      decorations: decorator.createDeco(view),
      update(u) {
        this.decorations = decorator.updateDeco(u, this.decorations)
      },
    }),
    {
      decorations: (v) => v.decorations,
    }
  )
}

export class HoppEnvironmentPlugin {
  private compartment = new Compartment()

  private envs: AggregateEnvironment[] = []

  constructor(
    subscribeToStream: StreamSubscriberFunc,
    private editorView: Ref<EditorView | undefined>
  ) {
    this.envs = getAggregateEnvs()

    subscribeToStream(aggregateEnvs$, (envs) => {
      this.envs = envs

      this.editorView.value?.dispatch({
        effects: this.compartment.reconfigure([
          cursorTooltipField(this.envs),
          environmentHighlightStyle(this.envs),
        ]),
      })
    })
  }

  get extension() {
    return this.compartment.of([
      cursorTooltipField(this.envs),
      environmentHighlightStyle(this.envs),
    ])
  }
}

export class HoppReactiveEnvPlugin {
  private compartment = new Compartment()

  private envs: AggregateEnvironment[] = []

  constructor(
    envsRef: Ref<AggregateEnvironment[]>,
    private editorView: Ref<EditorView | undefined>
  ) {
    watch(
      envsRef,
      (envs) => {
        this.envs = envs

        this.editorView.value?.dispatch({
          effects: this.compartment.reconfigure([
            cursorTooltipField(this.envs),
            environmentHighlightStyle(this.envs),
          ]),
        })
      },
      { immediate: true }
    )
  }

  get extension() {
    return this.compartment.of([
      cursorTooltipField(this.envs),
      environmentHighlightStyle(this.envs),
    ])
  }
}<|MERGE_RESOLUTION|>--- conflicted
+++ resolved
@@ -105,18 +105,12 @@
           const icon = document.createElement("span")
           icon.innerHTML = envTypeIcon
           icon.className = "env-icon"
-          kbd.textContent = finalEnv
-<<<<<<< HEAD
-          dom.appendChild(icon)
-          dom.appendChild(document.createTextNode(`${envName} `))
-          dom.appendChild(kbd)
-          if (tooltipEnv) appendEditAction(dom)
-=======
+          kbd.textContent = finalEnv          
           tooltipContainer.appendChild(icon)
           tooltipContainer.appendChild(document.createTextNode(`${envName} `))
           tooltipContainer.appendChild(kbd)
+          if (tooltipEnv) appendEditAction(tooltipContainer)
           tooltipContainer.className = "tippy-content"
->>>>>>> 696c6124
           dom.className = "tippy-box"
           dom.dataset.theme = "tooltip"
           dom.appendChild(tooltipContainer)
