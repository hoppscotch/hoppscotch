--- conflicted
+++ resolved
@@ -16,21 +16,12 @@
   }
 }
 
-<<<<<<< HEAD
 const extensionWithProxy = async (req) => {
-  const backupTimeDataStart = new Date().getTime();
-
-  const res = await window.__POSTWOMAN_EXTENSION_HOOK__.sendRequest({
-    method: "post",
-    url: settingsStore.value.PROXY_URL,
-=======
-const extensionWithProxy = async (req, { state }) => {
   const backupTimeDataStart = new Date().getTime()
 
   const res = await window.__POSTWOMAN_EXTENSION_HOOK__.sendRequest({
     method: "post",
-    url: state.postwoman.settings.PROXY_URL || "https://proxy.hoppscotch.io",
->>>>>>> e565f9bf
+    url: settingsStore.value.PROXY_URL || "https://proxy.hoppscotch.io/",
     data: {
       ...req,
       wantsBinary: true,
@@ -63,13 +54,8 @@
   return parsedData
 }
 
-<<<<<<< HEAD
 const extensionWithoutProxy = async (req) => {
-  const backupTimeDataStart = new Date().getTime();
-=======
-const extensionWithoutProxy = async (req, _store) => {
   const backupTimeDataStart = new Date().getTime()
->>>>>>> e565f9bf
 
   const res = await window.__POSTWOMAN_EXTENSION_HOOK__.sendRequest({
     ...req,
