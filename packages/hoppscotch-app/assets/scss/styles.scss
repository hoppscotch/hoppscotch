--- conflicted
+++ resolved
@@ -168,19 +168,12 @@
     .env-icon {
       @apply inline-flex;
       @apply items-center;
-      @apply mr-1;
       @apply text-accentDark;
-    }
-  }
-
-<<<<<<< HEAD
-  .env-icon {
-    @apply inline-flex;
-    @apply items-center;
-    @apply text-accentDark;
-    @apply hover:text-accent;
-    @apply hover:cursor-pointer;
-=======
+      @apply hover:text-accent;
+      @apply hover:cursor-pointer;
+    }
+  }
+
   .tippy-svg-arrow {
     svg:first-child {
       @apply fill-tooltip;
@@ -189,7 +182,6 @@
     svg:last-child {
       @apply fill-tooltip;
     }
->>>>>>> 696c6124
   }
 }
 
