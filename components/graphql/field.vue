<template>
  <div class="field-box">
    <div class="field-title">
      {{ fieldName }}
      <span v-if="fieldArgs.length > 0">
        (
        <span v-for="(field, index) in fieldArgs" :key="index">
          {{ field.name }}:
          <typelink
            :gqlType="field.type"
            :jumpTypeCallback="jumpTypeCallback"
          />
          <span v-if="index !== fieldArgs.length - 1">
            ,
          </span>
        </span>
        ) </span
      >:
      <typelink :gqlType="gqlField.type" :jumpTypeCallback="jumpTypeCallback" />
    </div>
    <div class="field-desc" v-if="gqlField.description">
      {{ gqlField.description }}
    </div>

    <div class="field-deprecated" v-if="gqlField.isDeprecated">
      DEPRECATED
    </div>
  </div>
</template>

<style>
.field-box {
  padding: 16px;
  margin: 4px;
  border-bottom: 1px dashed var(--brd-color);
}

.field-deprecated {
  background-color: yellow;
  color: black;
  display: inline-block;
  padding: 4px 8px;
  margin: 4px 0;
  border-radius: 4px;
  font-size: 14px;
  font-weight: 700;
}

.field-desc {
  color: var(--fg-light-color);
  margin-top: 4px;
}
</style>

<<<<<<< HEAD
<script lang="ts">
import Vue from "vue";

export default Vue.extend({
=======
<script>
import typelink from "./typelink";

export default {
  components: {
    typelink: typelink
  },

>>>>>>> d13e6f18
  props: {
    gqlField: Object,
    jumpTypeCallback: Function
  },

  computed: {
    fieldString(): string {
      const args = (this.gqlField.args || []).reduce((acc: any, arg: any, index: number) => {
        return (
          acc +
          `${arg.name}: ${arg.type.toString()}${
            index !== this.gqlField.args.length - 1 ? ", " : ""
          }`
        );
      }, "");
      const argsString = args.length > 0 ? `(${args})` : "";
      return `${
        this.gqlField.name
      }${argsString}: ${this.gqlField.type.toString()}`;
    },

    fieldName() {
      return this.gqlField.name;
    },

    fieldArgs() {
      return this.gqlField.args || [];
    }
  }
});
</script><|MERGE_RESOLUTION|>--- conflicted
+++ resolved
@@ -52,21 +52,15 @@
 }
 </style>
 
-<<<<<<< HEAD
 <script lang="ts">
 import Vue from "vue";
+import typelink from "./typelink.vue";
 
 export default Vue.extend({
-=======
-<script>
-import typelink from "./typelink";
-
-export default {
   components: {
     typelink: typelink
   },
 
->>>>>>> d13e6f18
   props: {
     gqlField: Object,
     jumpTypeCallback: Function
