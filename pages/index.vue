--- conflicted
+++ resolved
@@ -191,7 +191,6 @@
           <button v-bind:class="{ disabled: noHistoryToClear }" v-on:click="clearHistory">Clear History</button>
         </li>
       </ul>
-<<<<<<< HEAD
       <virtual-list class="virtual-list" :size="88" :remain="Math.min(5, history.length)">
         <ul v-for="entry in history" :key="entry.millis">
           <li>
@@ -213,61 +212,54 @@
             <input name="path" type="text" readonly :value="entry.path">
           </li>
           <li>
-            <label for="delete">&nbsp;</label>
+            <label for="delete"class="hide-on-small-screen">&nbsp;</label>
             <button name="delete" @click="deleteHistory(entry)">Delete</button>
           </li>
           <li>
-            <label for="use">&nbsp;</label>
+            <label for="use"class="hide-on-small-screen">&nbsp;</label>
             <button name="use" @click="useHistory(entry)">Use</button>
           </li>
         </ul>
       </virtual-list>
-=======
-      <ul v-for="entry in history">
-        <li>
-          <label for="time">Time</label>
-          <input name="time" type="text" readonly :value="entry.time">
-        </li>
-        <li class="method-list-item">
-          <label for="method">Method</label>
-          <input name="method" type="text" readonly :value="entry.method" :class="findEntryStatus(entry).className" :style="{'--status-code': entry.status}">
-          <span class="entry-status-code">{{entry.status}}</span>
-        </li>
-        <li>
-          <label for="url">URL</label>
-          <input name="url" type="text" readonly :value="entry.url">
-        </li>
-        <li>
-          <label for="path">Path</label>
-          <input name="path" type="text" readonly :value="entry.path">
-        </li>
-        <li>
-          <label for="delete" class="hide-on-small-screen">&nbsp;</label>
-          <button name="delete" @click="deleteHistory(entry)">Delete</button>
-        </li>
-        <li>
-          <label for="use" class="hide-on-small-screen">&nbsp;</label>
-          <button name="use" @click="useHistory(entry)">Use</button>
-        </li>
-      </ul>
->>>>>>> f004a9c3
     </pw-section>
   </div>
 </template>
 <script>
-<<<<<<< HEAD
   import VirtualList from 'vue-virtual-scroll-list'
   import section from "../components/section";
 
-  const statusCategories = [
-    {name: 'informational', statusCodeRegex: new RegExp(/[1][0-9]+/), className: 'info-response'},
-    {name: 'successful', statusCodeRegex: new RegExp(/[2][0-9]+/), className: 'success-response'},
-    {name: 'redirection', statusCodeRegex: new RegExp(/[3][0-9]+/), className: 'redir-response'},
-    {name: 'client error', statusCodeRegex: new RegExp(/[4][0-9]+/), className: 'cl-error-response'},
-    {name: 'server error', statusCodeRegex: new RegExp(/[5][0-9]+/), className: 'sv-error-response'},
+  const statusCategories = [{
+    name: 'informational',
+      statusCodeRegex: new RegExp(/[1][0-9]+/),
+      className: 'info-response'
+    },
+    {
+    name: 'successful',
+      statusCodeRegex: new RegExp(/[2][0-9]+/),
+      className: 'success-response'
+    },
+    {
+    name: 'redirection',
+      statusCodeRegex: new RegExp(/[3][0-9]+/),
+      className: 'redir-response'
+    },
+    {
+    name: 'client error',
+      statusCodeRegex: new RegExp(/[4][0-9]+/),
+      className: 'cl-error-response'
+    },
+    {
+    name: 'server error',
+      statusCodeRegex: new RegExp(/[5][0-9]+/),
+      className: 'sv-error-response'
+  },
+    {
+      // this object is a catch-all for when no other objects match and should always be last
+      name: 'unknown',
+      statusCodeRegex: new RegExp(/.*/),
+      className: 'missing-data-response'
+    }
   ];
-
-
   const parseHeaders = xhr => {
       const headers = xhr.getAllResponseHeaders().trim().split(/[\r\n]+/);
       const headerMap = {};
@@ -278,8 +270,8 @@
           headerMap[header] = value
       });
       return headerMap
+
   };
-
   const findStatusGroup = responseStatus => statusCategories.find(status => status.statusCodeRegex.test(responseStatus));
 
   export default {
@@ -295,79 +287,7 @@
               path: '/api/users',
               httpUser: '',
               httpPassword: '',
-              bearerToken: '',
-              params: [],
-              bodyParams: [],
-              rawParams: '',
-              rawInput: false,
-              contentType: 'application/json',
-              response: {
-                  status: '',
-                  headers: '',
-                  body: ''
-              },
-              history: window.localStorage.getItem('history') ? JSON.parse(window.localStorage.getItem('history')) : []
-          }
-=======
-  const statusCategories = [{
-      name: 'informational',
-      statusCodeRegex: new RegExp(/[1][0-9]+/),
-      className: 'info-response'
-    },
-    {
-      name: 'successful',
-      statusCodeRegex: new RegExp(/[2][0-9]+/),
-      className: 'success-response'
-    },
-    {
-      name: 'redirection',
-      statusCodeRegex: new RegExp(/[3][0-9]+/),
-      className: 'redir-response'
-    },
-    {
-      name: 'client error',
-      statusCodeRegex: new RegExp(/[4][0-9]+/),
-      className: 'cl-error-response'
-    },
-    {
-      name: 'server error',
-      statusCodeRegex: new RegExp(/[5][0-9]+/),
-      className: 'sv-error-response'
-    },
-    {
-      // this object is a catch-all for when no other objects match and should always be last
-      name: 'unknown',
-      statusCodeRegex: new RegExp(/.*/),
-      className: 'missing-data-response'
-    }
-  ];
-  const parseHeaders = xhr => {
-    const headers = xhr.getAllResponseHeaders().trim().split(/[\r\n]+/);
-    const headerMap = {};
-    headers.forEach(line => {
-      const parts = line.split(': ');
-      const header = parts.shift().toLowerCase();
-      const value = parts.join(': ');
-      headerMap[header] = value
-    });
-    return headerMap
-  };
-  const findStatusGroup = responseStatus => statusCategories.find(status => status.statusCodeRegex.test(responseStatus));
-  import section from "../components/section";
-  export default {
-    components: {
-      'pw-section': section
-    },
-    data() {
-      return {
-        method: 'GET',
-        url: 'https://reqres.in',
-        auth: 'None',
-        path: '/api/users',
-        httpUser: '',
-        httpPassword: '',
-        bearerToken: '',
-        headers: [],
+              bearerToken: '',headers: [],
         params: [],
         bodyParams: [],
         rawParams: '',
@@ -385,7 +305,6 @@
     computed: {
       statusCategory() {
         return findStatusGroup(this.response.status);
->>>>>>> f004a9c3
       },
       noHistoryToClear() {
         return this.history.length === 0;
@@ -405,37 +324,9 @@
             const obj = JSON.parse(`{${bodyParams.filter(({ key }) => !!key).map(({ key, value }) => `
               "${key}": "${value}"
               `).join()}}`)
-<<<<<<< HEAD
-                      return JSON.stringify(obj)
-                  } catch (ex) {
-                      return 'invalid'
-                  }
-              } else {
-                  return bodyParams
-                      .filter(({
-                                   key
-                               }) => !!key)
-                      .map(({
-                                key,
-                                value
-                            }) => `${key}=${encodeURIComponent(value)}`).join('&')
-              }
-          },
-          queryString() {
-              const result = this.params
-                  .filter(({
-                               key
-                           }) => !!key)
-                  .map(({
-                            key,
-                            value
-                        }) => `${key}=${encodeURIComponent(value)}`).join('&')
-              return result === '' ? '' : `?${result}`
-=======
             return JSON.stringify(obj)
           } catch (ex) {
             return 'invalid'
->>>>>>> f004a9c3
           }
         } else {
           return bodyParams
@@ -448,10 +339,35 @@
             }) => `${key}=${encodeURIComponent(value)}`).join('&')
         }
       },
-<<<<<<< HEAD
-      methods: {
-          findEntryStatus(entry){
-            let foundStatusGroup = findStatusGroup(entry.status);
+      headerString() {
+        const result = this.headers
+          .filter(({
+            key
+          }) => !!key)
+          .map(({
+            key,
+            value
+          }) => `${key}: ${value}`).join(',\n')
+        return result == '' ? '' : `${result}`
+      },
+      queryString() {
+        const result = this.params
+          .filter(({
+            key
+          }) => !!key)
+          .map(({
+            key,
+            value
+          }) => `${key}=${encodeURIComponent(value)}`).join('&')
+        return result === '' ? '' : `?${result}`
+      },
+      responseType() {
+        return (this.response.headers['content-type'] || '').split(';')[0].toLowerCase();
+      }
+    },
+    methods: {
+      findEntryStatus(entry) {
+        let foundStatusGroup = findStatusGroup(entry.status);
             return foundStatusGroup || {className: ''};
           },
           deleteHistory(entry) {
@@ -475,187 +391,61 @@
               })
           },
           sendRequest() {
-            if (this.$refs.response.$el.classList.contains('hidden')) {
+        if (!this.isValidURL) {
+          alert('Please check the formatting of the URL');
+          return
+        }    if (this.$refs.response.$el.classList.contains('hidden')) {
               this.$refs.response.$el.classList.toggle('hidden')
             }
             this.$refs.response.$el.scrollIntoView({
               behavior: 'smooth'
-            })
-            this.response.status = 'Fetching...'
-            this.response.body = 'Loading...'
-            const xhr = new XMLHttpRequest()
-            const user = this.auth === 'Basic' ? this.httpUser : null
-            const pswd = this.auth === 'Basic' ? this.httpPassword : null
-            xhr.open(this.method, this.url + this.path + this.queryString, true, user, pswd)
-            if (this.auth === 'Bearer Token') {
-              xhr.setRequestHeader('Authorization', 'Bearer ' + this.bearerToken);
-            }
-            if (this.method === 'POST' || this.method === 'PUT') {
+            });
+        this.previewEnabled = false;
+            this.response.status = 'Fetching...';
+            this.response.body = 'Loading...';
+            const xhr = new XMLHttpRequest();
+            const user = this.auth === 'Basic' ? this.httpUser : null;
+            const password = this.auth === 'Basic' ? this.httpPassword : null;
+            xhr.open(this.method, this.url + this.path + this.queryString, true, user, password);
+            if (this.auth === 'Bearer Token')
+              xhr.setRequestHeader('Authorization', 'Bearer ' + this.bearerToken
+            );
+            if (this.headers) {
+          this.headers.forEach(function(element) {
+            xhr.setRequestHeader(element.key, element.value)
+          })
+        }
+        if (this.method === 'POST' || this.method === 'PUT') {
               const requestBody = this.rawInput ? this.rawParams : this.rawRequestBody;
-              xhr.setRequestHeader('Content-Length', requestBody.length)
-              xhr.setRequestHeader('Content-Type', `${this.contentType}; charset=utf-8`)
-              xhr.send(requestBody)
+              xhr.setRequestHeader('Content-Length', requestBody.length);
+              xhr.setRequestHeader('Content-Type', `${this.contentType}; charset=utf-8`);
+              xhr.send(requestBody);
             } else {
-              xhr.send()
+              xhr.send();
             }
             xhr.onload = e => {
-              this.response.status = xhr.status
-              const headers = this.response.headers = parseHeaders(xhr)
+              this.response.status = xhr.status;
+              const headers = this.response.headers = parseHeaders(xhr);
+          this.response.body = xhr.responseText;
               if ((headers['content-type'] || '').startsWith('application/json')) {
-                this.response.body = JSON.stringify(JSON.parse(xhr.responseText), null, 2)
-              } else {
-                this.response.body = xhr.responseText
+                this.response.body = JSON.stringify(JSON.parse(
+                this.response.body ), null, 2);
               }
-
-              if (!this.isValidURL) {
-                alert('Please check the formatting of the URL');
-                return
-              }
-              const n = new Date().toLocaleTimeString()
+              const n = new Date().toLocaleTimeString();
               this.history = [{
                 status: xhr.status,
                 time: n,
                 method: this.method,
                 url: this.url,
                 path: this.path
-              }, ...this.history]
-              window.localStorage.setItem('history', JSON.stringify(this.history))
-            }
+              }, ...this.history];
+              window.localStorage.setItem('history', JSON.stringify(this.history));
+            };
             xhr.onerror = e => {
-              this.response.status = xhr.status
-              this.response.body = xhr.statusText
+              this.response.status = xhr.status;
+              this.response.body = xhr.statusText;
             }
           },
-          addRequestParam() {
-              this.params.push({
-                  key: '',
-                  value: ''
-              })
-              return false
-          },
-          removeRequestParam(index) {
-              this.params.splice(index, 1)
-          },
-          addRequestBodyParam() {
-              this.bodyParams.push({
-                  key: '',
-                  value: ''
-              })
-              return false
-          },
-          removeRequestBodyParam(index) {
-              this.bodyParams.splice(index, 1)
-          },
-          formatRawParams(event) {
-            if ((event.which !== 13 && event.which !== 9)) {
-=======
-      headerString() {
-        const result = this.headers
-          .filter(({
-            key
-          }) => !!key)
-          .map(({
-            key,
-            value
-          }) => `${key}: ${value}`).join(',\n')
-        return result == '' ? '' : `${result}`
-      },
-      queryString() {
-        const result = this.params
-          .filter(({
-            key
-          }) => !!key)
-          .map(({
-            key,
-            value
-          }) => `${key}=${encodeURIComponent(value)}`).join('&')
-        return result == '' ? '' : `?${result}`
-      },
-      responseType() {
-        return (this.response.headers['content-type'] || '').split(';')[0].toLowerCase();
-      }
-    },
-    methods: {
-      findEntryStatus(entry) {
-        return findStatusGroup(entry.status);
-      },
-      deleteHistory(entry) {
-        this.history.splice(this.history.indexOf(entry), 1)
-        window.localStorage.setItem('history', JSON.stringify(this.history))
-      },
-      clearHistory() {
-        this.history = []
-        window.localStorage.setItem('history', JSON.stringify(this.history))
-      },
-      useHistory({
-        method,
-        url,
-        path
-      }) {
-        this.method = method
-        this.url = url
-        this.path = path
-        this.$refs.request.$el.scrollIntoView({
-          behavior: 'smooth'
-        })
-      },
-      sendRequest() {
-        if (!this.isValidURL) {
-          alert('Please check the formatting of the URL');
-          return
-        }
-        if (this.$refs.response.$el.classList.contains('hidden')) {
-          this.$refs.response.$el.classList.toggle('hidden')
-        }
-        this.$refs.response.$el.scrollIntoView({
-          behavior: 'smooth'
-        });
-        this.previewEnabled = false;
-        this.response.status = 'Fetching...';
-        this.response.body = 'Loading...';
-        const xhr = new XMLHttpRequest();
-        const user = this.auth === 'Basic' ? this.httpUser : null;
-        const password = this.auth === 'Basic' ? this.httpPassword : null;
-        xhr.open(this.method, this.url + this.path + this.queryString, true, user, password);
-        if (this.auth === 'Bearer Token') xhr.setRequestHeader(
-          'Authorization',
-          'Bearer ' + this.bearerToken
-        );
-        if (this.headers) {
-          this.headers.forEach(function(element) {
-            xhr.setRequestHeader(element.key, element.value)
-          })
-        }
-        if (this.method === 'POST' || this.method === 'PUT') {
-          const requestBody = this.rawInput ? this.rawParams : this.rawRequestBody;
-          xhr.setRequestHeader('Content-Length', requestBody.length);
-          xhr.setRequestHeader('Content-Type', `${this.contentType}; charset=utf-8`);
-          xhr.send(requestBody);
-        } else {
-          xhr.send();
-        }
-        xhr.onload = e => {
-          this.response.status = xhr.status;
-          const headers = this.response.headers = parseHeaders(xhr);
-          this.response.body = xhr.responseText;
-          if ((headers['content-type'] || '').startsWith('application/json')) {
-            this.response.body = JSON.stringify(JSON.parse(this.response.body), null, 2);
-          }
-          const n = new Date().toLocaleTimeString();
-          this.history = [{
-            status: xhr.status,
-            time: n,
-            method: this.method,
-            url: this.url,
-            path: this.path
-          }, ...this.history];
-          window.localStorage.setItem('history', JSON.stringify(this.history));
-        };
-        xhr.onerror = e => {
-          this.response.status = xhr.status;
-          this.response.body = xhr.statusText;
-        }
-      },
       addRequestHeader() {
         this.headers.push({
           key: '',
@@ -721,7 +511,6 @@
           if (this.responseType === "text/html") {
             // If the preview already has that URL loaded, let's not bother re-loading it all.
             if (this.$refs.previewFrame.getAttribute('data-previewing-url') === this.url)
->>>>>>> f004a9c3
               return;
             // Use DOMParser to parse document HTML.
             const previewDocument = new DOMParser().parseFromString(this.response.body, this.responseType);
