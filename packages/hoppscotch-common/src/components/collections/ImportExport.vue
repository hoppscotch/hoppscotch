<template>
  <ImportExportBase
    ref="collections-import-export"
    modal-title="modal.collections"
    :importer-modules="importerModules"
    :exporter-modules="exporterModules"
    :has-team-write-access="hasTeamWriteAccess"
    @hide-modal="emit('hide-modal')"
  />
</template>

<script setup lang="ts">
import { HoppCollection } from "@hoppscotch/data"
import * as E from "fp-ts/Either"
import { PropType, Ref, computed, ref } from "vue"
import { transformCollectionForImport } from "~/helpers/collection/collection"

import { FileSource } from "~/helpers/import-export/import/import-sources/FileSource"
import { UrlSource } from "~/helpers/import-export/import/import-sources/UrlSource"

import IconFile from "~icons/lucide/file"

import {
  harImporter,
  hoppInsomniaImporter,
  hoppOpenAPIImporter,
  hoppPostmanImporter,
  hoppRESTImporter,
  toTeamsImporter,
} from "~/helpers/import-export/import/importers"

import { defineStep } from "~/composables/step-components"

import AllCollectionImport from "~/components/importExport/ImportExportSteps/AllCollectionImport.vue"
import { useI18n } from "~/composables/i18n"
import { useToast } from "~/composables/toast"
import { appendRESTCollections, restCollections$ } from "~/newstore/collections"

import IconInsomnia from "~icons/hopp/insomnia"
import IconPostman from "~icons/hopp/postman"
import IconOpenAPI from "~icons/lucide/file"
import IconFolderPlus from "~icons/lucide/folder-plus"
import IconGithub from "~icons/lucide/github"
import IconLink from "~icons/lucide/link"

import { useReadonlyStream } from "~/composables/stream"
import IconUser from "~icons/lucide/user"

import { getTeamCollectionJSON } from "~/helpers/backend/helpers"

import { platform } from "~/platform"

import { initializeDownloadFile } from "~/helpers/import-export/export"
import { gistExporter } from "~/helpers/import-export/export/gist"
import { myCollectionsExporter } from "~/helpers/import-export/export/myCollections"
import { teamCollectionsExporter } from "~/helpers/import-export/export/teamCollections"

import { ImporterOrExporter } from "~/components/importExport/types"
import { GistSource } from "~/helpers/import-export/import/import-sources/GistSource"
import { TeamWorkspace } from "~/services/workspace.service"
import { invokeAction } from "~/helpers/actions"
import { ReqType } from "~/helpers/backend/graphql"

const isInsomniaImporterInProgress = ref(false)
const isOpenAPIImporterInProgress = ref(false)
const isRESTImporterInProgress = ref(false)
const isAllCollectionImporterInProgress = ref(false)
const isHarImporterInProgress = ref(false)
const isGistImporterInProgress = ref(false)

const t = useI18n()
const toast = useToast()

type CollectionType =
  | {
      type: "team-collections"
      selectedTeam: TeamWorkspace
    }
  | { type: "my-collections" }

const props = defineProps({
  collectionsType: {
    type: Object as PropType<CollectionType>,
    default: () => ({
      type: "my-collections",
      selectedTeam: undefined,
    }),
    required: true,
  },
})

const currentUser = useReadonlyStream(
  platform.auth.getCurrentUserStream(),
  platform.auth.getCurrentUser()
)

const myCollections = useReadonlyStream(restCollections$, [])

const showImportFailedError = () => {
  toast.error(t("import.failed"))
}

const handleImportToStore = async (collections: HoppCollection[]) => {
  const importResult =
    props.collectionsType.type === "my-collections"
      ? await importToPersonalWorkspace(collections)
      : await importToTeamsWorkspace(collections)

  if (E.isRight(importResult)) {
    toast.success(t("state.file_imported"))
  } else {
    toast.error(t("import.failed"))
  }
}

const importToPersonalWorkspace = async (collections: HoppCollection[]) => {
<<<<<<< HEAD
  if (
    platform.sync.collections.importToPersonalWorkspace &&
    currentUser.value
  ) {
    return await platform.sync.collections.importToPersonalWorkspace(
      collections,
      ReqType.Rest
    )
=======
  // If user is logged in, try to import to backend first
  if (currentUser.value) {
    try {
      const transformedCollection = collections.map((collection) =>
        transformCollectionForImport(collection)
      )

      const res = await importUserCollectionsFromJSON(
        JSON.stringify(transformedCollection),
        ReqType.Rest
      )()

      if (E.isRight(res)) {
        // Backend import succeeded, now fetch and persist collections in store
        const fetchResult = await fetchAndConvertUserCollections(ReqType.Rest)

        if (E.isRight(fetchResult)) {
          // Replace local collections with backend collections
          setRESTCollections(fetchResult.right)
        } else {
          // Failed to fetch, append to local store as fallback
          appendRESTCollections(collections)
        }

        return E.right({ success: true })
      }
      // Backend import failed, fall back to local storage
      appendRESTCollections(collections)
      return E.right({ success: true })
    } catch {
      // Backend import failed, fall back to local storage
      appendRESTCollections(collections)
      return E.right({ success: true })
    }
  } else {
    // User not logged in, use local storage
    appendRESTCollections(collections)
    return E.right({ success: true })
>>>>>>> 77af5777
  }
  appendRESTCollections(collections)
  return E.right({ success: true })
}

<<<<<<< HEAD
function translateToTeamCollectionFormat(x: HoppCollection) {
  const folders: HoppCollection[] = (x.folders ?? []).map(
    translateToTeamCollectionFormat
  )

  const data = {
    auth: x.auth,
    headers: x.headers,
    variables: x.variables,
    description: x.description,
  }

  const obj = {
    ...x,
    folders,
    data,
  }

  if (x.id) obj.id = x.id

  return obj
}

=======
>>>>>>> 77af5777
const importToTeamsWorkspace = async (collections: HoppCollection[]) => {
  if (!hasTeamWriteAccess.value || !selectedTeamID.value) {
    return E.left({
      success: false,
    })
  }

  const transformedCollection = collections.map((collection) =>
    transformCollectionForImport(collection)
  )

  const res = await toTeamsImporter(
    JSON.stringify(transformedCollection),
    selectedTeamID.value
  )()

  return E.isRight(res)
    ? E.right({ success: true })
    : E.left({
        success: false,
      })
}

const emit = defineEmits<{
  (e: "hide-modal"): () => void
}>()

const isHoppMyCollectionExporterInProgress = ref(false)
const isHoppTeamCollectionExporterInProgress = ref(false)
const isHoppGistCollectionExporterInProgress = ref(false)
const isPostmanImporterInProgress = ref(false)

const isTeamWorkspace = computed(() => {
  return props.collectionsType.type === "team-collections"
})

const currentImportSummary: Ref<{
  showImportSummary: boolean
  importedCollections: HoppCollection[] | null
  scriptsImported?: boolean
  originalScriptCounts?: { preRequest: number; test: number }
}> = ref({
  showImportSummary: false,
  importedCollections: null,
  scriptsImported: false,
  originalScriptCounts: undefined,
})

const setCurrentImportSummary = (
  collections: HoppCollection[],
  scriptsImported?: boolean,
  originalScriptCounts?: { preRequest: number; test: number }
) => {
  currentImportSummary.value.importedCollections = collections
  currentImportSummary.value.showImportSummary = true
  currentImportSummary.value.scriptsImported = scriptsImported
  currentImportSummary.value.originalScriptCounts = originalScriptCounts
}

const unsetCurrentImportSummary = () => {
  currentImportSummary.value.importedCollections = null
  currentImportSummary.value.showImportSummary = false
  currentImportSummary.value.scriptsImported = false
  currentImportSummary.value.originalScriptCounts = undefined
}

// Count scripts in raw Postman collection JSON (before import strips them)
const countPostmanScripts = (
  content: string[]
): { preRequest: number; test: number } => {
  let preRequestCount = 0
  let testCount = 0

  const countInItem = (item: any) => {
    // Only count if this is a request (has request object), not a folder
    const isRequest = item?.request !== undefined

    if (isRequest && item?.event) {
      const prerequest = item.event.find((e: any) => e.listen === "prerequest")
      const test = item.event.find((e: any) => e.listen === "test")

      if (
        prerequest?.script?.exec &&
        Array.isArray(prerequest.script.exec) &&
        prerequest.script.exec.some((line: string) => line?.trim())
      ) {
        preRequestCount++
      }

      if (
        test?.script?.exec &&
        Array.isArray(test.script.exec) &&
        test.script.exec.some((line: string) => line?.trim())
      ) {
        testCount++
      }
    }

    // Recursively count in nested items (folders)
    if (item?.item && Array.isArray(item.item)) {
      item.item.forEach(countInItem)
    }
  }

  content.forEach((fileContent) => {
    try {
      const collection = JSON.parse(fileContent)
      if (collection?.item && Array.isArray(collection.item)) {
        collection.item.forEach(countInItem)
      }
    } catch (e) {
      // Invalid JSON, skip
    }
  })

  return { preRequest: preRequestCount, test: testCount }
}

const HoppRESTImporter: ImporterOrExporter = {
  metadata: {
    id: "hopp_rest",
    name: "import.from_json",
    title: "import.from_json_description",
    icon: IconFolderPlus,
    disabled: false,
    applicableTo: ["personal-workspace", "team-workspace", "url-import"],
    format: "hoppscotch",
  },
  importSummary: currentImportSummary,
  component: FileSource({
    caption: "import.from_file",
    acceptedFileTypes: ".json",
    onImportFromFile: async (content) => {
      isRESTImporterInProgress.value = true
      const res = await hoppRESTImporter(content)()

      if (E.isRight(res)) {
        await handleImportToStore(res.right)

        setCurrentImportSummary(res.right)

        platform.analytics?.logEvent({
          type: "HOPP_IMPORT_COLLECTION",
          importer: "import.from_json",
          platform: "rest",
          workspaceType: isTeamWorkspace.value ? "team" : "personal",
        })
      } else {
        showImportFailedError()

        unsetCurrentImportSummary()
      }

      isRESTImporterInProgress.value = false
    },
    description: "import.from_hoppscotch_importer_summary",
    isLoading: isRESTImporterInProgress,
  }),
}

const HoppAllCollectionImporter: ImporterOrExporter = {
  metadata: {
    id: "hopp_all_collection",
    name: "import.from_all_collections",
    title: "import.from_all_collections_description",
    icon: IconUser,
    disabled: false,
    applicableTo: ["personal-workspace", "team-workspace"],
    format: "hoppscotch",
  },
  onSelect() {
    if (!currentUser.value) {
      invokeAction("modals.login.toggle")
      return true
    }

    return false
  },
  importSummary: currentImportSummary,
  component: defineStep("all_collection_import", AllCollectionImport, () => ({
    loading: isAllCollectionImporterInProgress.value,
    async onImportCollection(content) {
      isAllCollectionImporterInProgress.value = true

      try {
        await handleImportToStore([content])
        setCurrentImportSummary([content])

        // our analytics consider this as an export event, so keeping compatibility with that
        platform.analytics?.logEvent({
          type: "HOPP_EXPORT_COLLECTION",
          exporter: "import_to_teams",
          platform: "rest",
        })
      } catch (e) {
        showImportFailedError()
        unsetCurrentImportSummary()
      }

      isAllCollectionImporterInProgress.value = false
    },
  })),
}

const HoppOpenAPIImporter: ImporterOrExporter = {
  metadata: {
    id: "hopp_openapi",
    name: "import.from_openapi",
    title: "import.from_openapi_description",
    icon: IconOpenAPI,
    disabled: false,
    applicableTo: ["personal-workspace", "team-workspace", "url-import"],
    format: "openapi",
  },
  importSummary: currentImportSummary,
  supported_sources: [
    {
      id: "file_import",
      name: "import.from_file",
      icon: IconFile,
      step: FileSource({
        caption: "import.from_file",
        acceptedFileTypes: ".json, .yaml, .yml",
        description: "import.from_openapi_import_summary",
        onImportFromFile: async (content) => {
          isOpenAPIImporterInProgress.value = true

          const res = await hoppOpenAPIImporter(content)()

          if (E.isRight(res)) {
            await handleImportToStore(res.right)

            setCurrentImportSummary(res.right)

            platform.analytics?.logEvent({
              platform: "rest",
              type: "HOPP_IMPORT_COLLECTION",
              importer: "import.from_openapi",
              workspaceType: isTeamWorkspace.value ? "team" : "personal",
            })
          } else {
            showImportFailedError()

            unsetCurrentImportSummary()
          }

          isOpenAPIImporterInProgress.value = false
        },
        isLoading: isOpenAPIImporterInProgress,
      }),
    },
    {
      id: "url_import",
      name: "import.from_url",
      icon: IconLink,
      step: UrlSource({
        caption: "import.from_url",
        description: "import.from_openapi_import_summary",
        onImportFromURL: async (content) => {
          isOpenAPIImporterInProgress.value = true

          const res = await hoppOpenAPIImporter([content])()

          if (E.isRight(res)) {
            await handleImportToStore(res.right)

            setCurrentImportSummary(res.right)

            platform.analytics?.logEvent({
              platform: "rest",
              type: "HOPP_IMPORT_COLLECTION",
              importer: "import.from_openapi",
              workspaceType: isTeamWorkspace.value ? "team" : "personal",
            })
          } else {
            showImportFailedError()

            unsetCurrentImportSummary()
          }

          isOpenAPIImporterInProgress.value = false
        },
        isLoading: isOpenAPIImporterInProgress,
      }),
    },
  ],
}

const HoppPostmanImporter: ImporterOrExporter = {
  metadata: {
    id: "hopp_postman",
    name: "import.from_postman",
    title: "import.from_postman_description",
    icon: IconPostman,
    disabled: false,
    applicableTo: ["personal-workspace", "team-workspace", "url-import"],
    format: "postman",
  },
  importSummary: currentImportSummary,
  component: FileSource({
    caption: "import.from_file",
    acceptedFileTypes: ".json",
    description: "import.from_postman_import_summary",
    showPostmanScriptOption: true,
    onImportFromFile: async (content: string[], importScripts?: boolean) => {
      isPostmanImporterInProgress.value = true

      // Count scripts from raw Postman JSON before importing
      const originalCounts =
        importScripts === undefined ? countPostmanScripts(content) : undefined

      const res = await hoppPostmanImporter(content, importScripts ?? false)()

      if (E.isRight(res)) {
        await handleImportToStore(res.right)

        setCurrentImportSummary(res.right, importScripts, originalCounts)

        platform.analytics?.logEvent({
          platform: "rest",
          type: "HOPP_IMPORT_COLLECTION",
          importer: "import.from_postman",
          workspaceType: isTeamWorkspace.value ? "team" : "personal",
        })
      } else {
        showImportFailedError()

        unsetCurrentImportSummary()
      }

      isPostmanImporterInProgress.value = false
    },
    isLoading: isPostmanImporterInProgress,
  }),
}

const HoppInsomniaImporter: ImporterOrExporter = {
  metadata: {
    id: "hopp_insomnia",
    name: "import.from_insomnia",
    title: "import.from_insomnia_description",
    icon: IconInsomnia,
    disabled: false,
    applicableTo: ["personal-workspace", "team-workspace", "url-import"],
    format: "insomnia",
  },
  importSummary: currentImportSummary,
  component: FileSource({
    caption: "import.from_file",
    acceptedFileTypes: ".json, .yaml, .yml, .har",
    description: "import.from_insomnia_import_summary",
    onImportFromFile: async (content) => {
      isInsomniaImporterInProgress.value = true

      const res = await hoppInsomniaImporter(content)()

      if (E.isRight(res)) {
        await handleImportToStore(res.right)

        setCurrentImportSummary(res.right)

        platform.analytics?.logEvent({
          platform: "rest",
          type: "HOPP_IMPORT_COLLECTION",
          importer: "import.from_insomnia",
          workspaceType: isTeamWorkspace.value ? "team" : "personal",
        })
      } else {
        showImportFailedError()

        unsetCurrentImportSummary()
      }

      isInsomniaImporterInProgress.value = false
    },
    isLoading: isInsomniaImporterInProgress,
  }),
}

const HoppGistImporter: ImporterOrExporter = {
  metadata: {
    id: "hopp_gist",
    name: "import.from_gist",
    title: "import.from_gist_description",
    icon: IconGithub,
    disabled: false,
    applicableTo: ["personal-workspace", "team-workspace", "url-import"],
    format: "hoppscotch",
  },
  importSummary: currentImportSummary,
  component: GistSource({
    caption: "import.from_url",
    description: "import.from_gist_import_summary",
    onImportFromGist: async (content) => {
      if (E.isLeft(content)) {
        showImportFailedError()
        return
      }

      isGistImporterInProgress.value = true

      const res = await hoppRESTImporter(content.right)()

      if (E.isRight(res)) {
        await handleImportToStore(res.right)

        setCurrentImportSummary(res.right)

        platform.analytics?.logEvent({
          platform: "rest",
          type: "HOPP_IMPORT_COLLECTION",
          importer: "import.from_gist",
          workspaceType: isTeamWorkspace.value ? "team" : "personal",
        })
      } else {
        showImportFailedError()

        unsetCurrentImportSummary()
      }

      isGistImporterInProgress.value = false
    },
    isLoading: isGistImporterInProgress,
  }),
}

const HoppMyCollectionsExporter: ImporterOrExporter = {
  metadata: {
    id: "hopp_my_collections",
    name: "export.as_json",
    title: "action.download_file",
    icon: IconUser,
    disabled: false,
    applicableTo: ["personal-workspace"],
    isLoading: isHoppMyCollectionExporterInProgress,
    format: "hoppscotch",
  },
  importSummary: currentImportSummary,
  action: async () => {
    if (!myCollections.value.length) {
      return toast.error(t("error.no_collections_to_export"))
    }

    isHoppMyCollectionExporterInProgress.value = true

    const message = await initializeDownloadFile(
      myCollectionsExporter(myCollections.value),
      "hoppscotch-personal-collections"
    )

    if (E.isRight(message)) {
      toast.success(t("state.download_started"))

      platform.analytics?.logEvent({
        type: "HOPP_EXPORT_COLLECTION",
        exporter: "json",
        platform: "rest",
      })
    } else {
      toast.error(t(message.left))
    }

    isHoppMyCollectionExporterInProgress.value = false
  },
}

const HoppTeamCollectionsExporter: ImporterOrExporter = {
  metadata: {
    id: "hopp_team_collections",
    name: "export.as_json",
    title: "export.as_json",
    icon: IconUser,
    disabled: false,
    applicableTo: ["team-workspace"],
    isLoading: isHoppTeamCollectionExporterInProgress,
  },
  importSummary: currentImportSummary,
  action: async () => {
    isHoppTeamCollectionExporterInProgress.value = true
    if (
      props.collectionsType.type === "team-collections" &&
      props.collectionsType.selectedTeam
    ) {
      const res = await teamCollectionsExporter(
        props.collectionsType.selectedTeam.teamID
      )

      if (E.isRight(res)) {
        const message = await initializeDownloadFile(
          res.right,
          "hoppscotch-team-collections"
        )

        E.isRight(message)
          ? toast.success(t(message.right))
          : toast.error(t(message.left))

        platform.analytics?.logEvent({
          type: "HOPP_EXPORT_COLLECTION",
          exporter: "json",
          platform: "rest",
        })
      } else {
        toast.error(res.left)
      }
    }

    isHoppTeamCollectionExporterInProgress.value = false
  },
}

const HoppGistCollectionsExporter: ImporterOrExporter = {
  metadata: {
    id: "create_secret_gist",
    name: "export.create_secret_gist",
    icon: IconGithub,
    disabled: !currentUser.value
      ? true
      : currentUser.value?.provider !== "github.com",
    title:
      // eslint-disable-next-line @typescript-eslint/ban-ts-comment
      // @ts-ignore
      currentUser?.value?.provider === "github.com"
        ? "export.create_secret_gist_tooltip_text"
        : "export.require_github",
    applicableTo: ["personal-workspace", "team-workspace"],
    isLoading: isHoppGistCollectionExporterInProgress,
  },
  action: async () => {
    isHoppGistCollectionExporterInProgress.value = true

    const collectionJSON = await getCollectionJSON()
    const accessToken = currentUser.value?.accessToken

    if (!accessToken) {
      toast.error(t("error.something_went_wrong"))
      isHoppGistCollectionExporterInProgress.value = false
      return
    }

    if (E.isRight(collectionJSON)) {
      const res = await gistExporter(collectionJSON.right, accessToken)

      if (E.isLeft(res)) {
        toast.error(t("export.failed"))
        return
      }

      toast.success(t("export.secret_gist_success"))

      platform.analytics?.logEvent({
        type: "HOPP_EXPORT_COLLECTION",
        exporter: "gist",
        platform: "rest",
      })

      platform.kernelIO.openExternalLink({ url: res.right })
    } else {
      toast.error(collectionJSON.left)
    }

    isHoppGistCollectionExporterInProgress.value = false
  },
}

const HARImporter: ImporterOrExporter = {
  metadata: {
    id: "har",
    name: "import.from_har",
    title: "import.from_har_description",
    icon: IconFile,
    disabled: false,
    applicableTo: ["personal-workspace", "team-workspace"],
    format: "har",
  },
  importSummary: currentImportSummary,
  component: FileSource({
    caption: "import.from_file",
    acceptedFileTypes: ".har",
    description: "import.from_har_import_summary",
    onImportFromFile: async (content) => {
      isHarImporterInProgress.value = true

      const res = await harImporter(content)

      if (E.isRight(res)) {
        await handleImportToStore(res.right)

        setCurrentImportSummary(res.right)

        platform.analytics?.logEvent({
          type: "HOPP_IMPORT_COLLECTION",
          importer: "import.from_har",
          platform: "rest",
          workspaceType: isTeamWorkspace.value ? "team" : "personal",
        })
      } else {
        showImportFailedError()

        unsetCurrentImportSummary()
      }

      isHarImporterInProgress.value = false
    },
    isLoading: isHarImporterInProgress,
  }),
}

const importerModules = computed(() => {
  const enabledImporters = [
    HoppRESTImporter,
    HoppAllCollectionImporter,
    HoppOpenAPIImporter,
    HoppPostmanImporter,
    HoppInsomniaImporter,
    HoppGistImporter,
    HARImporter,
  ]

  const isTeams = props.collectionsType.type === "team-collections"

  return enabledImporters.filter((importer) => {
    if (importer.metadata.disabled) {
      return false
    }

    return isTeams
      ? importer.metadata.applicableTo.includes("team-workspace") &&
          hasTeamWriteAccess.value
      : importer.metadata.applicableTo.includes("personal-workspace")
  })
})

const exporterModules = computed(() => {
  const enabledExporters = [
    HoppMyCollectionsExporter,
    HoppTeamCollectionsExporter,
  ]

  if (platform.platformFeatureFlags.exportAsGIST) {
    enabledExporters.push(HoppGistCollectionsExporter)
  }

  return enabledExporters.filter((exporter) => {
    return exporter.metadata.applicableTo.includes(
      props.collectionsType.type === "my-collections"
        ? "personal-workspace"
        : "team-workspace"
    )
  })
})

const hasTeamWriteAccess = computed(() => {
  const { collectionsType } = props

  const isTeamCollection = collectionsType.type === "team-collections"

  if (!isTeamCollection || !collectionsType.selectedTeam) {
    return false
  }

  return (
    collectionsType.selectedTeam.role === "EDITOR" ||
    collectionsType.selectedTeam.role === "OWNER"
  )
})

const selectedTeamID = computed(() => {
  const { collectionsType } = props

  return collectionsType.type === "team-collections"
    ? collectionsType.selectedTeam?.teamID
    : undefined
})

const getCollectionJSON = async () => {
  if (
    props.collectionsType.type === "team-collections" &&
    props.collectionsType.selectedTeam?.teamID
  ) {
    const res = await getTeamCollectionJSON(
      props.collectionsType.selectedTeam?.teamID
    )

    return E.isRight(res) ? E.right(res.right) : E.left(res.left)
  }

  if (props.collectionsType.type === "my-collections") {
    return E.right(JSON.stringify(myCollections.value, null, 2))
  }

  return E.left("INVALID_SELECTED_TEAM_OR_INVALID_COLLECTION_TYPE")
}
</script><|MERGE_RESOLUTION|>--- conflicted
+++ resolved
@@ -114,7 +114,6 @@
 }
 
 const importToPersonalWorkspace = async (collections: HoppCollection[]) => {
-<<<<<<< HEAD
   if (
     platform.sync.collections.importToPersonalWorkspace &&
     currentUser.value
@@ -123,77 +122,11 @@
       collections,
       ReqType.Rest
     )
-=======
-  // If user is logged in, try to import to backend first
-  if (currentUser.value) {
-    try {
-      const transformedCollection = collections.map((collection) =>
-        transformCollectionForImport(collection)
-      )
-
-      const res = await importUserCollectionsFromJSON(
-        JSON.stringify(transformedCollection),
-        ReqType.Rest
-      )()
-
-      if (E.isRight(res)) {
-        // Backend import succeeded, now fetch and persist collections in store
-        const fetchResult = await fetchAndConvertUserCollections(ReqType.Rest)
-
-        if (E.isRight(fetchResult)) {
-          // Replace local collections with backend collections
-          setRESTCollections(fetchResult.right)
-        } else {
-          // Failed to fetch, append to local store as fallback
-          appendRESTCollections(collections)
-        }
-
-        return E.right({ success: true })
-      }
-      // Backend import failed, fall back to local storage
-      appendRESTCollections(collections)
-      return E.right({ success: true })
-    } catch {
-      // Backend import failed, fall back to local storage
-      appendRESTCollections(collections)
-      return E.right({ success: true })
-    }
-  } else {
-    // User not logged in, use local storage
-    appendRESTCollections(collections)
-    return E.right({ success: true })
->>>>>>> 77af5777
   }
   appendRESTCollections(collections)
   return E.right({ success: true })
 }
 
-<<<<<<< HEAD
-function translateToTeamCollectionFormat(x: HoppCollection) {
-  const folders: HoppCollection[] = (x.folders ?? []).map(
-    translateToTeamCollectionFormat
-  )
-
-  const data = {
-    auth: x.auth,
-    headers: x.headers,
-    variables: x.variables,
-    description: x.description,
-  }
-
-  const obj = {
-    ...x,
-    folders,
-    data,
-  }
-
-  if (x.id) obj.id = x.id
-
-  return obj
-}
-
-=======
->>>>>>> 77af5777
 const importToTeamsWorkspace = async (collections: HoppCollection[]) => {
   if (!hasTeamWriteAccess.value || !selectedTeamID.value) {
     return E.left({
