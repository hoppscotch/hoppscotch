export enum InfraConfigEnum {
  MAILER_SMTP_URL = 'MAILER_SMTP_URL',
  MAILER_ADDRESS_FROM = 'MAILER_ADDRESS_FROM',

  GOOGLE_CLIENT_ID = 'GOOGLE_CLIENT_ID',
  GOOGLE_CLIENT_SECRET = 'GOOGLE_CLIENT_SECRET',

  GITHUB_CLIENT_ID = 'GITHUB_CLIENT_ID',
  GITHUB_CLIENT_SECRET = 'GITHUB_CLIENT_SECRET',

  MICROSOFT_CLIENT_ID = 'MICROSOFT_CLIENT_ID',
  MICROSOFT_CLIENT_SECRET = 'MICROSOFT_CLIENT_SECRET',

  VITE_ALLOWED_AUTH_PROVIDERS = 'VITE_ALLOWED_AUTH_PROVIDERS',

<<<<<<< HEAD
  ALLOW_ANALYTICS_COLLECTION = 'ALLOW_ANALYTICS_COLLECTION',
  ANALYTICS_USER_ID = 'ANALYTICS_USER_ID',
=======
  IS_FIRST_TIME_INFRA_SETUP = 'IS_FIRST_TIME_INFRA_SETUP',
>>>>>>> ded27251
}

export enum InfraConfigEnumForClient {
  MAILER_SMTP_URL = 'MAILER_SMTP_URL',
  MAILER_ADDRESS_FROM = 'MAILER_ADDRESS_FROM',

  GOOGLE_CLIENT_ID = 'GOOGLE_CLIENT_ID',
  GOOGLE_CLIENT_SECRET = 'GOOGLE_CLIENT_SECRET',

  GITHUB_CLIENT_ID = 'GITHUB_CLIENT_ID',
  GITHUB_CLIENT_SECRET = 'GITHUB_CLIENT_SECRET',

  MICROSOFT_CLIENT_ID = 'MICROSOFT_CLIENT_ID',
  MICROSOFT_CLIENT_SECRET = 'MICROSOFT_CLIENT_SECRET',

<<<<<<< HEAD
  ALLOW_ANALYTICS_COLLECTION = 'ALLOW_ANALYTICS_COLLECTION',
=======
  IS_FIRST_TIME_INFRA_SETUP = 'IS_FIRST_TIME_INFRA_SETUP',
>>>>>>> ded27251
}<|MERGE_RESOLUTION|>--- conflicted
+++ resolved
@@ -13,12 +13,9 @@
 
   VITE_ALLOWED_AUTH_PROVIDERS = 'VITE_ALLOWED_AUTH_PROVIDERS',
 
-<<<<<<< HEAD
   ALLOW_ANALYTICS_COLLECTION = 'ALLOW_ANALYTICS_COLLECTION',
   ANALYTICS_USER_ID = 'ANALYTICS_USER_ID',
-=======
   IS_FIRST_TIME_INFRA_SETUP = 'IS_FIRST_TIME_INFRA_SETUP',
->>>>>>> ded27251
 }
 
 export enum InfraConfigEnumForClient {
@@ -34,9 +31,6 @@
   MICROSOFT_CLIENT_ID = 'MICROSOFT_CLIENT_ID',
   MICROSOFT_CLIENT_SECRET = 'MICROSOFT_CLIENT_SECRET',
 
-<<<<<<< HEAD
   ALLOW_ANALYTICS_COLLECTION = 'ALLOW_ANALYTICS_COLLECTION',
-=======
   IS_FIRST_TIME_INFRA_SETUP = 'IS_FIRST_TIME_INFRA_SETUP',
->>>>>>> ded27251
 }