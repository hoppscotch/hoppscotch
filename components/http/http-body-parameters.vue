<template>
  <div>
    <ul>
      <li>
        <div class="row-wrapper">
          <label for="reqParamList">{{ $t("request_body") }}</label>
          <div>
            <button
              class="icon"
              @click="clearContent('bodyParams', $event)"
              v-tooltip.bottom="$t('clear')"
            >
              <i class="material-icons">clear_all</i>
            </button>
          </div>
        </div>
      </li>
    </ul>
    <ul
      v-for="(param, index) in bodyParams"
      :key="index"
      class="border-b border-dashed divide-y md:divide-x border-brdColor divide-dashed divide-brdColor md:divide-y-0"
      :class="{ 'border-t': index == 0 }"
    >
      <li>
        <input
          :placeholder="`key ${index + 1}`"
          :name="`bparam ${index}`"
          :value="param.key"
          @change="
            $store.commit('setKeyBodyParams', {
              index,
              value: $event.target.value,
            })
          "
          @keyup.prevent="setRouteQueryState"
          autofocus
        />
      </li>
      <li>
        <input
          v-if="!requestBodyParamIsFile(index)"
          :placeholder="`value ${index + 1}`"
          :value="param.value"
          @change="
            // if input is form data, set value to be an array containing the value
            // only
            $store.commit('setValueBodyParams', {
              index,
              value:
                contentType !== 'multipart/form-data' ? $event.target.value : [$event.target.value],
            })
          "
          @keyup.prevent="setRouteQueryState"
        />
        <div v-else class="file-chips-container">
          <deletable-chip 
            class="file-chip"
            v-for="(file, i) in Array.from(bodyParams[index].value)" 
            :key="`body-param=${index}-file-${i}`"
          >
            {{ file.name }}
          </deletable-chip>
        </div>
      </li>
      <div>
        <li>
          <button
            class="icon"
            @click="
              $store.commit('setActiveBodyParams', {
                index,
                value: param.hasOwnProperty('active') ? !param.active : false,
              })
            "
            v-tooltip.bottom="{
              content: param.hasOwnProperty('active')
                ? param.active
                  ? $t('turn_off')
                  : $t('turn_on')
                : $t('turn_off'),
            }"
          >
            <i class="material-icons">
              {{
                param.hasOwnProperty("active")
                  ? param.active
                    ? "check_box"
                    : "check_box_outline_blank"
                  : "check_box"
              }}
            </i>
          </button>
        </li>
      </div>
      <div v-if="contentType === 'multipart/form-data'">
        <li>
          <label for="attachment" class="p-0">
            <button class="icon" @click="$refs.attachment[index].click()">
              <i class="material-icons">attach_file</i>
            </button>
          </label>
          <input
            ref="attachment"
            name="attachment"
            type="file"
            @change="setRequestAttachment($event, index)"
            multiple
          />
        </li>
      </div>
      <div>
        <li>
          <button
            class="icon"
            @click="removeRequestBodyParam(index)"
            v-tooltip.bottom="$t('delete')"
          >
            <i class="material-icons">delete</i>
          </button>
        </li>
      </div>
    </ul>
    <ul>
      <li>
        <button class="icon" @click="addRequestBodyParam" name="addrequest">
          <i class="material-icons">add</i>
          <span>{{ $t("add_new") }}</span>
        </button>
      </li>
    </ul>
  </div>
</template>

<style scoped lang="scss">
$fileChipMargin: 4px;
$fileChipsContainerMaxHeight: 56px;

.file-chips-container {
  display: flex;
  flex-wrap: wrap;
  overflow-y: scroll;
  max-height: $fileChipsContainerMaxHeight;
}
.file-chip {
  margin: $fileChipMargin;
}
</style>

<script>
import deletableChip from '../ui/deletable-chip.vue'
export default {
  components: { deletableChip },
  props: {
    bodyParams: { type: Array, default: () => [] },
  },
  methods: {
    clearContent(bodyParams, $event) {
      this.$emit("clear-content", bodyParams, $event)
    },
    setRouteQueryState() {
      this.$emit("set-route-query-state")
    },
    removeRequestBodyParam(index) {
      this.$emit("remove-request-body-param", index)
    },
    addRequestBodyParam() {
      this.$emit("add-request-body-param")
    },
    setRequestAttachment(event, index) {
      const { files } = event.target
      this.$emit("set-request-attachment", files)
      this.$store.commit("setValueBodyParams", {
        index,
        value: files,
      })
    },
<<<<<<< HEAD
    requestBodyParamIsFile(index) {
      const bodyParamValue = this.bodyParams?.[index]?.value
      const isFile = bodyParamValue instanceof FileList
      return isFile
    }
=======
>>>>>>> f14c286d
  },
  computed: {
    contentType() {
      return this.$store.state.request.contentType
    },
  },
}
</script><|MERGE_RESOLUTION|>--- conflicted
+++ resolved
@@ -175,14 +175,11 @@
         value: files,
       })
     },
-<<<<<<< HEAD
     requestBodyParamIsFile(index) {
       const bodyParamValue = this.bodyParams?.[index]?.value
       const isFile = bodyParamValue instanceof FileList
       return isFile
     }
-=======
->>>>>>> f14c286d
   },
   computed: {
     contentType() {
