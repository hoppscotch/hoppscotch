--- conflicted
+++ resolved
@@ -68,12 +68,7 @@
     - [GitHub Sponsors](#github-sponsors)
     - [Open Collective](#open-collective)
   - [Code Contributors](#code-contributors)
-<<<<<<< HEAD
 - [**License**](#license)
-- [**Badges**](#badges)
-=======
-- [License](#license)
->>>>>>> 4fded3ad
 
 ---
 
