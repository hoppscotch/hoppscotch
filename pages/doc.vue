<template>
  <div class="page">
    <div class="content">
      <div class="sticky-inner inner-left">
        <pw-section class="blue" :label="$t('import')" ref="import">
          <ul>
            <li>
              <p class="info">
                {{ $t("generate_docs_message") }}
              </p>
            </li>
          </ul>
          <ul>
            <li>
              <div class="flex-wrap">
                <label for="collectionUpload">
                  <button
                    class="icon"
                    @click="$refs.collectionUpload.click()"
                    v-tooltip="$t('json')"
                  >
                    <folderIcon class="material-icons" />
                    <span>{{ $t("import_collections") }}</span>
                  </button>
                </label>
                <input
                  ref="collectionUpload"
                  name="collectionUpload"
                  type="file"
                  @change="uploadCollection"
                />
                <div>
                  <button
                    class="icon"
                    @click="collectionJSON = '[]'"
                    v-tooltip.bottom="$t('clear')"
                  >
                    <i class="material-icons">clear_all</i>
                  </button>
                </div>
              </div>
            </li>
          </ul>
          <ul>
            <li>
              <ace-editor
                v-model="collectionJSON"
                :lang="'json'"
                :lint="false"
                :options="{
                  maxLines: '16',
                  minLines: '8',
                  fontSize: '16px',
                  autoScrollEditorIntoView: true,
                  showPrintMargin: false,
                  useWorker: false,
                }"
              />
            </li>
          </ul>
          <ul>
            <li>
              <button class="icon" @click="getDoc">
                <i class="material-icons">topic</i>
                <span>{{ $t("generate_docs") }}</span>
              </button>
            </li>
          </ul>
        </pw-section>
        <collections @use-collection="useSelectedCollection($event)" :doc="true" />
      </div>

      <aside class="page-columns inner-right">
        <pw-section class="green" label="Documentation" ref="documentation">
          <p v-if="this.items.length === 0" class="info">
            {{ $t("generate_docs_first") }}
          </p>
          <div>
            <span class="collection" v-for="(collection, index) in this.items" :key="index">
<<<<<<< HEAD
              <a :href="`#${collection.name}`">
                <h2 :id="collection.name">
                  <i class="material-icons">folder</i>
                  {{ collection.name || $t("none") }}
                </h2>
              </a>
=======
              <h2>
                <folderIcon class="material-icons" />
                {{ collection.name || $t("none") }}
              </h2>
>>>>>>> ba108fe2
              <span class="folder" v-for="(folder, index) in collection.folders" :key="index">
                <h3>
                  <i class="material-icons">folder_open</i>
                  {{ folder.name || $t("none") }}
                </h3>
                <span class="request" v-for="(request, index) in folder.requests" :key="index">
                  <h4>
                    <i class="material-icons">insert_drive_file</i>
                    {{ request.name || $t("none") }}
                  </h4>
                  <p class="doc-desc" v-if="request.url">
                    <span>
                      {{ $t("url") }}: <code>{{ request.url || $t("none") }}</code>
                    </span>
                  </p>
                  <p class="doc-desc" v-if="request.path">
                    <span>
                      {{ $t("path") }}:
                      <code>{{ request.path || $t("none") }}</code>
                    </span>
                  </p>
                  <p class="doc-desc" v-if="request.method">
                    <span>
                      {{ $t("method") }}:
                      <code>{{ request.method || $t("none") }}</code>
                    </span>
                  </p>
                  <p class="doc-desc" v-if="request.auth">
                    <span>
                      {{ $t("authentication") }}:
                      <code>{{ request.auth || $t("none") }}</code>
                    </span>
                  </p>
                  <p class="doc-desc" v-if="request.httpUser">
                    <span>
                      {{ $t("username") }}:
                      <code>{{ request.httpUser || $t("none") }}</code>
                    </span>
                  </p>
                  <p class="doc-desc" v-if="request.httpPassword">
                    <span>
                      {{ $t("password") }}:
                      <code>{{ request.httpPassword || $t("none") }}</code>
                    </span>
                  </p>
                  <p class="doc-desc" v-if="request.bearerToken">
                    <span>
                      {{ $t("token") }}:
                      <code>{{ request.bearerToken || $t("none") }}</code>
                    </span>
                  </p>
                  <h4 v-if="request.headers.length > 0">{{ $t("headers") }}</h4>
                  <span v-if="request.headers">
                    <p v-for="header in request.headers" :key="header.key" class="doc-desc">
                      <span>
                        {{ header.key || $t("none") }}:
                        <code>{{ header.value || $t("none") }}</code>
                      </span>
                    </p>
                  </span>
                  <h4 v-if="request.params.length > 0">{{ $t("parameters") }}</h4>
                  <span v-if="request.params">
                    <p
                      v-for="parameter in request.params"
                      :key="parameter.key"
                      class="doc-desc params-item"
                    >
                      <span>
                        {{ parameter.key || $t("none") }}:
                        <code>{{ parameter.value || $t("none") }}</code>
                      </span>
                      <span>
                        description:
                        <code>{{ parameter.description || $t("none") }}</code>
                      </span>
                    </p>
                  </span>
                  <h4 v-if="request.bodyParams">{{ $t("payload") }}</h4>
                  <span v-if="request.bodyParams">
                    <p
                      v-for="payload in request.bodyParams"
                      :key="payload.key"
                      class="doc-desc params-item"
                    >
                      <span>
                        {{ payload.key || $t("none") }}:
                        <code>{{ payload.value || $t("none") }}</code>
                      </span>
                      <span>
                        description:
                        <code>{{ payload.description || $t("none") }}</code>
                      </span>
                    </p>
                  </span>
                  <p class="doc-desc" v-if="request.rawParams">
                    <span>
                      {{ $t("parameters") }}:
                      <code>{{ request.rawParams || $t("none") }}</code>
                    </span>
                  </p>
                  <p class="doc-desc" v-if="request.contentType">
                    <span>
                      {{ $t("content_type") }}:
                      <code>{{ request.contentType || $t("none") }}</code>
                    </span>
                  </p>
                  <p class="doc-desc" v-if="request.requestType">
                    <span>
                      {{ $t("request_type") }}:
                      <code>{{ request.requestType || $t("none") }}</code>
                    </span>
                  </p>
                </span>
              </span>
              <span
                class="request"
                v-for="(request, index) in collection.requests"
                :key="`request-${index}`"
              >
                <a :href="`#${request.name}`">
                  <h4 :id="request.name">
                    <i class="material-icons">insert_drive_file</i>
                    {{ request.name || $t("none") }}
                  </h4>
                </a>
                <p class="doc-desc" v-if="request.url">
                  <span>
                    {{ $t("url") }}: <code>{{ request.url || $t("none") }}</code>
                  </span>
                </p>
                <p class="doc-desc" v-if="request.path">
                  <span>
                    {{ $t("path") }}: <code>{{ request.path || $t("none") }}</code>
                  </span>
                </p>
                <p class="doc-desc" v-if="request.method">
                  <span>
                    {{ $t("method") }}:
                    <code>{{ request.method || $t("none") }}</code>
                  </span>
                </p>
                <p class="doc-desc" v-if="request.auth">
                  <span>
                    {{ $t("authentication") }}:
                    <code>{{ request.auth || $t("none") }}</code>
                  </span>
                </p>
                <p class="doc-desc" v-if="request.httpUser">
                  <span>
                    {{ $t("username") }}:
                    <code>{{ request.httpUser || $t("none") }}</code>
                  </span>
                </p>
                <p class="doc-desc" v-if="request.httpPassword">
                  <span>
                    {{ $t("password") }}:
                    <code>{{ request.httpPassword || $t("none") }}</code>
                  </span>
                </p>
                <p class="doc-desc" v-if="request.bearerToken">
                  <span>
                    {{ $t("token") }}:
                    <code>{{ request.bearerToken || $t("none") }}</code>
                  </span>
                </p>
                <h4 v-if="request.headers.length > 0">{{ $t("headers") }}</h4>
                <span v-if="request.headers">
                  <p v-for="header in request.headers" :key="header.key" class="doc-desc">
                    <span>
                      {{ header.key || $t("none") }}:
                      <code>{{ header.value || $t("none") }}</code>
                    </span>
                  </p>
                </span>
                <h4 v-if="request.params.length > 0">{{ $t("parameters") }}</h4>
                <span v-if="request.params">
                  <p
                    v-for="parameter in request.params"
                    :key="parameter.key"
                    class="doc-desc params-item"
                  >
                    <span>
                      {{ parameter.key || $t("none") }}:
                      <code>{{ parameter.value || $t("none") }}</code>
                    </span>
                    <span>
                      description:
                      <code>{{ parameter.description || $t("none") }}</code>
                    </span>
                  </p>
                </span>
                <h4 v-if="request.bodyParams">{{ $t("payload") }}</h4>
                <span v-if="request.bodyParams">
                  <p
                    v-for="payload in request.bodyParams"
                    :key="payload.key"
                    class="doc-desc params-item"
                  >
                    <span>
                      {{ payload.key || $t("none") }}:
                      <code>{{ payload.value || $t("none") }}</code>
                    </span>
                    <span>
                      description:
                      <code>{{ payload.description || $t("none") }}</code>
                    </span>
                  </p>
                </span>
                <p class="doc-desc" v-if="request.rawParams">
                  <span>
                    {{ $t("parameters") }}:
                    <code>{{ request.rawParams || $t("none") }}</code>
                  </span>
                </p>
                <p class="doc-desc" v-if="request.contentType">
                  <span>
                    {{ $t("content_type") }}:
                    <code>{{ request.contentType || $t("none") }}</code>
                  </span>
                </p>
                <p class="doc-desc" v-if="request.requestType">
                  <span>
                    {{ $t("request_type") }}:
                    <code>{{ request.requestType || $t("none") }}</code>
                  </span>
                </p>
              </span>
            </span>
          </div>
        </pw-section>
      </aside>
    </div>
  </div>
</template>

<style scoped lang="scss">
.collection,
.doc-desc,
.folder,
.request {
  display: flex;
  flex-flow: column;
  justify-content: center;
  flex: 1;
  padding: 0px 10px;

  .material-icons {
    margin-right: 4px;
  }
}

.folder {
  border-left: 1px solid var(--brd-color);
  margin: 8px 0 0;
}

.request {
  border: 1px solid var(--brd-color);
  border-radius: 8px;
  margin: 8px 0 0;

  h4 {
    margin: 8px 0 4px;
  }
}

.doc-desc {
  color: var(--fg-light-color);
  border-bottom: 1px dashed var(--brd-color);
  margin: 0;
  padding: 0 10px;

  &:last-child {
    border-bottom: none;
  }

  &.params-item {
    flex-direction: row;
    justify-content: flex-start;
    span {
      flex: 1;
    }
  }
}

.page-columns.inner-right {
  width: 100%;
}

code {
  word-break: break-word;
}

@media (max-width: 720px) {
  .doc-desc.params-item {
    flex-direction: column;
  }
}
</style>

<script>
import folderIcon from "~/static/icons/folder-24px.svg?inline"

export default {
  components: { folderIcon },
  data() {
    return {
      collectionJSON: "[]",
      items: [],
    }
  },
  methods: {
    uploadCollection() {
      this.rawInput = true
      let file = this.$refs.collectionUpload.files[0]
      if (file !== undefined && file !== null) {
        let reader = new FileReader()
        reader.onload = ({ target }) => {
          this.collectionJSON = target.result
        }
        reader.readAsText(file)
        this.$toast.info(this.$t("file_imported"), {
          icon: "attach_file",
        })
      } else {
        this.$toast.error(this.$t("choose_file"), {
          icon: "attach_file",
        })
      }
      this.$refs.collectionUpload.value = ""
    },

    getDoc() {
      try {
        this.items = JSON.parse(this.collectionJSON)
        this.$toast.clear()
        this.$toast.info(this.$t("docs_generated"), {
          icon: "book",
        })
      } catch (e) {
        this.$toast.error(e, {
          icon: "code",
        })
      }
    },

    useSelectedCollection(collection) {
      let importCollection = `[${JSON.stringify(collection, null, 2)}]`
      this.collectionJSON = JSON.stringify(JSON.parse(importCollection), null, 2)
    },
  },
  head() {
    return {
      title: `Documentation • ${this.$store.state.name}`,
    }
  },
}
</script><|MERGE_RESOLUTION|>--- conflicted
+++ resolved
@@ -77,19 +77,12 @@
           </p>
           <div>
             <span class="collection" v-for="(collection, index) in this.items" :key="index">
-<<<<<<< HEAD
               <a :href="`#${collection.name}`">
                 <h2 :id="collection.name">
-                  <i class="material-icons">folder</i>
+                  <folderIcon class="material-icons" />
                   {{ collection.name || $t("none") }}
                 </h2>
               </a>
-=======
-              <h2>
-                <folderIcon class="material-icons" />
-                {{ collection.name || $t("none") }}
-              </h2>
->>>>>>> ba108fe2
               <span class="folder" v-for="(folder, index) in collection.folders" :key="index">
                 <h3>
                   <i class="material-icons">folder_open</i>
