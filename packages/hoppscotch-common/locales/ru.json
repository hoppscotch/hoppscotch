{
  "action": {
    "autoscroll": "Автоскрол",
    "cancel": "Отменить",
    "choose_file": "Выберите файл",
    "clear": "Очистить",
    "clear_all": "Очистить все",
    "clear_history": "Очистить всю историю",
    "close": "Закрыть",
    "connect": "Подключиться",
    "connecting": "Соединение...",
    "copy": "Скопировать",
    "delete": "Удалить",
    "disconnect": "Отключиться",
    "dismiss": "Скрыть",
    "dont_save": "Не сохранять",
    "download_file": "Скачать файл",
    "drag_to_reorder": "Перетягивайте для сортировки",
    "duplicate": "Дублировать",
    "edit": "Редактировать",
    "filter": "Фильтр",
    "go_back": "Вернуться",
    "go_forward": "Вперёд",
    "group_by": "Сгруппировать по",
    "label": "Название",
    "learn_more": "Узнать больше",
    "less": "Меньше",
    "more": "Больше",
    "new": "Создать новый",
    "no": "Нет",
    "open_workspace": "Открыть пространство",
    "paste": "Вставить",
    "prettify": "Форматировать",
    "remove": "Удалить",
    "rename": "Переименовать",
    "restore": "Восстановить",
    "save": "Сохранить",
    "scroll_to_bottom": "Вниз",
    "scroll_to_top": "Вверх",
    "search": "Поиск",
    "send": "Отправить",
    "start": "Начать",
    "starting": "Запускаю",
    "stop": "Стоп",
    "to_close": "что бы закрыть",
    "to_navigate": "для навигации",
    "to_select": "выборать",
    "turn_off": "Выключить",
    "turn_on": "Включить",
    "undo": "Отменить",
    "yes": "Да"
  },
  "add": {
    "new": "Добавить новое",
    "star": "Добавить в избранное"
  },
  "app": {
    "chat_with_us": "Связаться с нами",
    "contact_us": "Свяжитесь с нами",
    "copy": "Копировать",
    "copy_user_id": "Копировать токен пользователя",
    "developer_option": "Настройки разработчика",
    "developer_option_description": "Инструмент разработчика помогает обслуживить и развивить Hoppscotch",
    "discord": "Discord",
    "documentation": "Документация",
    "github": "GitHub",
    "help": "Справка, отзывы и документация",
    "home": "Дом",
    "invite": "Пригласить",
    "invite_description": "В Hoppscotch мы разработали простой и интуитивно понятный интерфейс для создания и управления вашими API. Hoppscotch - это инструмент, который помогает создавать, тестировать, документировать и делиться своими API.",
    "invite_your_friends": "Пригласить своих друзей",
    "join_discord_community": "Присоединяйтесь к нашему сообществу Discord",
    "keyboard_shortcuts": "Горячие клавиши",
    "name": "Hoppscotch",
    "new_version_found": "Найдена новая версия. Перезагрузите для обновления.",
    "options": "Настройки",
    "proxy_privacy_policy": "Политика конфиденциальности прокси",
    "reload": "Перезагрузить",
    "search": "Поиск",
    "share": "Поделиться",
    "shortcuts": "Ярлыки",
    "social_description": "Подписывайся на наши соц. сети и оставайся всегда в курсе последних новостей, обновлений и релизов.",
    "social_links": "Социальные сети",
    "spotlight": "Прожектор",
    "status": "Статус",
    "status_description": "Проверить состояние сайта",
    "terms_and_privacy": "Условия и конфиденциальность",
    "twitter": "Twitter",
    "type_a_command_search": "Введите команду или выполните поиск…",
    "we_use_cookies": "Мы используем куки",
    "whats_new": "Что нового?",
    "wiki": "Вики"
  },
  "auth": {
    "account_exists": "Учетная запись существует с разными учетными данными - войдите, чтобы связать обе учетные записи",
    "all_sign_in_options": "Все варианты входа",
    "continue_with_email": "Продолжить с электронной почтой",
    "continue_with_github": "Продолжить с GitHub",
    "continue_with_google": "Продолжить с Google",
<<<<<<< HEAD
    "continue_with_microsoft": "Continue with Microsoft",
    "continue_with_oidc": "Продолжить с OIDC",
=======
    "continue_with_microsoft": "Продолжить с Microsoft",
>>>>>>> 65884293
    "email": "Электронное письмо",
    "logged_out": "Вышли из",
    "login": "Авторизоваться",
    "login_success": "Успешный вход в систему",
    "login_to_hoppscotch": "Войти в Hoppscotch",
    "logout": "Выйти",
    "re_enter_email": "Введите адрес электронной почты еще раз",
    "send_magic_link": "Отправить волшебную ссылку",
    "sync": "Синхронизировать",
    "we_sent_magic_link": "Мы отправили вам волшебную ссылку!",
    "we_sent_magic_link_description": "Проверьте свой почтовый ящик - мы отправили письмо на адрес {email}. Он содержит волшебную ссылку, по которой вы авторизуетесь."
  },
  "authorization": {
    "generate_token": "Сгенерировать токен",
    "include_in_url": "Добавить в URL",
    "learn": "Узнать больше",
    "pass_key_by": "Pass by",
    "password": "Пароль",
    "token": "Токен",
    "type": "Метод авторизации",
    "username": "Имя пользователя"
  },
  "collection": {
    "created": "Коллекция создана",
    "different_parent": "Нельзя сортировать коллекцию с разной родительской коллекцией",
    "edit": "Редактировать коллекцию",
    "invalid_name": "Укажите допустимое название коллекции",
    "invalid_root_move": "Коллекция уже в корне",
    "moved": "Перемещено успешно",
    "my_collections": "Мои коллекции",
    "name": "Новая коллекция",
    "name_length_insufficient": "Имя коллекции должно иметь 3 или более символов",
    "new": "Создать коллекцию",
    "order_changed": "Порядок коллекции обновлён",
    "renamed": "Коллекция переименована",
    "request_in_use": "Запрос обрабатывается",
    "save_as": "Сохранить как",
    "save_to_collection": "Сохранить в коллекцию",
    "select": "Выбрать коллекцию",
    "select_location": "Выберите местоположение",
    "select_team": "Выберите команду",
    "team_collections": "Коллекции команд"
  },
  "confirm": {
    "close_unsaved_tab": "Вы уверены что хотите закрыть эту вкладку?",
    "close_unsaved_tabs": "ВЫ уверены что хотите закрыть все эти вкладки? Несохранённые данные {count} вкладок будут утеряны.",
    "exit_team": "Вы точно хотите покинуть эту команду?",
    "logout": "Вы действительно хотите выйти?",
    "remove_collection": "Вы уверены, что хотите навсегда удалить эту коллекцию?",
    "remove_environment": "Вы действительно хотите удалить эту среду без возможности восстановления?",
    "remove_folder": "Вы уверены, что хотите навсегда удалить эту папку?",
    "remove_history": "Вы уверены, что хотите навсегда удалить всю историю?",
    "remove_request": "Вы уверены, что хотите навсегда удалить этот запрос?",
    "remove_team": "Вы уверены, что хотите удалить эту команду?",
    "remove_telemetry": "Вы действительно хотите отказаться от телеметрии?",
    "request_change": "Вы уверены что хотите сбросить текущий запрос, все не сохранённые данные будт утеряны?",
    "save_unsaved_tab": "Вы хотите сохранить изменения в этой вкладке?",
    "sync": "Вы уверены, что хотите синхронизировать это рабочее пространство?"
  },
  "context_menu": {
    "add_parameters": "Add to parameters",
    "open_request_in_new_tab": "Open request in new tab",
    "set_environment_variable": "Set as variable"
  },
  "count": {
    "header": "Заголовок {count}",
    "message": "Тело {count}",
    "parameter": "Параметр {count}",
    "protocol": "Протокол {count}",
    "value": "Значение {count}",
    "variable": "Переменная {count}"
  },
  "documentation": {
    "generate": "Создать документацию",
    "generate_message": "Импортируйте любую коллекцию Hoppscotch для создания документации API на ходу."
  },
  "empty": {
    "authorization": "Этот запрос не использует авторизацию",
    "body": "У этого запроса нет тела",
    "collection": "Коллекция пуста",
    "collections": "Коллекции пустые",
    "documentation": "Подключите GraphQL endpoint, чтобы увидеть документацию.",
    "endpoint": "Endpoint не может быть пустым",
    "environments": "Окружения пусты",
    "folder": "Папка пуста",
    "headers": "У этого запроса нет заголовков",
    "history": "История пуста",
    "invites": "Вы еще никого не приглашали",
    "members": "В этой команде еще нет участников",
    "parameters": "Этот запрос не имеет параметров",
    "pending_invites": "Пока что нет ожидающих заявок на вступление в команду",
    "profile": "Войдите, чтобы просмотреть свой профиль",
    "protocols": "Протоколы пустые",
    "schema": "Подключиться к конечной точке GraphQL",
    "shortcodes": "Нет коротких ссылок",
    "subscription": "Нет подписок",
    "team_name": "Название команды пусто",
    "teams": "Команды пустые",
    "tests": "Для этого запроса нет тестов"
  },
  "environment": {
    "add_to_global": "Добавить в глобальное окружение",
    "added": "Окружение добавлено",
    "create_new": "Создать новое окружение",
    "created": "Окружение создано",
    "deleted": "Окружение удалено",
    "duplicated": "Environment duplicated",
    "edit": "Редактировать окружение",
    "empty_variables": "No variables",
    "global": "Global",
    "global_variables": "Global variables",
    "invalid_name": "Укажите допустимое имя для окружения",
    "list": "Environment variables",
    "my_environments": "Мои окружения",
    "name": "Name",
    "nested_overflow": "максимальный уровень вложения переменных окружения - 10",
    "new": "Новая среда",
    "no_active_environment": "No active environment",
    "no_environment": "Нет окружения",
    "no_environment_description": "Не выбрано окружение, выберите что делать с переменными.",
    "quick_peek": "Environment Quick Peek",
    "replace_with_variable": "Replace with variable",
    "scope": "Scope",
    "select": "Выберите среду",
    "set": "Set environment",
    "set_as_environment": "Set as environment",
    "team_environments": "Окружения команды",
    "title": "Окружения",
    "updated": "Окружение обновлено",
    "value": "Value",
    "variable": "Variable",
    "variable_list": "Список переменных"
  },
  "error": {
    "browser_support_sse": "Похоже, в этом браузере нет поддержки событий, отправленных сервером.",
    "check_console_details": "Подробности смотрите в журнале консоли.",
    "curl_invalid_format": "cURL неправильно отформатирован",
    "danger_zone": "Опасная зона",
    "delete_account": "Вы являетесь владельцем этой команды:",
    "delete_account_description": "Прежде чем удалить аккаунт вам необходимо либо назначить владельцом другого пользователя, либо удалить команды в которых вы являетесь владельцем.",
    "empty_req_name": "Пустое имя запроса",
    "f12_details": "(F12 для подробностей)",
    "gql_prettify_invalid_query": "Не удалось определить недопустимый запрос, устранить синтаксические ошибки запроса и повторить попытку.",
    "incomplete_config_urls": "Не заполнены URL конфигурации",
    "incorrect_email": "Не корректный Email",
    "invalid_link": "Не корректная ссылка",
    "invalid_link_description": "Ссылка, по которой вы перешли, - недействительна, либо срок ее действия истек.",
    "json_parsing_failed": "Не корректный JSON",
    "json_prettify_invalid_body": "Не удалось определить недопустимое тело, устранить синтаксические ошибки json и повторить попытку.",
    "network_error": "Похоже, возникла проблема с соединением. Попробуйте еще раз.",
    "network_fail": "Не удалось отправить запрос",
    "no_duration": "Без продолжительности",
    "no_results_found": "Совпадения не найдены",
    "page_not_found": "Эта страница не найдена",
    "proxy_error": "Proxy error",
    "script_fail": "Не удалось выполнить сценарий предварительного запроса",
    "something_went_wrong": "Что-то пошло не так",
    "test_script_fail": "Не удалось выполнить тестирование запроса"
  },
  "export": {
    "as_json": "Экспорт как JSON",
    "create_secret_gist": "Создать секретный Gist",
    "gist_created": "Gist создан",
    "require_github": "Войдите через GitHub, чтобы создать секретную суть",
    "title": "Экспорт"
  },
  "filter": {
    "all": "Все",
    "none": "Не указано",
    "starred": "Отмечено"
  },
  "folder": {
    "created": "Папка создана",
    "edit": "Редактировать папку",
    "invalid_name": "Укажите имя для папки",
    "name_length_insufficient": "Имя папки должно содержать 3 или более символов",
    "new": "Новая папка",
    "renamed": "Папка переименована"
  },
  "graphql": {
    "connection_switch_confirm": "Вы желаете соединиться с последним GraphQL сервером?",
    "connection_switch_new_url": "Смена вкладки разорвёт текущее GraphQL соединение. Новый URL соединения будет",
    "connection_switch_url": "Вы присоединились к GraphQL, URL соединения",
    "mutations": "Мутации",
    "schema": "Схема",
    "subscriptions": "Подписки",
    "switch_connection": "Изменить соединение"
  },
  "group": {
    "time": "Время",
    "url": "URL"
  },
  "header": {
    "install_pwa": "Установить приложение",
    "login": "Авторизоваться",
    "save_workspace": "Сохранить мою рабочую область"
  },
  "helpers": {
    "authorization": "Заголовок авторизации будет автоматически сгенерирован при отправке запроса.",
    "generate_documentation_first": "Сначала создайте документацию",
    "network_fail": "Невозможно достичь конечной точки API. Проверьте подключение к сети и попробуйте еще раз.",
    "offline": "Кажется, вы не в сети. Данные в этой рабочей области могут быть устаревшими.",
    "offline_short": "Кажется, вы не в сети.",
    "post_request_tests": "Сценарии тестирования написаны на JavaScript и запускаются после получения ответа.",
    "pre_request_script": "Скрипты предварительного запроса написаны на JavaScript и запускаются перед отправкой запроса.",
    "script_fail": "Похоже, в скрипте предварительного запроса есть сбой. Проверьте ошибку ниже и исправьте скрипт соответствующим образом.",
    "test_script_fail": "Похоже, что скрипт тестирования содержит ошибку. Пожалуйста исправьте её и попробуйте снова",
    "tests": "Напишите тестовый сценарий для автоматизации отладки."
  },
  "hide": {
    "collection": "Свернуть панель соединения",
    "more": "Скрыть больше",
    "preview": "Скрыть предварительный просмотр",
    "sidebar": "Скрыть боковую панель"
  },
  "import": {
    "collections": "Импортировать коллекции",
    "curl": "Импортировать cURL",
    "failed": "Ошибка импорта",
    "from_gist": "Импорт из Gist",
    "from_gist_description": "Импортировать через Gist URL",
    "from_insomnia": "Импортировать с Insomnia",
    "from_insomnia_description": "Импортировать из коллекции Insomnia",
    "from_json": "Импортировать из Hoppscotch",
    "from_json_description": "Импортировать из файла коллекции Hoppscotch",
    "from_my_collections": "Импортировать из моих коллекций",
    "from_my_collections_description": "Импортировать коллекции из моего файла",
    "from_openapi": "Импортировать из OpenAPI",
    "from_openapi_description": "Импортировать из OpenAPI файла описания API (YML/JSON)",
    "from_postman": "Импортировать из Postman",
    "from_postman_description": "Импортировать из коллекции Postman",
    "from_url": "Импортировать из URL",
    "gist_url": "Введите URL-адрес Gist",
    "import_from_url_invalid_fetch": "Не удалить получить данные по этому URL",
    "import_from_url_invalid_file_format": "Ошибка при импорте коллекций",
    "import_from_url_invalid_type": "Неподдерживаемый тип. Поддерживаемые типы: 'hoppscotch', 'openapi', 'postman', 'insomnia'",
    "import_from_url_success": "Коллекция импортирована",
    "json_description": "Импортировать из коллекции Hoppscotch",
    "title": "Импортировать"
  },
  "inspections": {
    "description": "Inspect possible errors",
    "environment": {
      "add_environment": "Add to Environment",
      "not_found": "Environment variable “{environment}” not found."
    },
    "header": {
      "cookie": "The browser doesn't allow Hoppscotch to set the Cookie Header. While we're working on the Hoppscotch Desktop App (coming soon), please use the Authorization Header instead."
    },
    "response": {
      "401_error": "Please check your authentication credentials.",
      "404_error": "Please check your request URL and method type.",
      "cors_error": "Please check your Cross-Origin Resource Sharing configuration.",
      "default_error": "Please check your request.",
      "network_error": "Please check your network connection."
    },
    "title": "Inspector",
    "url": {
      "extension_not_installed": "Extension not installed.",
      "extension_unknown_origin": "Make sure you've added the API endpoint's origin to the Hoppscotch Browser Extension list.",
      "extention_enable_action": "Enable Browser Extension",
      "extention_not_enabled": "Extension not enabled."
    }
  },
  "layout": {
    "collapse_collection": "Свернуть или развернуть коллекции",
    "collapse_sidebar": "Свернуть или развернуть боковую панель",
    "column": "Вертикальная развёртка",
    "name": "Развёртка",
    "row": "Горизонтальная развертка"
  },
  "modal": {
    "close_unsaved_tab": "У вас есть не сохранённые изменения",
    "collections": "Коллекции",
    "confirm": "Подтверждать",
    "edit_request": "Изменить запрос",
    "import_export": "Импорт Экспорт"
  },
  "mqtt": {
    "already_subscribed": "Вы уже подписаны на этот топик",
    "clean_session": "Очистить сессию",
    "clear_input": "Очистить ввод",
    "clear_input_on_send": "Очистить ввод перед отправкой",
    "client_id": "Client ID",
    "color": "Выбрать цвет",
    "communication": "Коммуникация",
    "connection_config": "Конфигурация соединения",
    "connection_not_authorized": "Это соединение MQTT не использует какую-либо авторизацию.",
    "invalid_topic": "Пожалуйста выберите topic для подписки",
    "keep_alive": "Поддерживать соединение",
    "log": "Лог",
    "lw_message": "Last-Will Message",
    "lw_qos": "Last-Will QoS",
    "lw_retain": "Last-Will Retain",
    "lw_topic": "Last-Will Topic",
    "message": "Сообщение",
    "new": "Новая подписка",
    "not_connected": "Пожалуйста, сначала запустите MQTT соединение.",
    "publish": "Публиковать",
    "qos": "QoS",
    "ssl": "SSL",
    "subscribe": "Подписаться",
    "topic": "Тема",
    "topic_name": "Название темы",
    "topic_title": "Опубликовать / подписаться на тему",
    "unsubscribe": "Отписаться от рассылки",
    "url": "URL"
  },
  "navigation": {
    "doc": "Документы",
    "graphql": "GraphQL",
    "profile": "Профиль",
    "realtime": "В реальном времени",
    "rest": "REST",
    "settings": "Настройки"
  },
  "preRequest": {
    "javascript_code": "Код JavaScript",
    "learn": "Читать документацию",
    "script": "Предворительный скрипт запроса",
    "snippets": "Готовый код"
  },
  "profile": {
    "app_settings": "Настройки приложения",
    "default_hopp_displayname": "Безымянный",
    "editor": "Редактор",
    "editor_description": "Редакторы могут добавлять, редактировать, а так же удалять запросы.",
    "email_verification_mail": "На вашу электронную почту отправлено письмо для подтверждения. Перейдите по ссылке из письма, чтобы подтвердить свой электронный адрес.",
    "no_permission": "У Вас недостаточно прав, чтобы выполнить это действие.",
    "owner": "Владелец",
    "owner_description": "Владелец может добавлять, редактировать, и удалять запросы, коллекии, а так же участников.",
    "roles": "Роли",
    "roles_description": "Роли позволяют настраивать доступ конкретным людям к публичным коллекциям.",
    "updated": "Профиль обновлен",
    "viewer": "Зритель",
    "viewer_description": "Зрительно могут только просматривать и использовать запросы."
  },
  "remove": {
    "star": "Удалить звезду"
  },
  "request": {
    "added": "Запрос добавлен",
    "authorization": "Авторизация",
    "body": "Тело запроса",
    "choose_language": "Выберите язык",
    "content_type": "Тип содержимого",
    "content_type_titles": {
      "others": "Другие",
      "structured": "Структурированный",
      "text": "Текст"
    },
    "copy_link": "Копировать ссылку",
    "different_collection": "Нельзя изменять порядок запросов из разных коллекций",
    "duplicated": "Запрос скопирован",
    "duration": "Продолжительность",
    "enter_curl": "Введите cURL",
    "generate_code": "Сгенерировать код",
    "generated_code": "Сгенерированный код",
    "header_list": "Список заголовков",
    "invalid_name": "Укажите имя для запроса",
    "method": "Методика",
    "moved": "Запрос перемещён",
    "name": "Имя запроса",
    "new": "Новый запрос",
    "order_changed": "Порядок запроса изменён",
    "override": "Переопределить",
    "override_help": "Установить <kbd>Content-Type</kbd> в Заголовках",
    "overriden": "Переопределено",
    "parameter_list": "Параметры запроса",
    "parameters": "Параметры",
    "path": "Путь",
    "payload": "Полезная нагрузка",
    "query": "Запрос",
    "raw_body": "Необработанное тело запроса",
    "rename": "Rename Request",
    "renamed": "Запрос переименован",
    "run": "Запустить",
    "save": "Сохранить",
    "save_as": "Сохранить как",
    "saved": "Запрос сохранен",
    "share": "Делиться",
    "share_description": "Поделиться Hoppscotch с друзьями",
    "stop": "Stop",
    "title": "Запрос",
    "type": "Тип запроса",
    "url": "URL",
    "variables": "Переменные",
    "view_my_links": "Посмотреть мои ссылки"
  },
  "response": {
    "audio": "Аудио",
    "body": "Тело ответа",
    "filter_response_body": "Отфильтровать ответ в формате JSON (используется синтаксис JSONPath)",
    "headers": "Заголовки",
    "html": "HTML",
    "image": "Изображение",
    "json": "JSON",
    "pdf": "PDF",
    "preview_html": "Предварительный просмотр HTML",
    "raw": "Необработанное",
    "size": "Размер",
    "status": "Статус",
    "time": "Время",
    "title": "Ответ",
    "video": "Видео",
    "waiting_for_connection": "Ожидание соединения",
    "xml": "XML"
  },
  "settings": {
    "accent_color": "Основной цвет",
    "account": "Счет",
    "account_deleted": "Ваш аккаунт был удалён",
    "account_description": "Настройте параметры своей учетной записи.",
    "account_email_description": "Ваш основной адрес электронной почты.",
    "account_name_description": "Это ваше отображаемое имя.",
    "background": "Задний фон",
    "black_mode": "Темная тема",
    "choose_language": "Выберите язык",
    "dark_mode": "Темный",
    "delete_account": "Удалить аккаунт",
    "delete_account_description": "Удаление аккаунта нельзя отменить",
    "expand_navigation": "Раскрыть панель навигации",
    "experiments": "Эксперименты",
    "experiments_notice": "Это набор экспериментов, над которыми мы работаем, которые могут оказаться полезными, интересными, и тем, и другим, или ни тем, ни другим. Они не окончательные и могут быть нестабильными, поэтому, если произойдет что-то слишком странное, не паникуйте. Просто выключи эту чертову штуку. Шутки в сторону,",
    "extension_ver_not_reported": "Не сообщается",
    "extension_version": "Версия расширения",
    "extensions": "Расширения",
    "extensions_use_toggle": "Используйте расширение браузера для отправки запросов (если есть)",
    "follow": "Follow Us",
    "interceptor": "Перехватчик",
    "interceptor_description": "Промежуточное ПО между приложением и API.",
    "language": "Язык",
    "light_mode": "Свет",
    "official_proxy_hosting": "Официальный прокси-сервер размещен на Hoppscotch.",
    "profile": "Профиль",
    "profile_description": "Обновить настройки профиля",
    "profile_email": "Адрес электронной почты",
    "profile_name": "Имя учетной записи",
    "proxy": "Прокси",
    "proxy_url": "URL прокси",
    "proxy_use_toggle": "Используйте промежуточное ПО прокси для отправки запросов",
    "read_the": "Прочтите",
    "reset_default": "Восстановление значений по умолчанию",
    "short_codes": "Короткие ссылки",
    "short_codes_description": "Короткие ссылки, созданные вами",
    "sidebar_on_left": "Панель слева",
    "sync": "Синхронизировать",
    "sync_collections": "Коллекции",
    "sync_description": "Эти настройки синхронизируются с облаком.",
    "sync_environments": "Среды",
    "sync_history": "История",
    "system_mode": "Система",
    "telemetry": "Телеметрия",
    "telemetry_helps_us": "Телеметрия помогает нам персонализировать наши операции и предоставлять вам лучший опыт.",
    "theme": "Тема",
    "theme_description": "Настройте тему своего приложения.",
    "use_experimental_url_bar": "Использовать экспериментальную строку URL с выделением среды",
    "user": "Пользователь",
    "verified_email": "Проверенный Email",
    "verify_email": "Подтвердить Email"
  },
  "shortcodes": {
    "actions": "Действия",
    "created_on": "Создано",
    "deleted": "Удалёна",
    "method": "Метод",
    "not_found": "Короткая ссылка не найдена",
    "short_code": "Короткая ссылка",
    "url": "URL"
  },
  "shortcut": {
    "general": {
      "close_current_menu": "Закрыть текущее меню",
      "command_menu": "Меню поиска и команд",
      "help_menu": "Меню помощи",
      "show_all": "Горячие клавиши",
      "title": "Общий"
    },
    "miscellaneous": {
      "invite": "Пригласите людей в Hoppscotch",
      "title": "Разное"
    },
    "navigation": {
      "back": "Вернуться на предыдущую страницу",
      "documentation": "Перейти на страницу документации",
      "forward": "Перейти на следующую страницу",
      "graphql": "Перейти на страницу GraphQL",
      "profile": "Перейти к профилю",
      "realtime": "Перейти на страницу в реальном времени",
      "rest": "Перейти на страницу REST",
      "settings": "Перейти на страницу настроек",
      "title": "Навигация"
    },
    "others": {
      "prettify": "Prettify Editor's Content",
      "title": "Others"
    },
    "request": {
      "copy_request_link": "Копировать ссылку на запрос",
      "delete_method": "Выберите метод DELETE",
      "get_method": "Выберите метод GET",
      "head_method": "Выберите метод HEAD",
      "import_curl": "Import cURL",
      "method": "Методика",
      "next_method": "Выберите следующий метод",
      "post_method": "Выберите метод POST",
      "previous_method": "Выбрать предыдущий метод",
      "put_method": "Выберите метод PUT",
      "rename": "Rename Request",
      "reset_request": "Сбросить запрос",
      "save_request": "Сохарнить запрос",
      "save_to_collections": "Сохранить в коллекции",
      "send_request": "Послать запрос",
      "show_code": "Generate code snippet",
      "title": "Запрос"
    },
    "response": {
      "copy": "Копировать запрос в буфер обмена",
      "download": "Скачать запрос как файл",
      "title": "Запрос"
    },
    "theme": {
      "black": "Черный режим",
      "dark": "Тёмный режим",
      "light": "Светлый режим",
      "system": "Определяется системой",
      "title": "Тема"
    }
  },
  "show": {
    "code": "Показать код",
    "collection": "Развернуть панель коллекций",
    "more": "Показать больше",
    "sidebar": "Показать боковую панель"
  },
  "socketio": {
    "communication": "Коммуникация",
    "connection_not_authorized": "Это SocketIO соединение не использует какую-либо авторизацию.",
    "event_name": "Название события",
    "events": "События",
    "log": "Лог",
    "url": "URL"
  },
  "spotlight": {
    "change_language": "Change Language",
    "environments": {
      "delete": "Delete current environment",
      "duplicate": "Duplicate current environment",
      "duplicate_global": "Duplicate global environment",
      "edit": "Edit current environment",
      "edit_global": "Edit global environment",
      "new": "Create new environment",
      "new_variable": "Create a new environment variable",
      "title": "Environments"
    },
    "general": {
      "chat": "Chat with support",
      "help_menu": "Help and support",
      "open_docs": "Read Documentation",
      "open_github": "Open GitHub repository",
      "open_keybindings": "Keyboard shortcuts",
      "social": "Social",
      "title": "General"
    },
    "graphql": {
      "connect": "Connect to server",
      "disconnect": "Disconnect from server"
    },
    "miscellaneous": {
      "invite": "Invite your friends to Hoppscotch",
      "title": "Miscellaneous"
    },
    "request": {
      "save_as_new": "Save as new request",
      "select_method": "Select method",
      "switch_to": "Switch to",
      "tab_authorization": "Authorization tab",
      "tab_body": "Body tab",
      "tab_headers": "Headers tab",
      "tab_parameters": "Parameters tab",
      "tab_pre_request_script": "Pre-request script tab",
      "tab_query": "Query tab",
      "tab_tests": "Tests tab",
      "tab_variables": "Variables tab"
    },
    "response": {
      "copy": "Copy response",
      "download": "Download response as file",
      "title": "Response"
    },
    "section": {
      "interceptor": "Interceptor",
      "interface": "Interface",
      "theme": "Theme",
      "user": "User"
    },
    "settings": {
      "change_interceptor": "Change Interceptor",
      "change_language": "Change Language",
      "theme": {
        "black": "Black",
        "dark": "Dark",
        "light": "Light",
        "system": "System preference"
      }
    },
    "tab": {
      "close_current": "Close current tab",
      "close_others": "Close all other tabs",
      "duplicate": "Duplicate current tab",
      "new_tab": "Open a new tab",
      "title": "Tabs"
    },
    "workspace": {
      "delete": "Delete current team",
      "edit": "Edit current team",
      "invite": "Invite people to team",
      "new": "Create new team",
      "switch_to_personal": "Switch to your personal workspace",
      "title": "Teams"
    }
  },
  "sse": {
    "event_type": "Тип события",
    "log": "Лог",
    "url": "URL"
  },
  "state": {
    "bulk_mode": "Множественное редактирование",
    "bulk_mode_placeholder": "Каждый параметр должен начинаться с новой строки\nКлючи и значения разедляются двоеточием\nИспользуйте # для комментария",
    "cleared": "Очищено",
    "connected": "Связаны",
    "connected_to": "Подключено к {name}",
    "connecting_to": "Подключение к {name} ...",
    "connection_error": "Ошибка подключения",
    "connection_failed": "Не удалось установить соединение",
    "connection_lost": "Соединение утеряно",
    "copied_to_clipboard": "Скопировано в буфер обмена",
    "deleted": "Удалено",
    "deprecated": "УСТАРЕЛО",
    "disabled": "Отключено",
    "disconnected": "Отключен",
    "disconnected_from": "Отключено от {name}",
    "docs_generated": "Документация создана",
    "download_started": "Скачивание началось",
    "enabled": "Включено",
    "file_imported": "Файл импортирован",
    "finished_in": "Завершено через {duration} мс",
    "history_deleted": "История удалена",
    "linewrap": "Обернуть линии",
    "loading": "Загрузка...",
    "message_received": "Сообщение: {message} получено по топику: {topic}",
    "mqtt_subscription_failed": "Что-то пошло не так, при попытке подписаться на топик: {topic}",
    "none": "Никто",
    "nothing_found": "Ничего не найдено для",
    "published_error": "Что-то пошло не так при попытке опубликовать сообщение в топик {topic}: {message}",
    "published_message": "Опубликовано сообщение: {message} в топик: {topic}",
    "reconnection_error": "Не удалось переподключиться",
    "subscribed_failed": "Не удалось подписаться на топик: {topic}",
    "subscribed_success": "Успешно подписался на топик: {topic}",
    "unsubscribed_failed": "Не удалось отписаться от топика: {topic}",
    "unsubscribed_success": "Успешно отписался от топика: {topic}",
    "waiting_send_request": "Ожидание отправки запроса"
  },
  "support": {
    "changelog": "Узнать больше о последних выпусках",
    "chat": "Вопросов? Поболтай с нами!",
    "community": "Задавайте вопросы и помогайте другим",
    "documentation": "Узнать больше о Hoppscotch",
    "forum": "Задавайте вопросы и получайте ответы",
    "github": "Подпишитесь на нас на Github",
    "shortcuts": "Просматривайте приложение быстрее",
    "team": "Свяжитесь с командой",
    "title": "Служба поддержки",
    "twitter": "Следуйте за нами на Twitter"
  },
  "tab": {
    "authorization": "Авторизация",
    "body": "Тело",
    "close": "Close Tab",
    "close_others": "Close other Tabs",
    "collections": "Коллекции",
    "documentation": "Документация",
    "duplicate": "Duplicate Tab",
    "environments": "Окружения",
    "headers": "Заголовки",
    "history": "История",
    "mqtt": "MQTT",
    "parameters": "Параметры",
    "pre_request_script": "Пред-скрипт",
    "queries": "Запросы",
    "query": "Запрос",
    "schema": "Схема",
    "socketio": "Socket.IO",
    "sse": "SSE",
    "tests": "Тесты",
    "types": "Типы",
    "variables": "Переменные",
    "websocket": "WebSocket"
  },
  "team": {
    "already_member": "Вы уже являетесь участником этой команды.",
    "create_new": "Создать новую команду",
    "deleted": "Команда удалена",
    "edit": "Редактировать команду",
    "email": "Электронная почта",
    "email_do_not_match": "Электронная почта, которой Вы воспользовались не соответсвует указанной в данных Вашей учетной записи.",
    "exit": "Выйти из команды",
    "exit_disabled": "Только владелец не может выйти из команды",
    "invalid_coll_id": "Не верный идентификатор коллекции",
    "invalid_email_format": "Формат электронной почты недействителен",
    "invalid_id": "Некорректный ID команды. Свяжитесь с руководителем команды.",
    "invalid_invite_link": "Ссылка недействительна",
    "invalid_invite_link_description": "Вы воспользовались недействительной ссылкой. Свяжитесь с руководителем команды.",
    "invalid_member_permission": "Пожалуйста, предоставьте действительное разрешение участнику команды",
    "invite": "Пригласить",
    "invite_more": "Пригласить больше",
    "invite_tooltip": "Пригласить людей в Ваше рабочее пространство",
    "invited_to_team": "{owner} приглашает Вас присоединиться к команде {team}",
    "join": "Приглашение принято",
    "join_beta": "Присоединяйтесь к бета-программе, чтобы получить доступ к командам.",
    "join_team": "Присоединиться к {team}",
    "joined_team": "Вы присоединились к команде {team}",
    "joined_team_description": "Теперь Вы участник этой команды",
    "left": "Вы покинули команду",
    "login_to_continue": "Войдите для продолжения",
    "login_to_continue_description": "Вам нужно авторизоваться, чтобы присоединиться к этой команде.",
    "logout_and_try_again": "Выйти, чтобы войти из под другого аккаунта",
    "member_has_invite": "Пользователя с этим электронным адресом уже пригласили. Свяжитесь с руководителем команды, если требуется.",
    "member_not_found": "Участник не найден. Свяжитесь с руководителем этой команды",
    "member_removed": "Пользователь удален",
    "member_role_updated": "Роли пользователей обновлены",
    "members": "Участники",
    "more_members": "+{count}",
    "name_length_insufficient": "Название команды должно быть не менее 6 символов.",
    "name_updated": "Название команды обновлено",
    "new": "Новая команда",
    "new_created": "Создана новая команда",
    "new_name": "Моя новая команда",
    "no_access": "У вас нет прав на редактирование этих коллекций",
    "no_invite_found": "Такое приглашение мы не смогли найти. Свяжитесь с руководителем команды.",
    "no_request_found": "Запрос не найден",
    "not_found": "Команда не найдена, свяжитесь с владельцем команды",
    "not_valid_viewer": "У Вас нет прав просматривать это. Свяжитесь с руководителем команды.",
    "parent_coll_move": "Не удалось переместить коллекцию в дочернюю",
    "pending_invites": "Ожидающие приглашения",
    "permissions": "Разрешения",
    "same_target_destination": "Таже цель и конечная точка",
    "saved": "Команда сохранена",
    "select_a_team": "Выбрать команду",
    "title": "Команды",
    "we_sent_invite_link": "Мы отправили все приглашения!",
    "we_sent_invite_link_description": "Попросите тех, кого Вы пригласили, проверить их почтовые ящики. Им нужно перейди по ссылке, чтобы подтвердить вступление в эту команду."
  },
  "team_environment": {
    "deleted": "Окружение удалено",
    "duplicate": "Окружение скопировано",
    "not_found": "Окружение не найдено"
  },
  "test": {
    "failed": "Тест не пройден",
    "javascript_code": "Код JavaScript",
    "learn": "Читать документацию",
    "passed": "Тест пройден",
    "report": "Отчет об испытаниях",
    "results": "Результаты теста",
    "script": "Скрипт",
    "snippets": "Фрагменты"
  },
  "websocket": {
    "communication": "Коммуникация",
    "log": "Лог",
    "message": "Сообщение",
    "protocols": "Протоколы",
    "url": "URL"
  },
  "workspace": {
    "change": "Изменить пространство",
    "personal": "Моё пространство",
    "team": "Пространство команды",
    "title": "Рабочие пространства"
  }
}<|MERGE_RESOLUTION|>--- conflicted
+++ resolved
@@ -97,12 +97,8 @@
     "continue_with_email": "Продолжить с электронной почтой",
     "continue_with_github": "Продолжить с GitHub",
     "continue_with_google": "Продолжить с Google",
-<<<<<<< HEAD
-    "continue_with_microsoft": "Continue with Microsoft",
+    "continue_with_microsoft": "Продолжить с Microsoft",
     "continue_with_oidc": "Продолжить с OIDC",
-=======
-    "continue_with_microsoft": "Продолжить с Microsoft",
->>>>>>> 65884293
     "email": "Электронное письмо",
     "logged_out": "Вышли из",
     "login": "Авторизоваться",
