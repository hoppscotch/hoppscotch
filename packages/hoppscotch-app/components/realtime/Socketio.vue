--- conflicted
+++ resolved
@@ -80,9 +80,8 @@
                 @click.native="toggleConnection"
               />
             </div>
-<<<<<<< HEAD
-          </AppSection>
-          <AppSection label="authentication">
+          </div>
+          <div label="authentication">
             <div
               class="bg-primary border-b border-dividerLight flex flex-1 pl-4 z-10 sticky items-center justify-between"
             >
@@ -210,10 +209,8 @@
                 </div>
               </div>
             </div>
-          </AppSection>
-=======
           </div>
->>>>>>> dbb05826
+          </div>
         </Pane>
         <Pane
           :size="COLUMN_LAYOUT ? 65 : 50"
