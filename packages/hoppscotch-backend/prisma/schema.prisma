--- conflicted
+++ resolved
@@ -89,7 +89,6 @@
 }
 
 model User {
-<<<<<<< HEAD
   uid                  String                @id @default(cuid())
   displayName          String?
   email                String?               @unique
@@ -105,31 +104,11 @@
   userRequests         UserRequest[]
   currentRESTSession   Json?
   currentGQLSession    Json?
+  lastLoggedOn         DateTime?
   createdOn            DateTime              @default(now()) @db.Timestamp(3)
   invitedUsers         InvitedUsers[]
   shortcodes           Shortcode[]
   personalAccessTokens PersonalAccessToken[]
-=======
-  uid                String              @id @default(cuid())
-  displayName        String?
-  email              String?             @unique
-  photoURL           String?
-  isAdmin            Boolean             @default(false)
-  refreshToken       String?
-  providerAccounts   Account[]
-  VerificationToken  VerificationToken[]
-  settings           UserSettings?
-  UserHistory        UserHistory[]
-  UserEnvironments   UserEnvironment[]
-  userCollections    UserCollection[]
-  userRequests       UserRequest[]
-  currentRESTSession Json?
-  currentGQLSession  Json?
-  lastLoggedOn       DateTime?
-  createdOn          DateTime            @default(now()) @db.Timestamp(3)
-  invitedUsers       InvitedUsers[]
-  shortcodes         Shortcode[]
->>>>>>> f4f3fdf2
 }
 
 model Account {
