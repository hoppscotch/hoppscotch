--- conflicted
+++ resolved
@@ -1,11 +1,7 @@
 <template>
-<<<<<<< HEAD
-  <div class="flex flex-col overflow-auto hide-scrollbar whitespace-nowrap">
-=======
   <div
     class="flex flex-col flex-1 overflow-auto hide-scrollbar whitespace-nowrap"
   >
->>>>>>> ab23fc4e
     <div
       v-if="responseString === 'loading'"
       class="flex flex-col items-center justify-center p-4 text-secondaryLight"
